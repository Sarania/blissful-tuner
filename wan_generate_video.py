--- conflicted
+++ resolved
@@ -197,7 +197,6 @@
         default=["inductor", "max-autotune-no-cudagraphs", "False", "False"],
         help="Torch.compile settings",
     )
-<<<<<<< HEAD
     parser.add_argument("--preview_latent_every", type=int, default=None, help="Enable latent preview every N steps")
     parser.add_argument("--preview_vae", type=str, help="Path to TAE vae for taehv previews")
     parser.add_argument("--fp16_accumulation", action="store_true", help="Enable full FP16 Accmumulation in FP16 GEMMs, requires Pytorch Nightly")
@@ -210,13 +209,10 @@
     parser.add_argument("--zero_init_steps", type=int, default=-1, help="How many steps to zero out at the start for CFGZero*")
     parser.add_argument("--rope_func", type=str, default="default", help="Function to use for ROPE. Choose from 'default' or 'comfy' the latter of which uses ComfyUI implementation and is compilable with torch.compile")
     parser.add_argument("--riflex_index", type=int, default=0, help="Frequency for RifleX extension. 6 is good for Wan. Only 'comfy' rope_func supports this!")
-=======
-
     # New arguments for batch and interactive modes
     parser.add_argument("--from_file", type=str, default=None, help="Read prompts from a file")
     parser.add_argument("--interactive", action="store_true", help="Interactive mode: read prompts from console")
 
->>>>>>> ad800991
     args = parser.parse_args()
 
     # Validate arguments
@@ -1189,39 +1185,12 @@
     Returns:
         torch.Tensor: generated latent
     """
-<<<<<<< HEAD
-    device = torch.device(args.device)
-
-    cfg = WAN_CONFIGS[args.task]
-
-    # select dtype
-    dit_dtype = detect_wan_sd_dtype(args.dit) if args.dit is not None else torch.bfloat16
-    if dit_dtype.itemsize == 1:
-        # if weight is in fp8, use bfloat16 for DiT (input/output)
-        dit_dtype = torch.bfloat16
-        if args.fp8_scaled:
-            raise ValueError(
-                "DiT weights is already in fp8 format, cannot scale to fp8. Please use fp16/bf16 weights / DiTの重みはすでにfp8形式です。fp8にスケーリングできません。fp16/bf16の重みを使用してください"
-            )
-
-    dit_weight_dtype = dit_dtype  # default
-    if args.fp8_scaled:
-        dit_weight_dtype = None  # various precision weights, so don't cast to specific dtype
-        dit_dtype = torch.float16
-    elif args.fp8:
-        dit_weight_dtype = torch.float8_e4m3fn
-
-    vae_dtype = str_to_dtype(args.vae_dtype) if args.vae_dtype is not None else dit_dtype
-    logger.info(
-        f"Using device: {device}, DiT precision: {dit_dtype}, weight precision: {dit_weight_dtype}, VAE precision: {vae_dtype}"
-=======
     device, cfg, dit_dtype, dit_weight_dtype, vae_dtype = (
         gen_settings.device,
         gen_settings.cfg,
         gen_settings.dit_dtype,
         gen_settings.dit_weight_dtype,
         gen_settings.vae_dtype,
->>>>>>> ad800991
     )
 
     # prepare accelerator
@@ -1465,22 +1434,13 @@
         # save video
         sample = decode_latent(latent.unsqueeze(0), args, cfg)
         original_name = "" if original_base_names is None else f"_{original_base_names[0]}"
-<<<<<<< HEAD
-        sample = sample.unsqueeze(0)
-        video_path = f"{save_path}/{time_flag}_{seed}{original_name}.mp4"
-        #save_videos_grid(sample, video_path, fps=args.fps, rescale=True)
-        save_videos_grid_prores(sample, video_path.replace(".mp4", ".mkv"), fps=args.fps, rescale=True)
-        logger.info(f"Sample save to: {video_path}")
-=======
         save_video(sample, args, original_name)
->>>>>>> ad800991
 
     elif args.output_type == "images":
         # save images
         sample = decode_latent(latent.unsqueeze(0), args, cfg)
         original_name = "" if original_base_names is None else f"_{original_base_names[0]}"
         save_images(sample, args, original_name)
-
 
 def preprocess_prompts_for_batch(prompt_lines: List[str], base_args: argparse.Namespace) -> List[Dict]:
     """Process multiple prompts for batch mode
