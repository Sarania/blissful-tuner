--- conflicted
+++ resolved
@@ -1,7 +1,7 @@
 [project]
 name = "blissful-tuner"
 version = "0.10.66"
-description = "Musubi Tuner by kohya_ss extended to Blissful Tuner by Sarania"
+description = "Musubi Tuner by kohya_ss extended to Blissful Tuner by Blyss Sarania"
 readme = "README.md"
 requires-python = ">=3.10, <3.13"
 dependencies = [
@@ -61,7 +61,7 @@
   "ascii-magic==2.3.0",
   "matplotlib==3.10.0",
   "tensorboard",
-<<<<<<< HEAD
+  "ruff>=0.12.10",
 ]
 
 postprocess = [
@@ -71,10 +71,6 @@
     "spandrel>=0.4.0",
     "lpips==0.1.4",
     "ultralytics>=8.3.0",
-=======
-  "prompt-toolkit==3.0.51",
-  "ruff>=0.12.10",
->>>>>>> 2da34870
 ]
 
 [build-system]
@@ -117,6 +113,14 @@
   "F841",  # unused-variable
 ]
 
+extend-exclude = [  # Exclude external repos that blissful-tuner includes
+  "src/blissful_tuner/codeformer",
+  "src/blissful_tuner/esrgan",
+  "src/blissful_tuner/gfpgan",
+  "src/blissful_tuner/gimmvfi",
+  "src/blissful_tuner/swinir",
+]
+
 [tool.ruff.lint.per-file-ignores]
 # Ignore all rules for files with copyright headers from external sources
 # https://docs.astral.sh/ruff/settings/#lint_per-file-ignores
