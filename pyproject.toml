[project]
name = "blissful-tuner"
version = "0.9.66"
description = "Musubi Tuner by kohya_ss extended to Blissful Tuner by Sarania"
readme = "README.md"
requires-python = ">=3.10, <3.13"
dependencies = [
    "accelerate==1.6.0",
    "av==14.0.1",
    "bitsandbytes==0.45.4",
    "diffusers==0.32.1",
    "einops==0.7.0",
    "huggingface-hub==0.34.3",
    "opencv-python==4.10.0.84",
    "pillow>=10.2.0",
    "safetensors==0.4.5",
    # "sageattention>=1.0.6",
    "toml==0.10.2",
    "tqdm==4.67.1",
    "transformers==4.54.1",
    "voluptuous==0.15.2",
    # Wan2.1
    "ftfy==6.3.1",
    "easydict==1.13",
<<<<<<< HEAD
    # Blissful stuff
    "ffmpeg-python>=0.1.18",
    "PySide6>=6.7.0",
    "omegaconf>=2.2.2",
    "timm>=1.0.0",
    "yacs>=0.1.8",
    "loguru>=0.7.0",
    "rich>=12.0.0",
    "rich-argparse>=1.5.0",
    "rich-tracebacks>=1.0.0",
    "pynput>=1.7.0",
    "prompt-toolkit==3.0.51",
=======
>>>>>>> 8b16f51e
    # FLUX.1 Kontext
    "sentencepiece==0.2.0",
]

[project.optional-dependencies]
cu124 = [
    "torch>=2.5.1",
    "torchvision>=0.20.1",
]
cu128 = [
    "torch>=2.7.1",
    "torchvision>=0.22.1",
]

[tool.uv]
conflicts = [
  [
    { extra = "cu124" },
    { extra = "cu128" },
  ],
]

[dependency-groups]
dev = [
  "ascii-magic==2.3.0",
  "matplotlib==3.10.0",
  "tensorboard",
]

postprocess = [
    "basicsr==1.4.2",
    "facexlib==0.3.0",
    "cupy-cuda12x>=13.3.0",
    "spandrel>=0.4.0",
    "lpips==0.1.4",
    "ultralytics>=8.3.0",
]

[build-system]
requires = ["hatchling"]
build-backend = "hatchling.build"

[tool.hatch.build]
packages = ["src/musubi_tuner", "src/blissful_tuner"]

[tool.uv.sources]
torch = [
  { index = "pytorch-cu124", extra = "cu124" },
  { index = "pytorch-cu128", extra = "cu128" },
]
torchvision = [
  { index = "pytorch-cu124", extra = "cu124" },
  { index = "pytorch-cu128", extra = "cu128" },
]

[[tool.uv.index]]
name = "pytorch-cu124"
url = "https://download.pytorch.org/whl/cu124"
explicit = true

[[tool.uv.index]]
name = "pytorch-cu128"
url = "https://download.pytorch.org/whl/cu128"
explicit = true<|MERGE_RESOLUTION|>--- conflicted
+++ resolved
@@ -22,21 +22,6 @@
     # Wan2.1
     "ftfy==6.3.1",
     "easydict==1.13",
-<<<<<<< HEAD
-    # Blissful stuff
-    "ffmpeg-python>=0.1.18",
-    "PySide6>=6.7.0",
-    "omegaconf>=2.2.2",
-    "timm>=1.0.0",
-    "yacs>=0.1.8",
-    "loguru>=0.7.0",
-    "rich>=12.0.0",
-    "rich-argparse>=1.5.0",
-    "rich-tracebacks>=1.0.0",
-    "pynput>=1.7.0",
-    "prompt-toolkit==3.0.51",
-=======
->>>>>>> 8b16f51e
     # FLUX.1 Kontext
     "sentencepiece==0.2.0",
 ]
@@ -49,6 +34,20 @@
 cu128 = [
     "torch>=2.7.1",
     "torchvision>=0.22.1",
+]
+
+blissful = [
+    "ffmpeg-python>=0.1.18",
+    "PySide6>=6.7.0",
+    "omegaconf>=2.2.2",
+    "timm>=1.0.0",
+    "yacs>=0.1.8",
+    "loguru>=0.7.0",
+    "rich>=12.0.0",
+    "rich-argparse>=1.5.0",
+    "rich-tracebacks>=1.0.0",
+    "pynput>=1.7.0",
+    "prompt-toolkit==3.0.51",
 ]
 
 [tool.uv]
