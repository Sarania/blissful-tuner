--- conflicted
+++ resolved
@@ -29,7 +29,7 @@
 from frame_pack.clip_vision import hf_clip_vision_encode
 from frame_pack.k_diffusion_hunyuan import sample_hunyuan
 from dataset import image_video_dataset
-from prompt_toolkit import PromptSession
+
 try:
     from lycoris.kohya import create_network_from_weights
 except:
@@ -1594,7 +1594,7 @@
             continue
 
         # Parse prompt line and create override dictionary
-        prompt_data = parse_prompt_line(line)
+        prompt_data = parse_prompt_line(line, base_args.prompt_wildcards)
         logger.info(f"Parsed prompt data: {prompt_data}")
         prompts_data.append(prompt_data)
 
@@ -1710,7 +1710,7 @@
     gen_settings = get_generation_settings(args)
     device = gen_settings.device
     shared_models = load_shared_models(args)
-    session = PromptSession()
+
     print("Interactive mode. Enter prompts (Ctrl+D or Ctrl+Z (Windows) to exit):")
 
     try:
@@ -1733,18 +1733,14 @@
     try:
         while True:
             try:
-<<<<<<< HEAD
-                line = session.prompt("> ")
-=======
                 line = input_line("> ")
->>>>>>> 17d1352d
                 if not line.strip():
                     continue
                 if len(line.strip()) == 1 and line.strip() in ["\x04", "\x1a"]:  # Ctrl+D or Ctrl+Z with prompt_toolkit
                     raise EOFError  # Exit on Ctrl+D or Ctrl+Z
 
                 # Parse prompt
-                prompt_data = parse_prompt_line(line)
+                prompt_data = parse_prompt_line(line, args.prompt_wildcards)
                 prompt_args = apply_overrides(args, prompt_data)
 
                 # Generate latent
