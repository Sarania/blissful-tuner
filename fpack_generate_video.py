--- conflicted
+++ resolved
@@ -962,10 +962,6 @@
 
         # optimize model: fp8 conversion, block swap etc.
         optimize_model(model, args, device)
-<<<<<<< HEAD
-    if args.preview_latent_every:
-        previewer = LatentPreviewer(args, None, None, model.device, model.dtype, model_type="framepack")
-=======
 
         if shared_models is not None:
             shared_models["model"] = model
@@ -975,7 +971,8 @@
         model.move_to_device_except_swap_blocks(device)
         model.prepare_block_swap_before_forward()
 
->>>>>>> c014de4f
+    if args.preview_latent_every:
+        previewer = LatentPreviewer(args, None, None, model.device, model.dtype, model_type="framepack")
     # sampling
     latent_window_size = args.latent_window_size  # default is 9
     # ex: (5s * 30fps) / (9 * 4) = 4.16 -> 4 sections, 60s -> 1800 / 36 = 50 sections
