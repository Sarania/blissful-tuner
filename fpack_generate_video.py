--- conflicted
+++ resolved
@@ -741,7 +741,8 @@
 
         # optimize model: fp8 conversion, block swap etc.
         optimize_model(model, args, device)
-
+    if args.preview_latent_every:
+        previewer = LatentPreviewer(args, None, None, model.device, model.dtype, model_type="framepack")
     # sampling
     latent_window_size = args.latent_window_size  # default is 9
     # ex: (5s * 30fps) / (9 * 4) = 4.16 -> 4 sections, 60s -> 1800 / 36 = 50 sections
@@ -767,38 +768,6 @@
         logger.info(f"Use end image: {args.end_image_path}")
         history_latents[:, :, 0:1] = end_latent.to(history_latents)
 
-<<<<<<< HEAD
-    total_generated_latent_frames = 0
-
-    latent_paddings = reversed(range(total_latent_sections))
-
-    if total_latent_sections > 4:
-        # In theory the latent_paddings should follow the above sequence, but it seems that duplicating some
-        # items looks better than expanding it when total_latent_sections > 4
-        # One can try to remove below trick and just
-        # use `latent_paddings = list(reversed(range(total_latent_sections)))` to compare
-        # 4 sections: 3, 2, 1, 0. 50 sections: 3, 2, 2, ... 2, 1, 0
-        latent_paddings = [3] + [2] * (total_latent_sections - 3) + [1, 0]
-
-    if args.preview_latent_every:
-        previewer = LatentPreviewer(args, None, None, model.device, model.dtype, model_type="framepack")
-
-    if args.latent_paddings is not None:
-        # parse user defined latent paddings
-        user_latent_paddings = [int(x) for x in args.latent_paddings.split(",")]
-        if len(user_latent_paddings) < total_latent_sections:
-            print(
-                f"User defined latent paddings length {len(user_latent_paddings)} does not match total sections {total_latent_sections}."
-            )
-            print(f"Use default paddings instead for unspecified sections.")
-            latent_paddings[: len(user_latent_paddings)] = user_latent_paddings
-        elif len(user_latent_paddings) > total_latent_sections:
-            print(
-                f"User defined latent paddings length {len(user_latent_paddings)} is greater than total sections {total_latent_sections}."
-            )
-            print(f"Use only first {total_latent_sections} paddings instead.")
-            latent_paddings = user_latent_paddings[:total_latent_sections]
-=======
     # prepare clean latents and indices
     if not f1_mode:
         # Inverted Anti-drifting
@@ -836,6 +805,22 @@
         total_generated_latent_frames = 1  # a bit hacky, but we employ the same logic as in official code
         latent_paddings = [0] * total_latent_sections  # dummy paddings for F1 mode
 
+    if args.latent_paddings is not None:
+        # parse user defined latent paddings
+        user_latent_paddings = [int(x) for x in args.latent_paddings.split(",")]
+        if len(user_latent_paddings) < total_latent_sections:
+            print(
+                f"User defined latent paddings length {len(user_latent_paddings)} does not match total sections {total_latent_sections}."
+            )
+            print(f"Use default paddings instead for unspecified sections.")
+            latent_paddings[: len(user_latent_paddings)] = user_latent_paddings
+        elif len(user_latent_paddings) > total_latent_sections:
+            print(
+                f"User defined latent paddings length {len(user_latent_paddings)} is greater than total sections {total_latent_sections}."
+            )
+            print(f"Use only first {total_latent_sections} paddings instead.")
+            latent_paddings = user_latent_paddings[:total_latent_sections]
+
     latent_paddings = list(latent_paddings)  # make sure it's a list
     for loop_index in range(total_latent_sections):
         latent_padding = latent_paddings[loop_index]
@@ -850,8 +835,6 @@
             is_first_section = section_index_reverse == 0
             latent_padding_size = latent_padding * latent_window_size
 
-            logger.info(f"latent_padding_size = {latent_padding_size}, is_last_section = {is_last_section}")
->>>>>>> 61e0ea25
         else:
             section_index = loop_index  # 0, 1, 2, 3
             section_index_from_last = section_index - total_latent_sections  # -4, -3, -2, -1
@@ -967,16 +950,8 @@
             clean_latents_4x=clean_latents_4x,
             clean_latent_4x_indices=clean_latent_4x_indices,
         )
-
         # concatenate generated latents
         total_generated_latent_frames += int(generated_latents.shape[2])
-<<<<<<< HEAD
-        history_latents = torch.cat([generated_latents.to(history_latents), history_latents], dim=2)
-
-        real_history_latents = history_latents[:, :, :total_generated_latent_frames, :, :]
-        if args.preview_latent_every is not None and (section_index_reverse + 1) % args.preview_latent_every == 0:
-            previewer.preview(real_history_latents)
-=======
         if not f1_mode:
             # Inverted Anti-drifting: prepend generated latents to history latents
             if is_last_section:
@@ -989,9 +964,12 @@
             # F1 mode: append generated latents to history latents
             history_latents = torch.cat([history_latents, generated_latents.to(history_latents)], dim=2)
             real_history_latents = history_latents[:, :, -total_generated_latent_frames:, :, :]
->>>>>>> 61e0ea25
 
         logger.info(f"Generated. Latent shape {real_history_latents.shape}")
+
+        if args.preview_latent_every is not None and (section_index_reverse + 1) % args.preview_latent_every == 0:
+            previewer.preview(real_history_latents)
+
 
         # # TODO support saving intermediate video
         # clean_memory_on_device(device)
