--- conflicted
+++ resolved
@@ -1,4 +1,17 @@
 __pycache__/
+.venv
+venv/
+logs/
+uv.lock
+main.exp
+main.lib
+main.obj
+CLAUDE.md
+GEMINI.md
+.claude/
+.gemini/
+
+# START blissful-tuner (may be)
 .pylintrc
 *venv
 *logs
@@ -10,15 +23,5 @@
 *.sh
 yamls
 settings.json
-uv.lock
-main.exp
-main.lib
-main.obj
-<<<<<<< HEAD
 previewflag
-=======
-CLAUDE.md
-GEMINI.md
-.claude/
-.gemini/
->>>>>>> 8b16f51e
+# END blissful-tuner