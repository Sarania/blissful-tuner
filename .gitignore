__pycache__/
.venv
venv/
logs/
uv.lock
main.exp
main.lib
main.obj
CLAUDE.md
GEMINI.md
AGENTS.md
.claude/
.gemini/
AGENTS.md
.vscode/settings.json
<<<<<<< HEAD
# START blissful-tuner
.pylintrc

=======
.mcp.json
>>>>>>> c62ee2e8
<|MERGE_RESOLUTION|>--- conflicted
+++ resolved
@@ -13,10 +13,7 @@
 .gemini/
 AGENTS.md
 .vscode/settings.json
-<<<<<<< HEAD
+.mcp.json
 # START blissful-tuner
 .pylintrc
 
-=======
-.mcp.json
->>>>>>> c62ee2e8
