import argparse
from datetime import datetime
import random
import os
import time
from typing import Union
import numpy as np
import torch
import torchvision
import accelerate
from diffusers.utils.torch_utils import randn_tensor
from transformers.models.llama import LlamaModel
from tqdm import tqdm
import av
from einops import rearrange
from safetensors.torch import load_file, save_file
from safetensors import safe_open
from PIL import Image
from musubi_tuner.hunyuan_model import vae
from musubi_tuner.hunyuan_model.text_encoder import TextEncoder
from musubi_tuner.hunyuan_model.text_encoder import PROMPT_TEMPLATE
from musubi_tuner.hunyuan_model.vae import load_vae
from musubi_tuner.hunyuan_model.models import load_transformer
from musubi_tuner.modules.scheduling_flow_match_discrete import FlowMatchDiscreteScheduler
from musubi_tuner.networks import lora
try:
    from lycoris.kohya import create_network_from_weights
except ImportError:
    pass
from rich_argparse import RichHelpFormatter
from musubi_tuner.convert_lora import convert_from_diffusers
from musubi_tuner.utils.model_utils import str_to_dtype
from musubi_tuner.utils.safetensors_utils import mem_eff_save_file
from musubi_tuner.dataset.image_video_dataset import load_video, resize_image_to_bucket
from blissful_tuner.fp8_optimization import convert_fp8_linear
from blissful_tuner.latent_preview import LatentPreviewer
from blissful_tuner.common_extensions import save_videos_grid_advanced, prepare_metadata, BlissfulKeyboardManager
from blissful_tuner.blissful_logger import BlissfulLogger
from blissful_tuner.blissful_args import add_blissful_args, parse_blissful_args
from blissful_tuner.cfg import apply_zerostar_scaling, perpendicular_negative_cfg, parse_scheduled_cfg
from blissful_tuner.advanced_rope import get_rotary_pos_embed_riflex
from blissful_tuner.prompt_management import rescale_text_encoders_hunyuan
logger = BlissfulLogger(__name__, "green")


def clean_memory_on_device(device):
    if device.type == "cuda":
        torch.cuda.empty_cache()
    elif device.type == "cpu":
        pass
    elif device.type == "mps":  # not tested
        torch.mps.empty_cache()


def synchronize_device(device: torch.device):
    if device.type == "cuda":
        torch.cuda.synchronize()
    elif device.type == "xpu":
        torch.xpu.synchronize()
    elif device.type == "mps":
        torch.mps.synchronize()


def get_time_flag():
    return datetime.fromtimestamp(time.time()).strftime("%Y%m%d-%H%M%S-%f")[:-3]

<<<<<<< HEAD

=======
>>>>>>> 8b16f51e
def save_videos_grid(videos: torch.Tensor, path: str, rescale=False, n_rows=1, fps=24):
    """save videos by video tensor
       copy from https://github.com/guoyww/AnimateDiff/blob/e92bd5671ba62c0d774a32951453e328018b7c5b/animatediff/utils/util.py#L61

    Args:
        videos (torch.Tensor): video tensor predicted by the model
        path (str): path to save video
        rescale (bool, optional): rescale the video tensor from [-1, 1] to  . Defaults to False.
        n_rows (int, optional): Defaults to 1.
        fps (int, optional): video save fps. Defaults to 8.
    """
    videos = rearrange(videos, "b c t h w -> t b c h w")
    outputs = []
    for x in videos:
        x = torchvision.utils.make_grid(x, nrow=n_rows)
        x = x.transpose(0, 1).transpose(1, 2).squeeze(-1)
        if rescale:
            x = (x + 1.0) / 2.0  # -1,1 -> 0,1
        x = torch.clamp(x, 0, 1)
        x = (x * 255).numpy().astype(np.uint8)
        outputs.append(x)

    os.makedirs(os.path.dirname(path), exist_ok=True)

    # # save video with av
    # container = av.open(path, "w")
    # stream = container.add_stream("libx264", rate=fps)
    # for x in outputs:
    #     frame = av.VideoFrame.from_ndarray(x, format="rgb24")
    #     packet = stream.encode(frame)
    #     container.mux(packet)
    # packet = stream.encode(None)
    # container.mux(packet)
    # container.close()

    height, width, _ = outputs[0].shape

    # create output container
    container = av.open(path, mode="w")

    # create video stream
    codec = "libx264"
    pixel_format = "yuv420p"
    stream = container.add_stream(codec, rate=fps)
    stream.width = width
    stream.height = height
    stream.pix_fmt = pixel_format
    stream.bit_rate = 8000000  # 8Mbit/s

    for frame_array in outputs:
        frame = av.VideoFrame.from_ndarray(frame_array, format="rgb24")
        packets = stream.encode(frame)
        for packet in packets:
            container.mux(packet)

    for packet in stream.encode():
        container.mux(packet)

    container.close()


def save_images_grid(
    videos: torch.Tensor, parent_dir: str, image_name: str, rescale: bool = False, n_rows: int = 1, create_subdir=True
) -> list[str]:
    videos = rearrange(videos, "b c t h w -> t b c h w")
    outputs = []
    for x in videos:
        x = torchvision.utils.make_grid(x, nrow=n_rows)
        x = x.transpose(0, 1).transpose(1, 2).squeeze(-1)
        if rescale:
            x = (x + 1.0) / 2.0  # -1,1 -> 0,1
        x = torch.clamp(x, 0, 1)
        x = (x * 255).numpy().astype(np.uint8)
        outputs.append(x)

    if create_subdir:
        output_dir = os.path.join(parent_dir, image_name)
    else:
        output_dir = parent_dir

    os.makedirs(output_dir, exist_ok=True)
    image_paths = []
    for i, x in enumerate(outputs):
        image_path = os.path.join(output_dir, f"{image_name}_{i:03d}.png")
        image_paths.append(image_path)
        image = Image.fromarray(x)
        image.save(image_path)

    return image_paths

# region Encoding prompt


def encode_prompt(
    prompt: Union[str, list[str]],
    device: torch.device,
    num_videos_per_prompt: int,
    text_encoder: TextEncoder,
):
    # If we got multiple prompts, just call ourselves on each one separately
    if isinstance(prompt, list) and len(prompt) > 1:
        embeds, masks = [], []
        for single in prompt:
            emb, mask = encode_prompt(single, device, num_videos_per_prompt, text_encoder)  # Avoids infinite loop b/c called with string so misses this logic
            embeds.append(emb)
            if mask is not None:
                masks.append(mask)
        # concatenate along the batch axis
        prompt_embeds = torch.cat(embeds, dim=0)
        attention_mask = torch.cat(masks, dim=0) if masks else None
        return prompt_embeds, attention_mask

    # --- from here down, `prompt` is a single str ---
    data_type = "video"  # video only, image is not supported

    text_inputs = text_encoder.text2tokens(prompt, data_type=data_type)
    with torch.no_grad():
        outputs = text_encoder.encode(text_inputs, data_type=data_type, device=device)

    prompt_embeds = outputs.hidden_state
    attention_mask = outputs.attention_mask

    # tile the mask if provided
    if attention_mask is not None:
        attention_mask = (
            attention_mask.to(device)
            .repeat(1, num_videos_per_prompt)
            .view(-1, attention_mask.shape[-1])
        )

    # ensure correct dtype/device
    prompt_embeds = prompt_embeds.to(dtype=text_encoder.dtype, device=device)

    # handle 2D vs 3D embeddings
    if prompt_embeds.ndim == 2:
        bs, dim = prompt_embeds.shape
        prompt_embeds = (
            prompt_embeds.repeat(1, num_videos_per_prompt)
            .view(bs * num_videos_per_prompt, dim)
        )
    else:
        bs, seq_len, dim = prompt_embeds.shape
        prompt_embeds = (
            prompt_embeds.repeat(1, num_videos_per_prompt, 1)
            .view(bs * num_videos_per_prompt, seq_len, dim)
        )

    return prompt_embeds, attention_mask


def encode_input_prompt(prompt: Union[str, list[str]], args, device, fp8_llm=False, accelerator=None):
    # constants
    prompt_template_video = "dit-llm-encode-video"
    prompt_template = "dit-llm-encode"
    text_encoder_dtype = torch.float16
    text_encoder_type = "llm"
    text_len = 256
    hidden_state_skip_layer = args.hidden_state_skip_layer
    apply_final_norm = args.apply_final_norm
    reproduce = False if not args.reproduce else True

    text_encoder_2_type = "clipL"
    text_len_2 = 77

    num_videos = 1

    # if args.prompt_template_video is not None:
    #     crop_start = PROMPT_TEMPLATE[args.prompt_template_video].get("crop_start", 0)
    # elif args.prompt_template is not None:
    #     crop_start = PROMPT_TEMPLATE[args.prompt_template].get("crop_start", 0)
    # else:
    #     crop_start = 0
    crop_start = PROMPT_TEMPLATE[prompt_template_video].get("crop_start", 0)
    max_length = text_len + crop_start

    # prompt_template
    prompt_template = PROMPT_TEMPLATE[prompt_template]

    # prompt_template_video
    prompt_template_video = PROMPT_TEMPLATE[prompt_template_video]  # if args.prompt_template_video is not None else None

    # load text encoders
    logger.info(f"loading text encoder: {args.text_encoder1}")
    logger.info(f"hidden_state_skip_layer: {hidden_state_skip_layer}; apply_final_norm: {apply_final_norm}")
    text_encoder = TextEncoder(
        text_encoder_type=text_encoder_type,
        max_length=max_length,
        text_encoder_dtype=text_encoder_dtype,
        text_encoder_path=args.text_encoder1,
        tokenizer_type=text_encoder_type,
        prompt_template=prompt_template,
        prompt_template_video=prompt_template_video,
        hidden_state_skip_layer=hidden_state_skip_layer,
        apply_final_norm=apply_final_norm,
        reproduce=reproduce,
    )
    text_encoder.eval()
    if fp8_llm:
        org_dtype = text_encoder.dtype
        logger.info(f"Moving and casting text encoder to {device} and torch.float8_e4m3fn")
        text_encoder.to(device=device, dtype=torch.float8_e4m3fn)

        # prepare LLM for fp8
        def prepare_fp8(llama_model: LlamaModel, target_dtype):
            def forward_hook(module):
                def forward(hidden_states):
                    input_dtype = hidden_states.dtype
                    hidden_states = hidden_states.to(torch.float32)
                    variance = hidden_states.pow(2).mean(-1, keepdim=True)
                    hidden_states = hidden_states * torch.rsqrt(variance + module.variance_epsilon)
                    return module.weight.to(input_dtype) * hidden_states.to(input_dtype)

                return forward

            for module in llama_model.modules():
                if module.__class__.__name__ in ["Embedding"]:
                    # print("set", module.__class__.__name__, "to", target_dtype)
                    module.to(target_dtype)
                if module.__class__.__name__ in ["LlamaRMSNorm"]:
                    # print("set", module.__class__.__name__, "hooks")
                    module.forward = forward_hook(module)

        prepare_fp8(text_encoder.model, org_dtype)

    logger.info(f"loading text encoder 2: {args.text_encoder2}")
    text_encoder_2 = TextEncoder(
        text_encoder_type=text_encoder_2_type,
        max_length=text_len_2,
        text_encoder_dtype=text_encoder_dtype,
        text_encoder_path=args.text_encoder2,
        tokenizer_type=text_encoder_2_type,
        reproduce=reproduce,
    )
    text_encoder_2.eval()

    # encode prompt
    logger.info("Encoding with text encoder 1")
    text_encoder.to(device=device)
    if fp8_llm:
        with accelerator.autocast():
            prompt_embeds, prompt_mask = encode_prompt(prompt, device, num_videos, text_encoder)
    else:
        prompt_embeds, prompt_mask = encode_prompt(prompt, device, num_videos, text_encoder)
    text_encoder = None
    clean_memory_on_device(device)

    logger.info("Encoding with text encoder 2")
    text_encoder_2.to(device=device)
    if args.prompt_2:
        prompt = args.prompt_2
        logger.info("Using separate prompt for CLIP...")
    prompt_embeds_2, prompt_mask_2 = encode_prompt(prompt, device, num_videos, text_encoder_2)

    prompt_embeds = prompt_embeds.to("cpu")
    prompt_mask = prompt_mask.to("cpu")
    prompt_embeds_2 = prompt_embeds_2.to("cpu")
    prompt_mask_2 = prompt_mask_2.to("cpu")

    text_encoder_2 = None
    clean_memory_on_device(device)

    return prompt_embeds, prompt_mask, prompt_embeds_2, prompt_mask_2


# endregion


def prepare_vae(args, device):
    vae_dtype = torch.float16 if args.vae_dtype is None else str_to_dtype(args.vae_dtype)
    vae, _, s_ratio, t_ratio = load_vae(vae_dtype=vae_dtype, device=device, vae_path=args.vae)
    vae.eval()
    # vae_kwargs = {"s_ratio": s_ratio, "t_ratio": t_ratio}

    # set chunk_size to CausalConv3d recursively
    chunk_size = args.vae_chunk_size
    if chunk_size is not None:
        vae.set_chunk_size_for_causal_conv_3d(chunk_size)
        logger.info(f"Set chunk_size to {chunk_size} for CausalConv3d")

    if args.vae_spatial_tile_sample_min_size is not None:
        vae.enable_spatial_tiling(True)
        vae.tile_sample_min_size = args.vae_spatial_tile_sample_min_size
        vae.tile_latent_min_size = args.vae_spatial_tile_sample_min_size // 8
    # elif args.vae_tiling:
    else:
        vae.enable_spatial_tiling(True)

    return vae, vae_dtype


def encode_to_latents(args, video, device):
    vae, vae_dtype = prepare_vae(args, device)

    video = video.to(device=device, dtype=vae_dtype)
    video = video * 2 - 1  # 0, 1 -> -1, 1
    with torch.no_grad():
        latents = vae.encode(video).latent_dist.sample()

    if hasattr(vae.config, "shift_factor") and vae.config.shift_factor:
        latents = (latents - vae.config.shift_factor) * vae.config.scaling_factor
    else:
        latents = latents * vae.config.scaling_factor

    return latents


def decode_latents(args, latents, device):
    vae, vae_dtype = prepare_vae(args, device)

    expand_temporal_dim = False
    if len(latents.shape) == 4:
        latents = latents.unsqueeze(2)
        expand_temporal_dim = True
    elif len(latents.shape) == 5:
        pass
    else:
        raise ValueError(f"Only support latents with shape (b, c, h, w) or (b, c, f, h, w), but got {latents.shape}.")

    if hasattr(vae.config, "shift_factor") and vae.config.shift_factor:
        latents = latents / vae.config.scaling_factor + vae.config.shift_factor
    else:
        latents = latents / vae.config.scaling_factor

    latents = latents.to(device=device, dtype=vae_dtype)
    with torch.no_grad():
        image = vae.decode(latents, return_dict=False)[0]

    if expand_temporal_dim:
        image = image.squeeze(2)

    image = (image / 2 + 0.5).clamp(0, 1)
    # we always cast to float32 as this does not cause significant overhead and is compatible with bfloa16
    image = image.cpu().float()

    return image


def parse_args():
    parser = argparse.ArgumentParser(description="HunyuanVideo inference script", formatter_class=RichHelpFormatter)

    parser.add_argument("--dit", type=str, required=True, help="DiT checkpoint path or directory")
    parser.add_argument(
        "--dit_in_channels",
        type=int,
        default=None,
        help="input channels for DiT, default is None (automatically detect). 32 for SkyReels-I2V, 16 for others",
    )
    parser.add_argument("--vae", type=str, required=True, help="VAE checkpoint path or directory")
    parser.add_argument("--vae_dtype", type=str, default=None, help="data type for VAE, default is float16")
    parser.add_argument("--text_encoder1", type=str, required=True, help="Text Encoder 1 directory")
    parser.add_argument("--text_encoder2", type=str, required=True, help="Text Encoder 2 directory")

    # LoRA
    parser.add_argument("--lora_weight", type=str, nargs="*", required=False, default=None, help="LoRA weight path")
    parser.add_argument("--lora_multiplier", type=float, nargs="*", default=1.0, help="LoRA multiplier")
    parser.add_argument(
        "--save_merged_model",
        type=str,
        default=None,
        help="Save merged model to path. If specified, no inference will be performed.",
    )
    parser.add_argument("--exclude_single_blocks", action="store_true", help="Exclude single blocks when loading LoRA weights")

    # inference
    parser.add_argument("--prompt", type=str, required=True, help="prompt for generation")
    parser.add_argument("--negative_prompt", type=str, default=None, help="negative prompt for generation")
    parser.add_argument("--video_size", type=int, nargs=2, default=[256, 256], help="video size")
    parser.add_argument("--video_length", type=int, default=129, help="video length")
    parser.add_argument("--fps", type=int, default=24, help="video fps")
    parser.add_argument("--infer_steps", type=int, default=50, help="number of inference steps")
    parser.add_argument("--save_path", type=str, required=True, help="path to save generated video")
    parser.add_argument("--seed", type=str, default=None, help="Seed for evaluation.")
    parser.add_argument(
        "--guidance_scale",
        type=float,
        default=1.0,
        help="Guidance scale for classifier free guidance. Default is 1.0 (means no guidance)",
    )
    parser.add_argument("--embedded_cfg_scale", type=float, default=6.0, help="Embeded classifier free guidance scale.")
    parser.add_argument("--video_path", type=str, default=None, help="path to video for video2video inference")
    parser.add_argument(
        "--image_path", type=str, default=None, help="path to image for image2video inference, only works for SkyReels-I2V model"
    )
    parser.add_argument(
        "--split_uncond",
        action="store_true",
        help="split unconditional call for classifier free guidance, slower but less memory usage",
    )
    parser.add_argument("--strength", type=float, default=0.8, help="strength for video2video inference")

    # Flow Matching
    parser.add_argument("--flow_shift", type=float, default=7.0, help="Shift factor for flow matching schedulers.")

    parser.add_argument("--fp8", action="store_true", help="use fp8 for DiT model")
    parser.add_argument("--fp8_llm", action="store_true", help="use fp8 for Text Encoder 1 (LLM)")
    parser.add_argument(
        "--device", type=str, default=None, help="device to use for inference. If None, use CUDA if available, otherwise use CPU"
    )
    parser.add_argument(
        "--attn_mode", type=str, default="torch", choices=["flash", "torch", "sageattn", "xformers", "sdpa"], help="attention mode"
    )
    parser.add_argument(
        "--split_attn", action="store_true", help="use split attention, default is False. if True, --split_uncond becomes True"
    )
    parser.add_argument("--vae_chunk_size", type=int, default=None, help="chunk size for CausalConv3d in VAE")
    parser.add_argument(
        "--vae_spatial_tile_sample_min_size", type=int, default=None, help="spatial tile sample min size for VAE, default 256"
    )
    parser.add_argument("--blocks_to_swap", type=int, default=None, help="number of blocks to swap in the model")
    parser.add_argument("--img_in_txt_in_offloading", action="store_true", help="offload img_in and txt_in to cpu")
    parser.add_argument(
        "--output_type", type=str, default="video", choices=["video", "images", "latent", "both"], help="output type"
    )
    parser.add_argument("--no_metadata", action="store_true", help="do not save metadata")
    parser.add_argument("--latent_path", type=str, nargs="*", default=None, help="path to latent for decode. no inference")
    parser.add_argument("--lycoris", action="store_true", help="use lycoris for inference")
    parser.add_argument("--fp8_fast", action="store_true", help="Enable fast FP8 arthimetic(RTX 4XXX+)")
    parser.add_argument("--compile", action="store_true", help="Enable torch.compile")
    parser.add_argument(
        "--compile_args",
        nargs=4,
        metavar=("BACKEND", "MODE", "DYNAMIC", "FULLGRAPH"),
        default=["inductor", "default", "False", "False"],
        help="Torch.compile settings",
    )
    parser = add_blissful_args(parser)
    args = parser.parse_args()
    args = parse_blissful_args(args)
    assert (args.latent_path is None or len(args.latent_path) == 0) or (
        args.output_type == "images" or args.output_type == "video"
    ), "latent_path is only supported for images or video output"

    # update dit_weight based on model_base if not exists

    return args


def check_inputs(args):
    height = args.video_size[0]
    width = args.video_size[1]
    video_length = args.video_length

    if height % 8 != 0 or width % 8 != 0:
        raise ValueError(f"`height` and `width` have to be divisible by 8 but are {height} and {width}.")
    return height, width, video_length


def main():
    args = parse_args()

    device = args.device if args.device is not None else "cuda" if torch.cuda.is_available() else "cpu"
    device = torch.device(device)
    dit_dtype = torch.bfloat16
    dit_weight_dtype = torch.float8_e4m3fn if args.fp8 and not args.fp8_scaled else dit_dtype
    logger.info(f"Using device: {device}, DiT precision: {dit_dtype}, weight precision: {dit_weight_dtype}")
    km = BlissfulKeyboardManager()
    original_base_names = None
    if args.latent_path is not None and len(args.latent_path) > 0:
        original_base_names = []
        latents_list = []
        seeds = []
        for i, latent_path in enumerate(args.latent_path):
            original_base_names.append(os.path.splitext(os.path.basename(latent_path))[0])
            seed = 0
            meta_keep = None if args.no_metadata else [{} for _ in args.latent_path]
            if os.path.splitext(latent_path)[1] != ".safetensors":
                latents = torch.load(latent_path, map_location="cpu")
            else:
                latents = load_file(latent_path)["latent"]
                with safe_open(latent_path, framework="pt") as f:
                    metadata = f.metadata()
                    meta_keep[i] = metadata  # Used to pass the metadata through to save step
                if metadata is None:
                    metadata = {}
                logger.info(f"Loaded metadata: {metadata}")

                if "bt_seeds" in metadata:
                    seed = int(metadata["bt_seeds"])
                    args.seed = seed

            seeds.append(seed)
            latents_list.append(latents)

            logger.info(f"Loaded latent from {latent_path}. Shape: {latents.shape}")
        latents = torch.stack(latents_list, dim=0)
    else:
        # prepare accelerator
        mixed_precision = "bf16" if dit_dtype == torch.bfloat16 else "fp16"
        accelerator = accelerate.Accelerator(mixed_precision=mixed_precision)

        # load prompt
        prompt = args.prompt  # TODO load prompts from file
        assert prompt is not None, "prompt is required"

        # check inputs: may be height, width, video_length etc will be changed for each generation in future
        height, width, video_length = check_inputs(args)

        # encode prompt with LLM and Text Encoder
        logger.info(f"Encoding prompt: '{prompt}'")
        do_classifier_free_guidance = args.guidance_scale != 1.0 or args.cfg_schedule is not None
        if do_classifier_free_guidance:
            if args.cfg_schedule is not None:
                scale_per_step = parse_scheduled_cfg(args.cfg_schedule, args.infer_steps, args.guidance_scale)
                included_steps = sorted(scale_per_step.keys())
                step_str = ", ".join(f"{step}:{scale_per_step[step]}" for step in included_steps)
                logger.info(f"CFG Schedule: {step_str}")
                logger.info(f"Total CFG steps: {len(included_steps)}")
            else:
                logger.info("Full CFG enabled!")
            negative_prompt = args.negative_prompt
            if negative_prompt is None:
                logger.info("Negative prompt is not provided, using empty prompt")
                negative_prompt = ""
            logger.info(f"Encoding negative prompt: '{negative_prompt}'")
            prompt = [negative_prompt, prompt] if args.perp_neg is None else ["", negative_prompt, prompt]
        else:
            if args.negative_prompt is not None:
                logger.warning("Negative prompt is provided but guidance_scale is 1.0, negative prompt will be ignored.")

        prompt_embeds, prompt_mask, prompt_embeds_2, prompt_mask_2 = encode_input_prompt(
            prompt, args, device, args.fp8_llm, accelerator
        )

        # encode latents for video2video inference
        video_latents = None
        if args.video_path is not None:
            # v2v inference
            logger.info(f"Video2Video inference: {args.video_path}")
            video = load_video(args.video_path, 0, video_length, bucket_reso=(width, height))  # list of frames
            if len(video) < video_length:
                raise ValueError(f"Video length is less than {video_length}")
            video = np.stack(video, axis=0)  # F, H, W, C
            video = torch.from_numpy(video).permute(3, 0, 1, 2).unsqueeze(0).float()  # 1, C, F, H, W
            video = video / 255.0

            logger.info("Encoding video to latents")
            video_latents = encode_to_latents(args, video, device)
            video_latents = video_latents.to(device=device, dtype=dit_dtype)

            clean_memory_on_device(device)

        # encode latents for image2video inference
        image_latents = None
        if args.image_path is not None:
            # i2v inference
            logger.info(f"Image2Video inference: {args.image_path}")

            image = Image.open(args.image_path)
            image = resize_image_to_bucket(image, (width, height))  # returns a numpy array
            image = torch.from_numpy(image).permute(2, 0, 1).unsqueeze(0).unsqueeze(2).float()  # 1, C, 1, H, W
            image = image / 255.0

            logger.info("Encoding image to latents")
            image_latents = encode_to_latents(args, image, device)  # 1, C, 1, H, W
            image_latents = image_latents.to(device=device, dtype=dit_dtype)

            clean_memory_on_device(device)

        # load DiT model
        blocks_to_swap = args.blocks_to_swap if args.blocks_to_swap else 0
        loading_device = "cpu"  # if blocks_to_swap > 0 else device

        if args.attn_mode == "sdpa":
            args.attn_mode = "torch"

        # if image_latents is given, the model should be I2V model, so the in_channels should be 32
        dit_in_channels = args.dit_in_channels if args.dit_in_channels is not None else (32 if image_latents is not None else 16)

        # if we use LoRA, weigths should be bf16 instead of fp8, because merging should be done in bf16 <--- shoulda read this Blyss :P
        # the model is too large, so we load the model to cpu. in addition, the .pt file is loaded to cpu anyway
        # on the fly merging will be a solution for this issue for .safetenors files (not implemented yet)
        transformer = load_transformer(
            args.dit, args.attn_mode, args.split_attn, loading_device, device, dit_dtype, in_channels=dit_in_channels
        )
        transformer.eval()

        # load LoRA weights
        if args.lora_weight is not None and len(args.lora_weight) > 0:
            for i, lora_weight in enumerate(args.lora_weight):
                if args.lora_multiplier is not None and len(args.lora_multiplier) > i:
                    lora_multiplier = args.lora_multiplier[i]
                else:
                    lora_multiplier = 1.0

                logger.info(f"Loading LoRA weights from {lora_weight} with multiplier {lora_multiplier}")
                weights_sd = load_file(lora_weight)
                conversion_needed = False
                for key, weight in weights_sd.items():
                    prefix, key_body = key.split(".", 1)
                    if prefix == "diffusion_model" or prefix == "transformer":
                        conversion_needed = True
                        break
                    elif "lora_unet" in prefix:
                        conversion_needed = False
                        break

                if conversion_needed:
                    logger.info("Converting LoRA from diffusers format")
                    weights_sd = convert_from_diffusers("lora_unet_", weights_sd)

                # Filter to exclude keys that are part of single_blocks
                if args.exclude_single_blocks:
                    filtered_weights = {k: v for k, v in weights_sd.items() if "single_blocks" not in k}
                    weights_sd = filtered_weights

                if args.lycoris:
                    lycoris_net, _ = create_network_from_weights(
                        multiplier=lora_multiplier,
                        file=None,
                        weights_sd=weights_sd,
                        unet=transformer,
                        text_encoder=None,
                        vae=None,
                        for_inference=True,
                    )
                else:
                    network = lora.create_arch_network_from_weights(
                        lora_multiplier, weights_sd, unet=transformer, for_inference=True
                    )
                logger.info("Merging LoRA weights to DiT model")

                # try:
                #     network.apply_to(None, transformer, apply_text_encoder=False, apply_unet=True)
                #     info = network.load_state_dict(weights_sd, strict=True)
                #     logger.info(f"Loaded LoRA weights from {weights_file}: {info}")
                #     network.eval()
                #     network.to(device)
                # except Exception as e:
                if args.lycoris:
                    lycoris_net.merge_to(None, transformer, weights_sd, dtype=None, device=device)
                else:
                    network.merge_to(None, transformer, weights_sd, device=device, non_blocking=True)

                synchronize_device(device)

                logger.info("LoRA weights loaded")

            # save model here before casting to dit_weight_dtype
            if args.save_merged_model:
                logger.info(f"Saving merged model to {args.save_merged_model}")
                mem_eff_save_file(transformer.state_dict(), args.save_merged_model)  # save_file needs a lot of memory
                logger.info("Merged model saved")
                return
        if not args.fp8_scaled:
            logger.info(f"Casting model to {dit_weight_dtype}")
            transformer.to(dtype=dit_weight_dtype)
            #  Keep embeddings, modulation, bias, head
            params_to_keep = {"norm", "time_in", "vector_in", "guidance_in", "txt_in", "img_in", "modulation", "bias", "head"}

            if args.fp8_fast:
                logger.info("Enabling FP8 acceleration")

                for name, param in transformer.named_parameters():
                    dtype_to_use = dit_dtype if any(keyword in name for keyword in params_to_keep) else dit_weight_dtype
                    param.to(dtype=dtype_to_use)
                convert_fp8_linear(transformer, dit_dtype, params_to_keep=params_to_keep)
        else:
            sd = transformer.state_dict()
            sd = transformer.fp8_optimization(sd, device, use_scaled_mm=args.fp8_fast, upcast_linear=args.upcast_linear, quant_dtype=torch.float32 if args.upcast_quantization else None)
            transformer.load_state_dict(sd, strict=True, assign=True)
        if args.te_multiplier:
            llm_multiplier, clip_multiplier = args.te_multiplier
            transformer = rescale_text_encoders_hunyuan(llm_multiplier, clip_multiplier, transformer)

        if args.compile:
            compile_backend, compile_mode, compile_dynamic, compile_fullgraph = args.compile_args
            logger.info(
                f"Torch Compiling[Backend: {compile_backend}; Mode: {compile_mode}; Dynamic: {compile_dynamic}; Fullgraph: {compile_fullgraph}]"
            )
            torch._dynamo.config.cache_size_limit = 32
            for i, block in enumerate(transformer.single_blocks):
                compiled_block = torch.compile(
                    block,
                    backend=compile_backend,
                    mode=compile_mode,
                    dynamic=compile_dynamic.lower() in "true",
                    fullgraph=compile_fullgraph.lower() in "true",
                )
                transformer.single_blocks[i] = compiled_block
            for i, block in enumerate(transformer.double_blocks):
                compiled_block = torch.compile(
                    block,
                    backend=compile_backend,
                    mode=compile_mode,
                    dynamic=compile_dynamic.lower() in "true",
                    fullgraph=compile_fullgraph.lower() in "true",
                )
                transformer.double_blocks[i] = compiled_block

        if blocks_to_swap > 0:
            logger.info(f"Enable swap {blocks_to_swap} blocks to CPU from device: {device}")
            transformer.enable_block_swap(blocks_to_swap, device, supports_backward=False)
            transformer.move_to_device_except_swap_blocks(device)
            transformer.prepare_block_swap_before_forward()
        else:
            logger.info(f"Moving model to {device}")
            transformer.to(device=device)
        if args.img_in_txt_in_offloading:
            logger.info("Enable offloading img_in and txt_in to CPU")
            transformer.enable_img_in_txt_in_offloading()

        # load scheduler
        if "dpm" in args.scheduler:
            from musubi_tuner.wan.utils.fm_solvers import FlowDPMSolverMultistepScheduler
            scheduler = FlowDPMSolverMultistepScheduler(shift=args.flow_shift, use_dynamic_shifting=False, algorithm_type="sde-dpmsolver++" if "sde" in args.scheduler else "dpmsolver++")
        else:
            scheduler = FlowMatchDiscreteScheduler(shift=args.flow_shift, reverse=True, solver="euler")

        # Prepare timesteps
        num_inference_steps = args.infer_steps
        scheduler.set_timesteps(num_inference_steps, device=device)  # n_tokens is not used in FlowMatchDiscreteScheduler
        timesteps = scheduler.timesteps
        logger.info(f"Prepared scheduler {scheduler.__class__.__name__}")
        # Prepare generator
        num_videos_per_prompt = 1  # args.num_videos # currently only support 1 video per prompt, this is a batch size
        seed = args.seed
        if seed is None:
            seeds = [random.randint(0, 2**32 - 1) for _ in range(num_videos_per_prompt)]
        elif isinstance(seed, int):
            seeds = [seed + i for i in range(num_videos_per_prompt)]
        else:
            raise ValueError(f"Seed must be an integer or None, got {seed}.")
        generator = [torch.Generator(device).manual_seed(seed) for seed in seeds]

        # Prepare noisy latents
        num_channels_latents = 16  # transformer.config.in_channels
        vae_scale_factor = 2 ** (4 - 1)  # len(self.vae.config.block_out_channels) == 4

        vae_ver = vae.VAE_VER
        if "884" in vae_ver:
            latent_video_length = (video_length - 1) // 4 + 1
        elif "888" in vae_ver:
            latent_video_length = (video_length - 1) // 8 + 1
        else:
            latent_video_length = video_length

        # shape = (
        #     num_videos_per_prompt,
        #     num_channels_latents,
        #     latent_video_length,
        #     height // vae_scale_factor,
        #     width // vae_scale_factor,
        # )
        # latents = randn_tensor(shape, generator=generator, device=device, dtype=dit_dtype)

        # make first N frames to be the same if the given seed is same
        shape_of_frame = (num_videos_per_prompt, num_channels_latents, 1, height // vae_scale_factor, width // vae_scale_factor)
        latents = []
        for i in range(latent_video_length):
            latents.append(randn_tensor(shape_of_frame, generator=generator, device=device, dtype=dit_dtype))
        latents = torch.cat(latents, dim=2)
        # pad image_latents to match the length of video_latents
        if image_latents is not None:
            zero_latents = torch.zeros_like(latents)
            zero_latents[:, :, :1, :, :] = image_latents
            image_latents = zero_latents

        if args.from_latent is not None:
            logger.info(f"Loading latent '{args.from_latent}'")
            sd = load_file(args.from_latent, device=str(device))
            from_latent = sd["latent"]
            video_latents = torchvision.transforms.functional.resize(from_latent, (latents.shape[3], latents.shape[4]), interpolation=torchvision.transforms.functional.InterpolationMode.BICUBIC)
            video_latents = video_latents.unsqueeze(0)
            logger.info(f"Latent2Video: noise shape {latents.shape}, video_latents shape {video_latents.shape}")
        if args.video_path is not None or args.from_latent is not None:
            # v2v inference
            noise = latents
            assert noise.shape == video_latents.shape, f"noise shape {noise.shape} != video_latents shape {video_latents.shape}"

            num_inference_steps = int(num_inference_steps * args.strength)
            timestep_start = scheduler.timesteps[-num_inference_steps]  # larger strength, less inference steps and more start time
            t = timestep_start / 1000.0
            latents = noise * t + video_latents * (1 - t)

            timesteps = timesteps[-num_inference_steps:]

            logger.info(f"strength: {args.strength}, num_inference_steps: {num_inference_steps}, timestep_start: {timestep_start}")
        if args.preview_latent_every:
            previewer = LatentPreviewer(args, original_latents=latents, scheduler=scheduler, device=device, dtype=dit_dtype, model_type="hunyuan")
        # FlowMatchDiscreteScheduler does not have init_noise_sigma
        # Denoising loop
        embedded_guidance_scale = args.embedded_cfg_scale
        if embedded_guidance_scale is not None:
            guidance_expand = torch.tensor([embedded_guidance_scale * 1000.0] * latents.shape[0], dtype=torch.float32, device="cpu")
            guidance_expand = guidance_expand.to(device=device, dtype=dit_dtype)
            if args.perp_neg is not None:
                guidance_expand = torch.cat([guidance_expand, guidance_expand, guidance_expand], dim=0)
            elif do_classifier_free_guidance:
                guidance_expand = torch.cat([guidance_expand, guidance_expand], dim=0)

        freqs_cos, freqs_sin = get_rotary_pos_embed_riflex(vae_ver, transformer, video_length, height, width, args.riflex_index)
        # n_tokens = freqs_cos.shape[0]

        # move and cast all inputs to the correct device and dtype
        prompt_embeds = prompt_embeds.to(device=device, dtype=dit_dtype)
        prompt_mask = prompt_mask.to(device=device)
        prompt_embeds_2 = prompt_embeds_2.to(device=device, dtype=dit_dtype)
        prompt_mask_2 = prompt_mask_2.to(device=device)

        freqs_cos = freqs_cos.to(device=device, dtype=dit_dtype)
        freqs_sin = freqs_sin.to(device=device, dtype=dit_dtype)

        num_warmup_steps = len(timesteps) - num_inference_steps * scheduler.order  # this should be 0 in v2v inference

        # assert split_uncond and split_attn
        if args.split_attn and do_classifier_free_guidance and not args.split_uncond:
            logger.warning("split_attn is enabled, split_uncond will be enabled as well.")
            args.split_uncond = True
        do_cfg_for_step = do_classifier_free_guidance         # if args.cfg_schedule is None this will remain as assigned here so we don't need to bother it.
        if args.cfgzerostar_scaling or args.cfgzerostar_init_steps != -1:
            logger.info(f"Using CFGZero* - Scaling: {args.cfgzerostar_scaling}; Zero init steps: {'None' if args.cfgzerostar_init_steps == -1 else args.cfgzerostar_init_steps}")
        # with torch.profiler.profile(activities=[torch.profiler.ProfilerActivity.CPU, torch.profiler.ProfilerActivity.CUDA]) as p:
        with tqdm(total=num_inference_steps) as progress_bar:
            for i, t in enumerate(timesteps):
                if do_classifier_free_guidance and args.cfg_schedule is not None:
                    do_cfg_for_step = (i + 1) in scale_per_step
                    if do_cfg_for_step:
                        args.guidance_scale = scale_per_step[i + 1]

                latents = scheduler.scale_model_input(latents, t)

                def latent_helper(_latents):
                    if not do_cfg_for_step:
                        _latents_input = _latents
                    elif args.perp_neg is None:
                        _latents_input = torch.cat([_latents, _latents], dim=0)
                    else:
                        _latents_input = torch.cat([_latents, _latents, _latents], dim=0)
                    return _latents_input

                # predict the noise residual
                with torch.no_grad(), accelerator.autocast():
                    latents_input = latent_helper(latents)
                    if image_latents is not None:
                        latents_image_input = latent_helper(image_latents)
                        latents_input = torch.cat([latents_input, latents_image_input], dim=1)  # 1 or 2, C*2, F, H, W

                    batch_size = 1 if args.split_uncond else latents_input.shape[0]
                    noise_pred_list = []
                    for j in range(0, latents_input.shape[0], batch_size):
                        if km.exit_requested:
                            break  # this allows breaking between batches
                        # pick the “cond” index (1) instead of uncond (0) when do_classifier_free_guidance is True but do_cfg_for_step is False
                        slice_idx = (j + 1) if (do_classifier_free_guidance and not do_cfg_for_step) else j
                        slice_end = slice_idx + batch_size

                        noise_pred = transformer(
                            latents_input[j: j + batch_size],
                            t.repeat(batch_size).to(device=device, dtype=dit_dtype),
                            text_states=prompt_embeds[slice_idx: slice_end],
                            text_mask=prompt_mask[slice_idx: slice_end],
                            text_states_2=prompt_embeds_2[slice_idx: slice_end],
                            freqs_cos=freqs_cos,
                            freqs_sin=freqs_sin,
                            guidance=None if do_cfg_for_step and args.disable_embedded_for_cfg else guidance_expand[slice_idx: slice_end],
                            return_dict=True,
                        )["x"]
                        noise_pred_list.append(noise_pred)
                if km.early_exit_requested:
                    break
                else:
                    noise_pred = torch.cat(noise_pred_list, dim=0)

                # perform classifier free guidance
                if do_cfg_for_step:
                    if args.cfgzerostar_scaling:
                        noise_pred_uncond, noise_pred_cond = noise_pred.chunk(2)
                        noise_pred = apply_zerostar_scaling(noise_pred_cond, noise_pred_uncond, args.guidance_scale)
                    elif args.perp_neg is not None:
                        noise_pred_nocond, noise_pred_uncond, noise_pred_cond = noise_pred.chunk(3)
                        noise_pred = perpendicular_negative_cfg(noise_pred_cond, noise_pred_uncond, noise_pred_nocond, args.perp_neg, args.guidance_scale)
                    else:
                        noise_pred_uncond, noise_pred_cond = noise_pred.chunk(2)
                        noise_pred = noise_pred_uncond + args.guidance_scale * (noise_pred_cond - noise_pred_uncond)

                if i <= args.cfgzerostar_init_steps - 1:  # CFGZero* zero init
                    noise_pred *= args.cfgzerostar_multiplier

                    # # SkyReels' rescale noise config is omitted for now
                    # if guidance_rescale > 0.0:
                    #     # Based on 3.4. in https://arxiv.org/pdf/2305.08891.pdf
                    #     noise_pred = rescale_noise_cfg(
                    #         noise_pred,
                    #         noise_pred_cond,
                    #         guidance_rescale=self.guidance_rescale,
                    #     )

                # compute the previous noisy sample x_t -> x_t-1
                latents = scheduler.step(noise_pred, t, latents, return_dict=False)[0]

                # update progress bar
                if i == len(timesteps) - 1 or ((i + 1) > num_warmup_steps and (i + 1) % scheduler.order == 0):
                    if progress_bar is not None:
                        progress_bar.update()

                if args.preview_latent_every is not None and (i + 1) % args.preview_latent_every == 0:
                    previewer.preview(latents)

        # print(p.key_averages().table(sort_by="self_cpu_time_total", row_limit=-1))
        # print(p.key_averages().table(sort_by="self_cuda_time_total", row_limit=-1))

        latents = latents.detach().cpu() if latents is not None else None
        transformer = None
        clean_memory_on_device(device)
<<<<<<< HEAD
        km.terminate()

    if not km.early_exit_requested:
        # Save samples
        output_type = args.output_type
        save_path = args.save_path  # if args.save_path_suffix == "" else f"{args.save_path}_{args.save_path_suffix}"
        os.makedirs(save_path, exist_ok=True)
        time_flag = get_time_flag()

        if output_type == "latent" or output_type == "both":
            # save latent
            for i, latent in enumerate(latents):
                latent_path = f"{save_path}/{time_flag}_{i}_{seeds[i]}_latent.safetensors"
                metadata = prepare_metadata(args, seed_override=seeds[i]) if not args.no_metadata else None
                sd = {"latent": latent}
                save_file(sd, latent_path, metadata=metadata)
                logger.info(f"Latent save to: {latent_path}")

        if output_type == "video" or output_type == "both":
            # save video
            videos = decode_latents(args, latents, device)
            for i, sample in enumerate(videos):
                original_name = "" if original_base_names is None or len(original_base_names[i]) == 0 else f"_{original_base_names[i]}"
                sample = sample.unsqueeze(0)
                video_path = f"{save_path}/{time_flag}_{i}_{seeds[i]}{original_name}.mp4"
                metadata = meta_keep[i] if meta_keep is not None else prepare_metadata(args, seed_override=seeds[i]) if not args.no_metadata else None
                save_videos_grid_advanced(sample, video_path, args, metadata=metadata)
                logger.info(f"Sample save to: {video_path}")
        elif output_type == "images":
            # save images
            videos = decode_latents(args, latents, device)
            for i, sample in enumerate(videos):
                original_name = "" if original_base_names is None or len(original_base_names[i]) == 0 else f"_{original_base_names[i]}"
                sample = sample.unsqueeze(0)
                image_name = f"{time_flag}_{i}_{seeds[i]}{original_name}"
                save_images_grid(sample, save_path, image_name)
                logger.info(f"Sample images save to: {save_path}/{image_name}")
=======

    # Save samples
    output_type = args.output_type
    save_path = args.save_path  # if args.save_path_suffix == "" else f"{args.save_path}_{args.save_path_suffix}"
    os.makedirs(save_path, exist_ok=True)
    time_flag = get_time_flag()

    if output_type == "latent" or output_type == "both":
        # save latent
        for i, latent in enumerate(latents):
            latent_path = f"{save_path}/{time_flag}_{i}_{seeds[i]}_latent.safetensors"

            if args.no_metadata:
                metadata = None
            else:
                metadata = {
                    "seeds": f"{seeds[i]}",
                    "prompt": f"{args.prompt}",
                    "height": f"{height}",
                    "width": f"{width}",
                    "video_length": f"{video_length}",
                    "infer_steps": f"{num_inference_steps}",
                    "guidance_scale": f"{args.guidance_scale}",
                    "embedded_cfg_scale": f"{args.embedded_cfg_scale}",
                }
                if args.negative_prompt is not None:
                    metadata["negative_prompt"] = f"{args.negative_prompt}"
            sd = {"latent": latent}
            save_file(sd, latent_path, metadata=metadata)

            logger.info(f"Latent save to: {latent_path}")
    if output_type == "video" or output_type == "both":
        # save video
        videos = decode_latents(args, latents, device)
        for i, sample in enumerate(videos):
            original_name = "" if original_base_names is None else f"_{original_base_names[i]}"
            sample = sample.unsqueeze(0)
            video_path = f"{save_path}/{time_flag}_{i}_{seeds[i]}{original_name}.mp4"
            save_videos_grid(sample, video_path, fps=args.fps)
            logger.info(f"Sample save to: {video_path}")
    elif output_type == "images":
        # save images
        videos = decode_latents(args, latents, device)
        for i, sample in enumerate(videos):
            original_name = "" if original_base_names is None else f"_{original_base_names[i]}"
            sample = sample.unsqueeze(0)
            image_name = f"{time_flag}_{i}_{seeds[i]}{original_name}"
            save_images_grid(sample, save_path, image_name)
            logger.info(f"Sample images save to: {save_path}/{image_name}")
>>>>>>> 8b16f51e

    logger.info("Done!")


if __name__ == "__main__":
    main()<|MERGE_RESOLUTION|>--- conflicted
+++ resolved
@@ -64,10 +64,6 @@
 def get_time_flag():
     return datetime.fromtimestamp(time.time()).strftime("%Y%m%d-%H%M%S-%f")[:-3]
 
-<<<<<<< HEAD
-
-=======
->>>>>>> 8b16f51e
 def save_videos_grid(videos: torch.Tensor, path: str, rescale=False, n_rows=1, fps=24):
     """save videos by video tensor
        copy from https://github.com/guoyww/AnimateDiff/blob/e92bd5671ba62c0d774a32951453e328018b7c5b/animatediff/utils/util.py#L61
@@ -972,7 +968,6 @@
         latents = latents.detach().cpu() if latents is not None else None
         transformer = None
         clean_memory_on_device(device)
-<<<<<<< HEAD
         km.terminate()
 
     if not km.early_exit_requested:
@@ -1010,57 +1005,6 @@
                 image_name = f"{time_flag}_{i}_{seeds[i]}{original_name}"
                 save_images_grid(sample, save_path, image_name)
                 logger.info(f"Sample images save to: {save_path}/{image_name}")
-=======
-
-    # Save samples
-    output_type = args.output_type
-    save_path = args.save_path  # if args.save_path_suffix == "" else f"{args.save_path}_{args.save_path_suffix}"
-    os.makedirs(save_path, exist_ok=True)
-    time_flag = get_time_flag()
-
-    if output_type == "latent" or output_type == "both":
-        # save latent
-        for i, latent in enumerate(latents):
-            latent_path = f"{save_path}/{time_flag}_{i}_{seeds[i]}_latent.safetensors"
-
-            if args.no_metadata:
-                metadata = None
-            else:
-                metadata = {
-                    "seeds": f"{seeds[i]}",
-                    "prompt": f"{args.prompt}",
-                    "height": f"{height}",
-                    "width": f"{width}",
-                    "video_length": f"{video_length}",
-                    "infer_steps": f"{num_inference_steps}",
-                    "guidance_scale": f"{args.guidance_scale}",
-                    "embedded_cfg_scale": f"{args.embedded_cfg_scale}",
-                }
-                if args.negative_prompt is not None:
-                    metadata["negative_prompt"] = f"{args.negative_prompt}"
-            sd = {"latent": latent}
-            save_file(sd, latent_path, metadata=metadata)
-
-            logger.info(f"Latent save to: {latent_path}")
-    if output_type == "video" or output_type == "both":
-        # save video
-        videos = decode_latents(args, latents, device)
-        for i, sample in enumerate(videos):
-            original_name = "" if original_base_names is None else f"_{original_base_names[i]}"
-            sample = sample.unsqueeze(0)
-            video_path = f"{save_path}/{time_flag}_{i}_{seeds[i]}{original_name}.mp4"
-            save_videos_grid(sample, video_path, fps=args.fps)
-            logger.info(f"Sample save to: {video_path}")
-    elif output_type == "images":
-        # save images
-        videos = decode_latents(args, latents, device)
-        for i, sample in enumerate(videos):
-            original_name = "" if original_base_names is None else f"_{original_base_names[i]}"
-            sample = sample.unsqueeze(0)
-            image_name = f"{time_flag}_{i}_{seeds[i]}{original_name}"
-            save_images_grid(sample, save_path, image_name)
-            logger.info(f"Sample images save to: {save_path}/{image_name}")
->>>>>>> 8b16f51e
 
     logger.info("Done!")
 
