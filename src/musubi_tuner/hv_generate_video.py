--- conflicted
+++ resolved
@@ -1,18 +1,10 @@
 import argparse
 from datetime import datetime
 import gc
-<<<<<<< HEAD
-import random
-import os
-import time
-=======
 from importlib.util import find_spec
 import random
 import os
 import time
-from typing import Union
-
->>>>>>> 2da34870
 import numpy as np
 import torch
 import torchvision
@@ -32,11 +24,6 @@
 from musubi_tuner.hunyuan_model.models import load_transformer
 from musubi_tuner.modules.scheduling_flow_match_discrete import FlowMatchDiscreteScheduler
 from musubi_tuner.networks import lora
-<<<<<<< HEAD
-try:
-    from lycoris.kohya import create_network_from_weights
-except ImportError:
-    pass
 from rich_argparse import RichHelpFormatter
 from musubi_tuner.convert_lora import convert_from_diffusers
 from musubi_tuner.utils.model_utils import str_to_dtype
@@ -51,22 +38,10 @@
 from blissful_tuner.advanced_rope import get_rotary_pos_embed_riflex
 from blissful_tuner.prompt_management import rescale_text_encoders_hunyuan
 logger = BlissfulLogger(__name__, "green")
-=======
-
 lycoris_available = find_spec("lycoris") is not None
 if lycoris_available:
     from lycoris.kohya import create_network_from_weights
 
-from musubi_tuner.utils.model_utils import str_to_dtype
-from musubi_tuner.utils.safetensors_utils import mem_eff_save_file
-from musubi_tuner.dataset.image_video_dataset import load_video, resize_image_to_bucket
-
-import logging
-
-logger = logging.getLogger(__name__)
-logging.basicConfig(level=logging.INFO)
-
->>>>>>> 2da34870
 
 def clean_memory_on_device(device):
     if device.type == "cuda":
@@ -315,10 +290,6 @@
     text_encoder_2.eval()
 
     # encode prompt
-<<<<<<< HEAD
-=======
-    logger.info("Encoding prompt with text encoder 1")
->>>>>>> 2da34870
     text_encoder.to(device=device)
     logger.info("Encoding for LLM")
     for prompt_type, prompt_dict in conditioning_dict.items():  # prompt_type is a dict containing "prompt": prompt now
@@ -338,10 +309,6 @@
     gc.collect()  # transformers==4.54.1 needs this
     clean_memory_on_device(device)
 
-<<<<<<< HEAD
-=======
-    logger.info("Encoding prompt with text encoder 2")
->>>>>>> 2da34870
     text_encoder_2.to(device=device)
     logger.info("Encoding for CLIP")
     for prompt_type, prompt_dict in conditioning_dict.items():
@@ -533,15 +500,9 @@
 
     # update dit_weight based on model_base if not exists
 
-<<<<<<< HEAD
-=======
-    if args.fp8_fast and not args.fp8:
-        raise ValueError("--fp8_fast requires --fp8")
-
     if args.lycoris and not lycoris_available:
         raise ValueError("install lycoris: https://github.com/KohakuBlueleaf/LyCORIS")
 
->>>>>>> 2da34870
     return args
 
 
@@ -806,16 +767,11 @@
             transformer.enable_img_in_txt_in_offloading()
 
         # load scheduler
-<<<<<<< HEAD
         if "dpm" in args.scheduler:
             from musubi_tuner.wan.utils.fm_solvers import FlowDPMSolverMultistepScheduler
             scheduler = FlowDPMSolverMultistepScheduler(shift=args.flow_shift, use_dynamic_shifting=False, algorithm_type="sde-dpmsolver++" if "sde" in args.scheduler else "dpmsolver++")
         else:
             scheduler = FlowMatchDiscreteScheduler(shift=args.flow_shift, reverse=True, solver="euler")
-=======
-        logger.info("Loading scheduler")
-        scheduler = FlowMatchDiscreteScheduler(shift=args.flow_shift, reverse=True, solver="euler")
->>>>>>> 2da34870
 
         # Prepare timesteps
         num_inference_steps = args.infer_steps
