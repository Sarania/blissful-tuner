# Copied and modified from Diffusers. Original copyright notice follows.

# Copyright 2025 Qwen-Image Team and The HuggingFace Team. All rights reserved.
#
# Licensed under the Apache License, Version 2.0 (the "License");
# you may not use this file except in compliance with the License.
# You may obtain a copy of the License at
#
#     http://www.apache.org/licenses/LICENSE-2.0
#
# Unless required by applicable law or agreed to in writing, software
# distributed under the License is distributed on an "AS IS" BASIS,
# WITHOUT WARRANTIES OR CONDITIONS OF ANY KIND, either express or implied.
# See the License for the specific language governing permissions and
# limitations under the License.

import inspect
import numbers
from typing import Any, Dict, List, Optional, Tuple, Union
import math
from math import prod

# import numpy as np
import torch
from torch import nn
from torch.nn import functional as F
from accelerate import init_empty_weights

from musubi_tuner.modules.custom_offloading_utils import ModelOffloader
from musubi_tuner.modules.fp8_optimization_utils import apply_fp8_monkey_patch
from musubi_tuner.qwen_image.qwen_image_modules import get_activation
from musubi_tuner.hunyuan_model.attention import attention as hunyuan_attention
from musubi_tuner.utils.lora_utils import load_safetensors_with_lora_and_fp8
from musubi_tuner.utils.model_utils import create_cpu_offloading_wrapper
from blissful_tuner.blissful_logger import BlissfulLogger
logger = BlissfulLogger(__name__, "green")


EXAMPLE_DOC_STRING = """
    Examples:
        ```py
        >>> import torch
        >>> from diffusers import QwenImagePipeline

        >>> pipe = QwenImagePipeline.from_pretrained("Qwen/QwenImage-20B", torch_dtype=torch.bfloat16)
        >>> pipe.to("cuda")
        >>> prompt = "A cat holding a sign that says hello world"
        >>> # Depending on the variant being used, the pipeline call will slightly vary.
        >>> # Refer to the pipeline documentation for more details.
        >>> image = pipe(prompt, num_inference_steps=4, guidance_scale=0.0).images[0]
        >>> image.save("qwenimage.png")
        ```
"""


def calculate_shift(
    image_seq_len,
    base_seq_len: int = 256,
    max_seq_len: int = 4096,
    base_shift: float = 0.5,
    max_shift: float = 1.15,
):
    m = (max_shift - base_shift) / (max_seq_len - base_seq_len)
    b = base_shift - m * base_seq_len
    mu = image_seq_len * m + b
    return mu


# Copied from diffusers.pipelines.stable_diffusion.pipeline_stable_diffusion.retrieve_timesteps
def retrieve_timesteps(
    scheduler,
    num_inference_steps: Optional[int] = None,
    device: Optional[Union[str, torch.device]] = None,
    timesteps: Optional[List[int]] = None,
    sigmas: Optional[List[float]] = None,
    **kwargs,
):
    r"""
    Calls the scheduler's `set_timesteps` method and retrieves timesteps from the scheduler after the call. Handles
    custom timesteps. Any kwargs will be supplied to `scheduler.set_timesteps`.

    Args:
        scheduler (`SchedulerMixin`):
            The scheduler to get timesteps from.
        num_inference_steps (`int`):
            The number of diffusion steps used when generating samples with a pre-trained model. If used, `timesteps`
            must be `None`.
        device (`str` or `torch.device`, *optional*):
            The device to which the timesteps should be moved to. If `None`, the timesteps are not moved.
        timesteps (`List[int]`, *optional*):
            Custom timesteps used to override the timestep spacing strategy of the scheduler. If `timesteps` is passed,
            `num_inference_steps` and `sigmas` must be `None`.
        sigmas (`List[float]`, *optional*):
            Custom sigmas used to override the timestep spacing strategy of the scheduler. If `sigmas` is passed,
            `num_inference_steps` and `timesteps` must be `None`.

    Returns:
        `Tuple[torch.Tensor, int]`: A tuple where the first element is the timestep schedule from the scheduler and the
        second element is the number of inference steps.
    """
    if timesteps is not None and sigmas is not None:
        raise ValueError("Only one of `timesteps` or `sigmas` can be passed. Please choose one to set custom values")
    if timesteps is not None:
        accepts_timesteps = "timesteps" in set(inspect.signature(scheduler.set_timesteps).parameters.keys())
        if not accepts_timesteps:
            raise ValueError(
                f"The current scheduler class {scheduler.__class__}'s `set_timesteps` does not support custom"
                f" timestep schedules. Please check whether you are using the correct scheduler."
            )
        scheduler.set_timesteps(timesteps=timesteps, device=device, **kwargs)
        timesteps = scheduler.timesteps
        num_inference_steps = len(timesteps)
    elif sigmas is not None:
        accept_sigmas = "sigmas" in set(inspect.signature(scheduler.set_timesteps).parameters.keys())
        if not accept_sigmas:
            raise ValueError(
                f"The current scheduler class {scheduler.__class__}'s `set_timesteps` does not support custom"
                f" sigmas schedules. Please check whether you are using the correct scheduler."
            )
        scheduler.set_timesteps(sigmas=sigmas, device=device, **kwargs)
        timesteps = scheduler.timesteps
        num_inference_steps = len(timesteps)
    else:
        scheduler.set_timesteps(num_inference_steps, device=device, **kwargs)
        timesteps = scheduler.timesteps
    return timesteps, num_inference_steps


def get_timestep_embedding(
    timesteps: torch.Tensor,
    embedding_dim: int,
    flip_sin_to_cos: bool = False,
    downscale_freq_shift: float = 1,
    scale: float = 1,
    max_period: int = 10000,
) -> torch.Tensor:
    """
    This matches the implementation in Denoising Diffusion Probabilistic Models: Create sinusoidal timestep embeddings.

    Args
        timesteps (torch.Tensor):
            a 1-D Tensor of N indices, one per batch element. These may be fractional.
        embedding_dim (int):
            the dimension of the output.
        flip_sin_to_cos (bool):
            Whether the embedding order should be `cos, sin` (if True) or `sin, cos` (if False)
        downscale_freq_shift (float):
            Controls the delta between frequencies between dimensions
        scale (float):
            Scaling factor applied to the embeddings.
        max_period (int):
            Controls the maximum frequency of the embeddings
    Returns
        torch.Tensor: an [N x dim] Tensor of positional embeddings.
    """
    assert len(timesteps.shape) == 1, "Timesteps should be a 1d-array"

    half_dim = embedding_dim // 2
    exponent = -math.log(max_period) * torch.arange(start=0, end=half_dim, dtype=torch.float32, device=timesteps.device)
    exponent = exponent / (half_dim - downscale_freq_shift)

    emb = torch.exp(exponent)
    emb = timesteps[:, None].float() * emb[None, :]

    # scale embeddings
    emb = scale * emb

    # concat sine and cosine embeddings
    emb = torch.cat([torch.sin(emb), torch.cos(emb)], dim=-1)

    # flip sine and cosine embeddings
    if flip_sin_to_cos:
        emb = torch.cat([emb[:, half_dim:], emb[:, :half_dim]], dim=-1)

    # zero pad
    if embedding_dim % 2 == 1:
        emb = torch.nn.functional.pad(emb, (0, 1, 0, 0))
    return emb


class TimestepEmbedding(nn.Module):
    def __init__(
        self,
        in_channels: int,
        time_embed_dim: int,
        act_fn: str = "silu",
        out_dim: int = None,
        post_act_fn: Optional[str] = None,
        cond_proj_dim=None,
        sample_proj_bias=True,
    ):
        super().__init__()

        self.linear_1 = nn.Linear(in_channels, time_embed_dim, sample_proj_bias)

        if cond_proj_dim is not None:
            self.cond_proj = nn.Linear(cond_proj_dim, in_channels, bias=False)
        else:
            self.cond_proj = None

        self.act = get_activation(act_fn)

        if out_dim is not None:
            time_embed_dim_out = out_dim
        else:
            time_embed_dim_out = time_embed_dim
        self.linear_2 = nn.Linear(time_embed_dim, time_embed_dim_out, sample_proj_bias)

        if post_act_fn is None:
            self.post_act = None
        else:
            self.post_act = get_activation(post_act_fn)

    def forward(self, sample, condition=None):
        if condition is not None:
            sample = sample + self.cond_proj(condition)
        sample = self.linear_1(sample)

        if self.act is not None:
            sample = self.act(sample)

        sample = self.linear_2(sample)

        if self.post_act is not None:
            sample = self.post_act(sample)
        return sample


class Timesteps(nn.Module):
    def __init__(self, num_channels: int, flip_sin_to_cos: bool, downscale_freq_shift: float, scale: int = 1):
        super().__init__()
        self.num_channels = num_channels
        self.flip_sin_to_cos = flip_sin_to_cos
        self.downscale_freq_shift = downscale_freq_shift
        self.scale = scale

    def forward(self, timesteps: torch.Tensor) -> torch.Tensor:
        t_emb = get_timestep_embedding(
            timesteps,
            self.num_channels,
            flip_sin_to_cos=self.flip_sin_to_cos,
            downscale_freq_shift=self.downscale_freq_shift,
            scale=self.scale,
        )
        return t_emb


class QwenTimestepProjEmbeddings(nn.Module):
    def __init__(self, embedding_dim):
        super().__init__()

        self.time_proj = Timesteps(num_channels=256, flip_sin_to_cos=True, downscale_freq_shift=0, scale=1000)
        self.timestep_embedder = TimestepEmbedding(in_channels=256, time_embed_dim=embedding_dim)

    def forward(self, timestep, hidden_states):
        timesteps_proj = self.time_proj(timestep)
        timesteps_emb = self.timestep_embedder(timesteps_proj.to(dtype=hidden_states.dtype))  # (N, D)

        conditioning = timesteps_emb

        return conditioning


class QwenEmbedRope(nn.Module):
    def __init__(self, theta: int, axes_dim: List[int], scale_rope=False):
        super().__init__()
        self.theta = theta
        self.axes_dim = axes_dim
        pos_index = torch.arange(4096)
        neg_index = torch.arange(4096).flip(0) * -1 - 1
        self.pos_freqs = torch.cat(
            [
                self.rope_params(pos_index, self.axes_dim[0], self.theta),
                self.rope_params(pos_index, self.axes_dim[1], self.theta),
                self.rope_params(pos_index, self.axes_dim[2], self.theta),
            ],
            dim=1,
        )
        self.neg_freqs = torch.cat(
            [
                self.rope_params(neg_index, self.axes_dim[0], self.theta),
                self.rope_params(neg_index, self.axes_dim[1], self.theta),
                self.rope_params(neg_index, self.axes_dim[2], self.theta),
            ],
            dim=1,
        )
        self.rope_cache = {}

        # DO NOT USE REGISTER BUFFER HERE, IT WILL CAUSE COMPLEX NUMBERS TO LOSE THEIR IMAGINARY PART
        self.scale_rope = scale_rope

    def rope_params(self, index, dim, theta=10000):
        """
        Args:
            index: [0, 1, 2, 3] 1D Tensor representing the position index of the token
        """
        assert dim % 2 == 0
        freqs = torch.outer(index, 1.0 / torch.pow(theta, torch.arange(0, dim, 2).to(torch.float32).div(dim)))
        freqs = torch.polar(torch.ones_like(freqs), freqs)
        return freqs

    def forward(self, video_fhw, txt_seq_lens, device):
        """
        Args: video_fhw: [frame, height, width] a list of 3 integers representing the shape of the video Args:
        txt_length: [bs] a list of 1 integers representing the length of the text
        """
        if self.pos_freqs.device != device:
            self.pos_freqs = self.pos_freqs.to(device)
            self.neg_freqs = self.neg_freqs.to(device)

        if isinstance(video_fhw, list):  # if list of lists
            video_fhw = video_fhw[0]
        if not isinstance(video_fhw, list):  # if video_fhw is tuple
            video_fhw = [video_fhw]

        vid_freqs = []
        max_vid_index = 0
        for idx, fhw in enumerate(video_fhw):
            frame, height, width = fhw
            rope_key = f"{idx}_{height}_{width}"

            if rope_key not in self.rope_cache:
                self.rope_cache[rope_key] = self._compute_video_freqs(frame, height, width, idx)
            video_freq = self.rope_cache[rope_key]
            video_freq = video_freq.to(device)
            vid_freqs.append(video_freq)

            if self.scale_rope:
                max_vid_index = max(height // 2, width // 2, max_vid_index)
            else:
                max_vid_index = max(height, width, max_vid_index)

        max_len = max(txt_seq_lens)
        txt_freqs = self.pos_freqs[max_vid_index : max_vid_index + max_len, ...]
        vid_freqs = torch.cat(vid_freqs, dim=0)

        return vid_freqs, txt_freqs

    # @functools.lru_cache(maxsize=None)
    def _compute_video_freqs(self, frame, height, width, idx=0):
        seq_lens = frame * height * width
        freqs_pos = self.pos_freqs.split([x // 2 for x in self.axes_dim], dim=1)
        freqs_neg = self.neg_freqs.split([x // 2 for x in self.axes_dim], dim=1)

        freqs_frame = freqs_pos[0][idx : idx + frame].view(frame, 1, 1, -1).expand(frame, height, width, -1)
        if self.scale_rope:
            freqs_height = torch.cat([freqs_neg[1][-(height - height // 2) :], freqs_pos[1][: height // 2]], dim=0)
            freqs_height = freqs_height.view(1, height, 1, -1).expand(frame, height, width, -1)
            freqs_width = torch.cat([freqs_neg[2][-(width - width // 2) :], freqs_pos[2][: width // 2]], dim=0)
            freqs_width = freqs_width.view(1, 1, width, -1).expand(frame, height, width, -1)
        else:
            freqs_height = freqs_pos[1][:height].view(1, height, 1, -1).expand(frame, height, width, -1)
            freqs_width = freqs_pos[2][:width].view(1, 1, width, -1).expand(frame, height, width, -1)

        freqs = torch.cat([freqs_frame, freqs_height, freqs_width], dim=-1).reshape(seq_lens, -1)
        return freqs.clone().contiguous()


class RMSNorm(nn.Module):
    r"""
    RMS Norm as introduced in https://huggingface.co/papers/1910.07467 by Zhang et al.

    Args:
        dim (`int`): Number of dimensions to use for `weights`. Only effective when `elementwise_affine` is True.
        eps (`float`): Small value to use when calculating the reciprocal of the square-root.
        elementwise_affine (`bool`, defaults to `True`):
            Boolean flag to denote if affine transformation should be applied.
        bias (`bool`, defaults to False): If also training the `bias` param.
    """

    def __init__(self, dim, eps: float, elementwise_affine: bool = True, bias: bool = False):
        super().__init__()

        self.eps = eps
        self.elementwise_affine = elementwise_affine

        if isinstance(dim, numbers.Integral):
            dim = (dim,)

        self.dim = torch.Size(dim)

        self.weight = None
        self.bias = None

        if elementwise_affine:
            self.weight = nn.Parameter(torch.ones(dim))
            if bias:
                self.bias = nn.Parameter(torch.zeros(dim))

    def forward(self, hidden_states):
        # if is_torch_npu_available():
        #     import torch_npu
        #     if self.weight is not None:
        #         # convert into half-precision if necessary
        #         if self.weight.dtype in [torch.float16, torch.bfloat16]:
        #             hidden_states = hidden_states.to(self.weight.dtype)
        #     hidden_states = torch_npu.npu_rms_norm(hidden_states, self.weight, epsilon=self.eps)[0]
        #     if self.bias is not None:
        #         hidden_states = hidden_states + self.bias
        # else:
        input_dtype = hidden_states.dtype
        variance = hidden_states.to(torch.float32).pow(2).mean(-1, keepdim=True)
        hidden_states = hidden_states * torch.rsqrt(variance + self.eps)

        if self.weight is not None:
            # convert into half-precision if necessary
            if self.weight.dtype in [torch.float16, torch.bfloat16]:
                hidden_states = hidden_states.to(self.weight.dtype)
            elif self.weight.dtype == torch.float8_e4m3fn:  # fp8 support
                hidden_states = hidden_states * self.weight.to(hidden_states.dtype)
                hidden_states = hidden_states + (self.bias.to(hidden_states.dtype) if self.bias is not None else 0)
                hidden_states = hidden_states.to(input_dtype)
                return hidden_states

            hidden_states = hidden_states * self.weight
            if self.bias is not None:
                hidden_states = hidden_states + self.bias
        else:
            hidden_states = hidden_states.to(input_dtype)

        return hidden_states


class AdaLayerNormContinuous(nn.Module):
    r"""
    Adaptive normalization layer with a norm layer (layer_norm or rms_norm).

    Args:
        embedding_dim (`int`): Embedding dimension to use during projection.
        conditioning_embedding_dim (`int`): Dimension of the input condition.
        elementwise_affine (`bool`, defaults to `True`):
            Boolean flag to denote if affine transformation should be applied.
        eps (`float`, defaults to 1e-5): Epsilon factor.
        bias (`bias`, defaults to `True`): Boolean flag to denote if bias should be use.
        norm_type (`str`, defaults to `"layer_norm"`):
            Normalization layer to use. Values supported: "layer_norm", "rms_norm".
    """

    def __init__(
        self,
        embedding_dim: int,
        conditioning_embedding_dim: int,
        # NOTE: It is a bit weird that the norm layer can be configured to have scale and shift parameters
        # because the output is immediately scaled and shifted by the projected conditioning embeddings.
        # Note that AdaLayerNorm does not let the norm layer have scale and shift parameters.
        # However, this is how it was implemented in the original code, and it's rather likely you should
        # set `elementwise_affine` to False.
        elementwise_affine=True,
        eps=1e-5,
        bias=True,
        norm_type="layer_norm",
    ):
        super().__init__()
        self.silu = nn.SiLU()
        self.linear = nn.Linear(conditioning_embedding_dim, embedding_dim * 2, bias=bias)
        if norm_type == "layer_norm":
            self.norm = nn.LayerNorm(embedding_dim, eps, elementwise_affine, bias)
        elif norm_type == "rms_norm":
            self.norm = RMSNorm(embedding_dim, eps, elementwise_affine)
        else:
            raise ValueError(f"unknown norm_type {norm_type}")

    def forward(self, x: torch.Tensor, conditioning_embedding: torch.Tensor) -> torch.Tensor:
        # convert back to the original dtype in case `conditioning_embedding`` is upcasted to float32 (needed for hunyuanDiT)
        emb = self.linear(self.silu(conditioning_embedding).to(x.dtype))
        scale, shift = torch.chunk(emb, 2, dim=1)
        x = self.norm(x) * (1 + scale)[:, None, :] + shift[:, None, :]
        return x


class GELU(nn.Module):
    r"""
    GELU activation function with tanh approximation support with `approximate="tanh"`.

    Parameters:
        dim_in (`int`): The number of channels in the input.
        dim_out (`int`): The number of channels in the output.
        approximate (`str`, *optional*, defaults to `"none"`): If `"tanh"`, use tanh approximation.
        bias (`bool`, defaults to True): Whether to use a bias in the linear layer.
    """

    def __init__(self, dim_in: int, dim_out: int, approximate: str = "none", bias: bool = True):
        super().__init__()
        self.proj = nn.Linear(dim_in, dim_out, bias=bias)
        self.approximate = approximate

    def gelu(self, gate: torch.Tensor) -> torch.Tensor:
        # if gate.device.type == "mps" and is_torch_version("<", "2.0.0"):
        #     # fp16 gelu not supported on mps before torch 2.0
        #     return F.gelu(gate.to(dtype=torch.float32), approximate=self.approximate).to(dtype=gate.dtype)
        return F.gelu(gate, approximate=self.approximate)

    def forward(self, hidden_states):
        hidden_states = self.proj(hidden_states)
        hidden_states = self.gelu(hidden_states)
        return hidden_states


class FeedForward(nn.Module):
    r"""
    A feed-forward layer.

    Parameters:
        dim (`int`): The number of channels in the input.
        dim_out (`int`, *optional*): The number of channels in the output. If not given, defaults to `dim`.
        mult (`int`, *optional*, defaults to 4): The multiplier to use for the hidden dimension.
        dropout (`float`, *optional*, defaults to 0.0): The dropout probability to use.
        activation_fn (`str`, *optional*, defaults to `"geglu"`): Activation function to be used in feed-forward.
        final_dropout (`bool` *optional*, defaults to False): Apply a final dropout.
        bias (`bool`, defaults to True): Whether to use a bias in the linear layer.
    """

    def __init__(
        self,
        dim: int,
        dim_out: Optional[int] = None,
        mult: int = 4,
        dropout: float = 0.0,
        activation_fn: str = "geglu",
        final_dropout: bool = False,
        inner_dim=None,
        bias: bool = True,
    ):
        super().__init__()
        if inner_dim is None:
            inner_dim = int(dim * mult)
        dim_out = dim_out if dim_out is not None else dim

        if activation_fn == "gelu-approximate":
            act_fn = GELU(dim, inner_dim, approximate="tanh", bias=bias)
        else:
            raise ValueError(f"Unknown activation function: {activation_fn}")

        self.net = nn.ModuleList([])
        # project in
        self.net.append(act_fn)
        # project dropout
        self.net.append(nn.Dropout(dropout))
        # project out
        self.net.append(nn.Linear(inner_dim, dim_out, bias=bias))
        # FF as used in Vision Transformer, MLP-Mixer, etc. have a final dropout
        if final_dropout:
            self.net.append(nn.Dropout(dropout))

    def forward(self, hidden_states: torch.Tensor, *args, **kwargs) -> torch.Tensor:
        for module in self.net:
            hidden_states = module(hidden_states)
        return hidden_states


# torch.inductor does not support code generation for complex
# This breaks fullgraph=True
@torch.compiler.disable
def apply_rotary_emb_qwen(
    x: torch.Tensor,
    freqs_cis: Union[torch.Tensor, Tuple[torch.Tensor]],
    use_real: bool = True,
    use_real_unbind_dim: int = -1,
) -> Tuple[torch.Tensor, torch.Tensor]:
    """
    Apply rotary embeddings to input tensors using the given frequency tensor. This function applies rotary embeddings
    to the given query or key 'x' tensors using the provided frequency tensor 'freqs_cis'. The input tensors are
    reshaped as complex numbers, and the frequency tensor is reshaped for broadcasting compatibility. The resulting
    tensors contain rotary embeddings and are returned as real tensors.

    Args:
        x (`torch.Tensor`):
            Query or key tensor to apply rotary embeddings. [B, S, H, D] xk (torch.Tensor): Key tensor to apply
        freqs_cis (`Tuple[torch.Tensor]`): Precomputed frequency tensor for complex exponentials. ([S, D], [S, D],)

    Returns:
        Tuple[torch.Tensor, torch.Tensor]: Tuple of modified query tensor and key tensor with rotary embeddings.
    """
    if use_real:
        cos, sin = freqs_cis  # [S, D]
        cos = cos[None, None]
        sin = sin[None, None]
        cos, sin = cos.to(x.device), sin.to(x.device)

        if use_real_unbind_dim == -1:
            # Used for flux, cogvideox, hunyuan-dit
            x_real, x_imag = x.reshape(*x.shape[:-1], -1, 2).unbind(-1)  # [B, S, H, D//2]
            x_rotated = torch.stack([-x_imag, x_real], dim=-1).flatten(3)
        elif use_real_unbind_dim == -2:
            # Used for Stable Audio, OmniGen, CogView4 and Cosmos
            x_real, x_imag = x.reshape(*x.shape[:-1], 2, -1).unbind(-2)  # [B, S, H, D//2]
            x_rotated = torch.cat([-x_imag, x_real], dim=-1)
        else:
            raise ValueError(f"`use_real_unbind_dim={use_real_unbind_dim}` but should be -1 or -2.")

        out = (x.float() * cos + x_rotated.float() * sin).to(x.dtype)

        return out
    else:
        x_rotated = torch.view_as_complex(x.float().reshape(*x.shape[:-1], -1, 2))
        freqs_cis = freqs_cis.unsqueeze(1)
        x_out = torch.view_as_real(x_rotated * freqs_cis).flatten(3)

        return x_out.type_as(x)


class Attention(nn.Module):
    """
    Modified from Attention processor for Qwen double-stream architecture.

    Attention processor for Qwen double-stream architecture, matching DoubleStreamLayerMegatron logic. This processor
    implements joint attention computation where text and image streams are processed together.
    """

    def __init__(
        self,
        query_dim: int,
        cross_attention_dim: Optional[int] = None,
        added_kv_proj_dim: Optional[int] = None,
        dim_head: int = 64,
        heads: int = 8,
        out_dim: int = None,
        context_pre_only=None,
        bias: bool = False,
        qk_norm: Optional[str] = None,
        eps: float = 1e-5,
        attn_mode: str = "torch",
        split_attn: bool = False,
    ):
        super().__init__()
        assert cross_attention_dim is None, "cross_attention_dim should be None for Qwen double-stream attention."
        assert not context_pre_only, "context_pre_only should be False for Qwen double-stream attention."
        assert bias, "bias should be True for Qwen double-stream attention."
        assert qk_norm == "rms_norm", "qk_norm should be 'rms_norm' for Qwen double-stream attention."
        assert added_kv_proj_dim is not None, "added_kv_proj_dim should not be None for Qwen double-stream attention."

        self.inner_dim = out_dim if out_dim is not None else dim_head * heads
        self.inner_kv_dim = self.inner_dim  # if kv_heads is None else dim_head * kv_heads
        self.query_dim = query_dim
        self.use_bias = bias
        self.cross_attention_dim = cross_attention_dim if cross_attention_dim is not None else query_dim
        self.out_dim = out_dim if out_dim is not None else query_dim
        self.out_context_dim = query_dim
        self.context_pre_only = context_pre_only
        self.pre_only = False

        self.scale = dim_head**-0.5
        self.heads = out_dim // dim_head if out_dim is not None else heads

        self.added_kv_proj_dim = added_kv_proj_dim

        self.attn_mode = attn_mode
        self.split_attn = split_attn

        self.norm_q = RMSNorm(dim_head, eps=eps)
        self.norm_k = RMSNorm(dim_head, eps=eps)

        self.to_q = nn.Linear(query_dim, self.inner_dim, bias=bias)
        self.to_k = nn.Linear(self.cross_attention_dim, self.inner_kv_dim, bias=bias)
        self.to_v = nn.Linear(self.cross_attention_dim, self.inner_kv_dim, bias=bias)

        self.added_proj_bias = True  # added_proj_bias
        self.add_k_proj = nn.Linear(added_kv_proj_dim, self.inner_kv_dim, bias=True)
        self.add_v_proj = nn.Linear(added_kv_proj_dim, self.inner_kv_dim, bias=True)
        self.add_q_proj = nn.Linear(added_kv_proj_dim, self.inner_dim, bias=True)

        self.to_out = nn.ModuleList([])
        self.to_out.append(nn.Linear(self.inner_dim, self.out_dim, bias=True))
        # self.to_out.append(nn.Dropout(dropout))
        self.to_out.append(nn.Identity())  # dropout=0.0

        self.to_add_out = nn.Linear(self.inner_dim, self.out_context_dim, bias=True)

        self.norm_added_q = RMSNorm(dim_head, eps=eps)
        self.norm_added_k = RMSNorm(dim_head, eps=eps)

    def forward(
        self,
        hidden_states: torch.FloatTensor,  # Image stream
        encoder_hidden_states: torch.FloatTensor = None,  # Text stream
        encoder_hidden_states_mask: torch.FloatTensor = None,
        attention_mask: Optional[torch.FloatTensor] = None,  # We ignore this and use encoder_hidden_states_mask instead
        image_rotary_emb: Optional[torch.Tensor] = None,
        txt_seq_lens: Optional[torch.Tensor] = None,
    ) -> torch.FloatTensor:
        if encoder_hidden_states is None and txt_seq_lens is None:
            raise ValueError("QwenDoubleStreamAttnProcessor2_0 requires encoder_hidden_states (text stream) or txt_seq_lens.")

        # Compute QKV for image stream (sample projections)
        img_query = self.to_q(hidden_states)
        img_key = self.to_k(hidden_states)
        img_value = self.to_v(hidden_states)
        del hidden_states

        # Compute QKV for text stream (context projections)
        txt_query = self.add_q_proj(encoder_hidden_states)
        txt_key = self.add_k_proj(encoder_hidden_states)
        txt_value = self.add_v_proj(encoder_hidden_states)
        del encoder_hidden_states

        # Reshape for multi-head attention
        img_query = img_query.unflatten(-1, (self.heads, -1))
        img_key = img_key.unflatten(-1, (self.heads, -1))
        img_value = img_value.unflatten(-1, (self.heads, -1))

        txt_query = txt_query.unflatten(-1, (self.heads, -1))
        txt_key = txt_key.unflatten(-1, (self.heads, -1))
        txt_value = txt_value.unflatten(-1, (self.heads, -1))

        # Apply QK normalization
        img_query = self.norm_q(img_query)
        img_key = self.norm_k(img_key)
        txt_query = self.norm_added_q(txt_query)
        txt_key = self.norm_added_k(txt_key)

        # Apply RoPE
        if image_rotary_emb is not None:
            img_freqs, txt_freqs = image_rotary_emb
            img_query = apply_rotary_emb_qwen(img_query, img_freqs, use_real=False)
            img_key = apply_rotary_emb_qwen(img_key, img_freqs, use_real=False)
            txt_query = apply_rotary_emb_qwen(txt_query, txt_freqs, use_real=False)
            txt_key = apply_rotary_emb_qwen(txt_key, txt_freqs, use_real=False)
        seq_img = img_query.shape[1]

        # Concatenate for joint attention
        # Order: [image, txt]
        joint_query = torch.cat([img_query, txt_query], dim=1)
        del img_query, txt_query
        joint_key = torch.cat([img_key, txt_key], dim=1)
        del img_key, txt_key
        joint_value = torch.cat([img_value, txt_value], dim=1)
        del img_value, txt_value

        # Compute joint attention
        if not self.split_attn:
            # create attention mask for joint attention
            if encoder_hidden_states_mask is not None:
                # encoder_hidden_states_mask: [B, S_txt]
                attention_mask = torch.cat(
                    [
                        torch.ones(
                            (encoder_hidden_states_mask.shape[0], seq_img), device=encoder_hidden_states_mask.device, dtype=torch.bool
                        ),
                        encoder_hidden_states_mask.to(torch.bool)
                    ]
                    , dim=1
                )  # [B, S_img + S_txt]
                attention_mask = attention_mask[:, None, None, :]  # [B, 1, 1, S] for scaled_dot_product_attention
            else:
                attention_mask = None

        # joint_query: [B, S, H, D], joint_key: [B, S, H, D], joint_value: [B, S, H, D]
        total_len = seq_img + txt_seq_lens
        qkv = [joint_query, joint_key, joint_value]
        org_dtype = joint_query.dtype
        del joint_query, joint_key, joint_value
        joint_hidden_states = hunyuan_attention(
            qkv, mode=self.attn_mode, attn_mask=attention_mask, total_len=total_len if self.split_attn else None
        )
        # joint_hidden_states: [B, S, H*D]

        joint_hidden_states = joint_hidden_states.to(org_dtype)

        # Split attention outputs back
        img_attn_output = joint_hidden_states[:, :seq_img, :]  # Image part
        txt_attn_output = joint_hidden_states[:, seq_img:, :]  # Text part
        del joint_hidden_states

        # Original implementation
        # ----
        # # Concatenate for joint attention
        # # Order: [text, image]
        # joint_query = torch.cat([txt_query, img_query], dim=1)
        # joint_key = torch.cat([txt_key, img_key], dim=1)
        # joint_value = torch.cat([txt_value, img_value], dim=1)

        # # Compute joint attention
        # # joint_query: [B, S, H, D], joint_key: [B, S, H, D], joint_value: [B, S, H, D]
        # joint_query = joint_query.transpose(1, 2)  # [B, H, S, D]
        # joint_key = joint_key.transpose(1, 2)  # [B, H, S, D]
        # joint_value = joint_value.transpose(1, 2)  # [B, H, S, D]
        # joint_hidden_states = torch.nn.functional.scaled_dot_product_attention(
        #     joint_query, joint_key, joint_value, attn_mask=attention_mask, dropout_p=0.0, is_causal=False
        # )
        # # joint_hidden_states: [B, H, S, D]
        # joint_hidden_states = joint_hidden_states.transpose(1, 2)  # [B, S, H, D]
        # # backend=self._attention_backend,

        # # Reshape back
        # joint_hidden_states = joint_hidden_states.flatten(2, 3)
        # joint_hidden_states = joint_hidden_states.to(joint_query.dtype)

        # # Split attention outputs back
        # txt_attn_output = joint_hidden_states[:, :seq_txt, :]  # Text part
        # img_attn_output = joint_hidden_states[:, seq_txt:, :]  # Image part
        # ----

        # Apply output projections
        img_attn_output = self.to_out[0](img_attn_output)
        img_attn_output = self.to_out[1](img_attn_output)  # dropout

        txt_attn_output = self.to_add_out(txt_attn_output)

        return img_attn_output, txt_attn_output


# @maybe_allow_in_graph
class QwenImageTransformerBlock(nn.Module):
    def __init__(
        self,
        dim: int,
        num_attention_heads: int,
        attention_head_dim: int,
        qk_norm: str = "rms_norm",
        eps: float = 1e-6,
        attn_mode: str = "torch",
        split_attn: bool = False,
        zero_cond_t: bool = False,
    ):
        super().__init__()

        self.dim = dim
        self.num_attention_heads = num_attention_heads
        self.attention_head_dim = attention_head_dim
        self.attn_mode = attn_mode
        self.split_attn = split_attn

        # Image processing modules
        self.img_mod = nn.Sequential(
            nn.SiLU(),
            nn.Linear(dim, 6 * dim, bias=True),  # For scale, shift, gate for norm1 and norm2
        )
        self.img_norm1 = nn.LayerNorm(dim, elementwise_affine=False, eps=eps)
        self.attn = Attention(
            query_dim=dim,
            cross_attention_dim=None,  # Enable cross attention for joint computation
            added_kv_proj_dim=dim,  # Enable added KV projections for text stream
            dim_head=attention_head_dim,
            heads=num_attention_heads,
            out_dim=dim,
            context_pre_only=False,
            bias=True,
            qk_norm=qk_norm,
            eps=eps,
            attn_mode=attn_mode,
            split_attn=split_attn,
        )
        # processor=QwenDoubleStreamAttnProcessor2_0(),
        self.img_norm2 = nn.LayerNorm(dim, elementwise_affine=False, eps=eps)
        self.img_mlp = FeedForward(dim=dim, dim_out=dim, activation_fn="gelu-approximate")

        # Text processing modules
        self.txt_mod = nn.Sequential(
            nn.SiLU(),
            nn.Linear(dim, 6 * dim, bias=True),  # For scale, shift, gate for norm1 and norm2
        )
        self.txt_norm1 = nn.LayerNorm(dim, elementwise_affine=False, eps=eps)
        # Text doesn't need separate attention - it's handled by img_attn joint computation
        self.txt_norm2 = nn.LayerNorm(dim, elementwise_affine=False, eps=eps)
        self.txt_mlp = FeedForward(dim=dim, dim_out=dim, activation_fn="gelu-approximate")

        self.zero_cond_t = zero_cond_t

    def _modulate(self, x, mod_params, timestep_zero_index: Optional[int] = None) -> Tuple[torch.Tensor, torch.Tensor]:
        """Apply modulation to input tensor"""
        # x: [b, l, d], shift/scale/gate: [b, d] (or [2*b, d] when `zero_cond_t=True`)
        shift, scale, gate = mod_params.chunk(3, dim=-1)

        if timestep_zero_index is not None:
            actual_batch = shift.size(0) // 2
            shift_base, shift_ext = shift[:actual_batch], shift[actual_batch:]
            scale_base, scale_ext = scale[:actual_batch], scale[actual_batch:]
            gate_base, gate_ext = gate[:actual_batch], gate[actual_batch:]

            shift_base = shift_base.unsqueeze(1)
            shift_ext = shift_ext.unsqueeze(1)
            scale_base = scale_base.unsqueeze(1)
            scale_ext = scale_ext.unsqueeze(1)
            gate_base = gate_base.unsqueeze(1)
            gate_ext = gate_ext.unsqueeze(1)

            return torch.cat(
                [x[:, :timestep_zero_index] * (1 + scale_base) + shift_base, x[:, timestep_zero_index:] * (1 + scale_ext) + shift_ext], dim=1
            ), torch.cat([gate_base.expand(-1, timestep_zero_index, -1), gate_ext.expand(-1, x.size(1) - timestep_zero_index, -1)], dim=1)
        else:
            shift_result = shift.unsqueeze(1)
            scale_result = scale.unsqueeze(1)
            gate_result = gate.unsqueeze(1)
            return x * (1 + scale_result) + shift_result, gate_result

    def forward(
        self,
        hidden_states: torch.Tensor,
        encoder_hidden_states: torch.Tensor,
        encoder_hidden_states_mask: torch.Tensor,
        temb: torch.Tensor,
        image_rotary_emb: Optional[Tuple[torch.Tensor, torch.Tensor]] = None,
        txt_seq_lens: Optional[torch.Tensor] = None,
        joint_attention_kwargs: Optional[Dict[str, Any]] = None,
        timestep_zero_index: Optional[int] = None,
    ) -> Tuple[torch.Tensor, torch.Tensor]:
        # Get modulation parameters for both streams
        img_mod_params = self.img_mod(temb)  # [B, 6*dim]
        if self.zero_cond_t:
            temb = torch.chunk(temb, 2, dim=0)[0]
        txt_mod_params = self.txt_mod(temb)  # [B, 6*dim]

        # Split modulation parameters for norm1 and norm2
        img_mod1, img_mod2 = img_mod_params.chunk(2, dim=-1)  # Each [B, 3*dim]
        del img_mod_params
        txt_mod1, txt_mod2 = txt_mod_params.chunk(2, dim=-1)  # Each [B, 3*dim]
        del txt_mod_params

        # Process image stream - norm1 + modulation
        img_normed = self.img_norm1(hidden_states)
        img_modulated, img_gate1 = self._modulate(img_normed, img_mod1, timestep_zero_index)
        del img_normed, img_mod1

        # Process text stream - norm1 + modulation
        txt_normed = self.txt_norm1(encoder_hidden_states)
        txt_modulated, txt_gate1 = self._modulate(txt_normed, txt_mod1)
        del txt_normed, txt_mod1

        # Use QwenAttnProcessor2_0 for joint attention computation
        # This directly implements the DoubleStreamLayerMegatron logic:
        # 1. Computes QKV for both streams
        # 2. Applies QK normalization and RoPE
        # 3. Concatenates and runs joint attention
        # 4. Splits results back to separate streams
        joint_attention_kwargs = joint_attention_kwargs or {}
        attn_output = self.attn(
            hidden_states=img_modulated,  # Image stream (will be processed as "sample")
            encoder_hidden_states=txt_modulated,  # Text stream (will be processed as "context")
            encoder_hidden_states_mask=encoder_hidden_states_mask,
            image_rotary_emb=image_rotary_emb,
            txt_seq_lens=txt_seq_lens,
            **joint_attention_kwargs,
        )
        del img_modulated, txt_modulated

        # QwenAttnProcessor2_0 returns (img_output, txt_output) when encoder_hidden_states is provided
        img_attn_output, txt_attn_output = attn_output
        del attn_output

        # Apply attention gates and add residual (like in Megatron)
        hidden_states = torch.addcmul(hidden_states, img_gate1, img_attn_output)
        del img_gate1, img_attn_output
        encoder_hidden_states = torch.addcmul(encoder_hidden_states, txt_gate1, txt_attn_output)
        del txt_gate1, txt_attn_output

        # Process image stream - norm2 + MLP
        img_normed2 = self.img_norm2(hidden_states)
        img_modulated2, img_gate2 = self._modulate(img_normed2, img_mod2, timestep_zero_index)
        del img_normed2, img_mod2
        img_mlp_output = self.img_mlp(img_modulated2)
        del img_modulated2
        hidden_states = torch.addcmul(hidden_states, img_gate2, img_mlp_output)
        del img_gate2, img_mlp_output

        # Process text stream - norm2 + MLP
        txt_normed2 = self.txt_norm2(encoder_hidden_states)
        txt_modulated2, txt_gate2 = self._modulate(txt_normed2, txt_mod2)
        del txt_normed2, txt_mod2
        txt_mlp_output = self.txt_mlp(txt_modulated2)
        del txt_modulated2
        encoder_hidden_states = torch.addcmul(encoder_hidden_states, txt_gate2, txt_mlp_output)
        del txt_gate2, txt_mlp_output

        # Clip to prevent overflow for fp16
        if encoder_hidden_states.dtype == torch.float16:
            encoder_hidden_states = encoder_hidden_states.clip(-65504, 65504)
        if hidden_states.dtype == torch.float16:
            hidden_states = hidden_states.clip(-65504, 65504)

        return encoder_hidden_states, hidden_states


class QwenImageTransformer2DModel(nn.Module):  # ModelMixin, ConfigMixin, PeftAdapterMixin, FromOriginalModelMixin, CacheMixin):
    """
    The Transformer model introduced in Qwen.

    Args:
        patch_size (`int`, defaults to `2`):
            Patch size to turn the input data into small patches.
        in_channels (`int`, defaults to `64`):
            The number of channels in the input.
        out_channels (`int`, *optional*, defaults to `None`):
            The number of channels in the output. If not specified, it defaults to `in_channels`.
        num_layers (`int`, defaults to `60`):
            The number of layers of dual stream DiT blocks to use.
        attention_head_dim (`int`, defaults to `128`):
            The number of dimensions to use for each attention head.
        num_attention_heads (`int`, defaults to `24`):
            The number of attention heads to use.
        joint_attention_dim (`int`, defaults to `3584`):
            The number of dimensions to use for the joint attention (embedding/channel dimension of
            `encoder_hidden_states`).
        guidance_embeds (`bool`, defaults to `False`):
            Whether to use guidance embeddings for guidance-distilled variant of the model.
        axes_dims_rope (`Tuple[int]`, defaults to `(16, 56, 56)`):
            The dimensions to use for the rotary positional embeddings.
        attn_mode (`str`, defaults to `"torch"`):
            The attention implementation to use.
        split_attn (`bool`, defaults to `False`):
            Whether to split the attention computation to save memory.
        zero_cond_t (`bool`, defaults to `False`):
            Whether to use zero conditioning for time embeddings.
    """

    # _supports_gradient_checkpointing = True
    # _no_split_modules = ["QwenImageTransformerBlock"]
    # _skip_layerwise_casting_patterns = ["pos_embed", "norm"]

    # @register_to_config
    def __init__(
        self,
        patch_size: int = 2,
        in_channels: int = 64,
        out_channels: Optional[int] = 16,
        num_layers: int = 60,
        attention_head_dim: int = 128,
        num_attention_heads: int = 24,
        joint_attention_dim: int = 3584,
        guidance_embeds: bool = False,  # TODO: this should probably be removed
        axes_dims_rope: Tuple[int, int, int] = (16, 56, 56),
        attn_mode: str = "torch",
        split_attn: bool = False,
        zero_cond_t: bool = False,
    ):
        super().__init__()
        self.in_channels = in_channels
        self.out_channels = out_channels or in_channels
        self.inner_dim = num_attention_heads * attention_head_dim
        self.attn_mode = attn_mode
        self.split_attn = split_attn

        self.pos_embed = QwenEmbedRope(theta=10000, axes_dim=list(axes_dims_rope), scale_rope=True)

        self.time_text_embed = QwenTimestepProjEmbeddings(embedding_dim=self.inner_dim)

        self.txt_norm = RMSNorm(joint_attention_dim, eps=1e-6)

        self.img_in = nn.Linear(in_channels, self.inner_dim)
        self.txt_in = nn.Linear(joint_attention_dim, self.inner_dim)

        self.transformer_blocks = nn.ModuleList(
            [
                QwenImageTransformerBlock(
                    dim=self.inner_dim,
                    num_attention_heads=num_attention_heads,
                    attention_head_dim=attention_head_dim,
                    attn_mode=attn_mode,
                    split_attn=split_attn,
                    zero_cond_t=zero_cond_t,
                )
                for _ in range(num_layers)
            ]
        )

        self.norm_out = AdaLayerNormContinuous(self.inner_dim, self.inner_dim, elementwise_affine=False, eps=1e-6)
        self.proj_out = nn.Linear(self.inner_dim, patch_size * patch_size * self.out_channels, bias=True)

        self.gradient_checkpointing = False
        self.zero_cond_t = zero_cond_t
        self.activation_cpu_offloading = False

        # offloading
        self.blocks_to_swap = None
        self.offloader = None

    @property
    def dtype(self):
        return next(self.parameters()).dtype

    @property
    def device(self):
        return next(self.parameters()).device

    def enable_gradient_checkpointing(self, activation_cpu_offloading: bool = False):
        self.gradient_checkpointing = True
        self.activation_cpu_offloading = activation_cpu_offloading
        logger.info(f"QwenModel: Gradient checkpointing enabled. Activation CPU offloading: {activation_cpu_offloading}")

    def disable_gradient_checkpointing(self):
        self.gradient_checkpointing = False
        self.activation_cpu_offloading = False
        logger.info("QwenModel: Gradient checkpointing disabled.")

    def enable_block_swap(self, blocks_to_swap: int, device: torch.device, supports_backward: bool, use_pinned_memory: bool = False):
        self.blocks_to_swap = blocks_to_swap
        self.num_blocks = len(self.transformer_blocks)

        assert (
            self.blocks_to_swap <= self.num_blocks - 1
        ), f"Cannot swap more than {self.num_blocks - 1} blocks. Requested {self.blocks_to_swap} blocks to swap."

        self.offloader = ModelOffloader(
            "qwen-image-block", self.transformer_blocks, self.num_blocks, self.blocks_to_swap, supports_backward, device, use_pinned_memory
        )
        # , debug=True
        logger.info(
            f"QwenModel: Block swap enabled. Swapping {self.blocks_to_swap} blocks out of {self.num_blocks} blocks. Supports backward: {supports_backward}"
        )

    def switch_block_swap_for_inference(self):
        if self.blocks_to_swap:
            self.offloader.set_forward_only(True)
            self.prepare_block_swap_before_forward()
            logger.info("QwenModel: Block swap set to forward only.")

    def switch_block_swap_for_training(self):
        if self.blocks_to_swap:
            self.offloader.set_forward_only(False)
            self.prepare_block_swap_before_forward()
            logger.info("QwenModel: Block swap set to forward and backward.")

    def move_to_device_except_swap_blocks(self, device: torch.device):
        # assume model is on cpu. do not move blocks to device to reduce temporary memory usage
        if self.blocks_to_swap:
            save_blocks = self.transformer_blocks
            self.transformer_blocks = None

        self.to(device)

        if self.blocks_to_swap:
            self.transformer_blocks = save_blocks

    def prepare_block_swap_before_forward(self):
        if self.blocks_to_swap is None or self.blocks_to_swap == 0:
            return
        self.offloader.prepare_block_devices_before_forward(self.transformer_blocks)

    def _gradient_checkpointing_func(self, block, *args):
        if self.activation_cpu_offloading:
            block = create_cpu_offloading_wrapper(block, self.img_in.weight.device)
        return torch.utils.checkpoint.checkpoint(block, *args, use_reentrant=False)

    def forward(
        self,
        hidden_states: torch.Tensor,
        encoder_hidden_states: torch.Tensor = None,
        encoder_hidden_states_mask: torch.Tensor = None,
        timestep: torch.Tensor = None,
        img_shapes: Optional[List[Tuple[int, int, int]]] = None,
        txt_seq_lens: Optional[List[int]] = None,
        guidance: torch.Tensor = None,  # TODO: this should probably be removed
        attention_kwargs: Optional[Dict[str, Any]] = None,
    ) -> torch.Tensor:
        """
        The [`QwenTransformer2DModel`] forward method.

        Args:
            hidden_states (`torch.Tensor` of shape `(batch_size, image_sequence_length, in_channels)`):
                Input `hidden_states`.
            encoder_hidden_states (`torch.Tensor` of shape `(batch_size, text_sequence_length, joint_attention_dim)`):
                Conditional embeddings (embeddings computed from the input conditions such as prompts) to use.
            encoder_hidden_states_mask (`torch.Tensor` of shape `(batch_size, text_sequence_length)`):
                Mask of the input conditions.
            timestep ( `torch.Tensor`):
                Used to indicate denoising step.
            attention_kwargs (`dict`, *optional*):
                A kwargs dictionary that if specified is passed along to the `AttentionProcessor` as defined under
                `self.processor` in
                [diffusers.models.attention_processor](https://github.com/huggingface/diffusers/blob/main/src/diffusers/models/attention_processor.py).
            return_dict (`bool`, *optional*, defaults to `True`):
                Whether or not to return a [`~models.transformer_2d.Transformer2DModelOutput`] instead of a plain
                tuple.

        Returns:
            If `return_dict` is True, an [`~models.transformer_2d.Transformer2DModelOutput`] is returned, otherwise a
            `tuple` where the first element is the sample tensor.
        """
        # if attention_kwargs is not None:
        #     attention_kwargs = attention_kwargs.copy()
        #     lora_scale = attention_kwargs.pop("scale", 1.0)
        # else:
        #     lora_scale = 1.0

        # if USE_PEFT_BACKEND:
        #     # weight the lora layers by setting `lora_scale` for each PEFT layer
        #     scale_lora_layers(self, lora_scale)
        # else:
        #     if attention_kwargs is not None and attention_kwargs.get("scale", None) is not None:
        #         logger.warning(
        #             "Passing `scale` via `joint_attention_kwargs` when not using the PEFT backend is ineffective."
        #         )
        if encoder_hidden_states_mask is not None and encoder_hidden_states_mask.dtype != torch.bool:
            encoder_hidden_states_mask = encoder_hidden_states_mask.bool()

        hidden_states = self.img_in(hidden_states)

        timestep = timestep.to(hidden_states.dtype)

        if self.zero_cond_t:
            if img_shapes is None:
                raise ValueError("`img_shapes` must be provided when `zero_cond_t=True`.")

            timestep = torch.cat([timestep, timestep * 0], dim=0)

            sample = img_shapes[0]  # img_shapes always has single entry for musubi tuner
            if isinstance(sample, (tuple, list)) and len(sample) == 3 and all(isinstance(x, numbers.Integral) for x in sample):
                base_len = int(prod(sample))
            else:
                if not (isinstance(sample, (tuple, list)) and len(sample) >= 1):
                    raise ValueError("Invalid `img_shapes` entry for `zero_cond_t=True`.")
                base = sample[0]
                if not (isinstance(base, (tuple, list)) and len(base) == 3):
                    raise ValueError("Invalid `img_shapes` entry for `zero_cond_t=True`.")
                base_len = int(prod(base))
            timestep_zero_index = base_len
        else:
            timestep_zero_index = None

        encoder_hidden_states = self.txt_norm(encoder_hidden_states)
        encoder_hidden_states = self.txt_in(encoder_hidden_states)

        if guidance is not None:
            guidance = guidance.to(hidden_states.dtype) * 1000

        temb = (
            self.time_text_embed(timestep, hidden_states)
            if guidance is None
            else self.time_text_embed(timestep, guidance, hidden_states)
        )

        image_rotary_emb = self.pos_embed(img_shapes, txt_seq_lens, device=hidden_states.device)

        # block expects tensor instead of list
        txt_seq_lens = torch.tensor(txt_seq_lens, device=hidden_states.device) if txt_seq_lens is not None else None

        input_device = hidden_states.device
        for index_block, block in enumerate(self.transformer_blocks):
            if self.blocks_to_swap:
                self.offloader.wait_for_block(index_block)

            if torch.is_grad_enabled() and self.gradient_checkpointing:
                encoder_hidden_states, hidden_states = self._gradient_checkpointing_func(
                    block,
                    hidden_states,
                    encoder_hidden_states,
                    encoder_hidden_states_mask,
                    temb,
                    image_rotary_emb,
                    txt_seq_lens,
                    attention_kwargs,
                    timestep_zero_index,
                )

            else:
                encoder_hidden_states, hidden_states = block(
                    hidden_states=hidden_states,
                    encoder_hidden_states=encoder_hidden_states,
                    encoder_hidden_states_mask=encoder_hidden_states_mask,
                    temb=temb,
                    image_rotary_emb=image_rotary_emb,
                    txt_seq_lens=txt_seq_lens,
                    joint_attention_kwargs=attention_kwargs,
                    timestep_zero_index=timestep_zero_index,
                )

            if self.blocks_to_swap:
                self.offloader.submit_move_blocks_forward(self.transformer_blocks, index_block)

        if input_device != hidden_states.device:
            hidden_states = hidden_states.to(input_device)

        if self.zero_cond_t:
            temb = temb.chunk(2, dim=0)[0]

        # Use only the image part (hidden_states) from the dual-stream blocks
        hidden_states = self.norm_out(hidden_states, temb)
        output = self.proj_out(hidden_states)

        # if USE_PEFT_BACKEND:
        #     # remove `lora_scale` from each PEFT layer
        #     unscale_lora_layers(self, lora_scale)

        return output


FP8_OPTIMIZATION_TARGET_KEYS = ["transformer_blocks"]
# modulation layers are large and block-wise scaling may be effective, so we quantize them
# norm layers and time_text_embed are small and may be sensitive to quantization, so we skip them
FP8_OPTIMIZATION_EXCLUDE_KEYS = [
    "norm",
    # "_mod",
    "time_text_embed",
]


def create_model(
    attn_mode: str, split_attn: bool, zero_cond_t: bool, dtype: Optional[torch.dtype], num_layers: Optional[int] = 60
) -> QwenImageTransformer2DModel:
    with init_empty_weights():
<<<<<<< HEAD
        logger.info("Creating QwenImageTransformer2DModel")
=======
        logger.info(f"Creating QwenImageTransformer2DModel. Attn mode: {attn_mode}, split_attn: {split_attn}, zero_cond_t: {zero_cond_t}, num_layers: {num_layers} ")
>>>>>>> 8ec95774
        """
        {
            "_class_name": "QwenImageTransformer2DModel",
            "_diffusers_version": "0.34.0.dev0",
            "attention_head_dim": 128,
            "axes_dims_rope": [
                16,
                56,
                56
            ],
            "guidance_embeds": false,
            "in_channels": 64,
            "joint_attention_dim": 3584,
            "num_attention_heads": 24,
            "num_layers": 60,
            "out_channels": 16,
            "patch_size": 2,
            "pooled_projection_dim": 768
        }
        """
        if num_layers is None:
            num_layers = 60
        model = QwenImageTransformer2DModel(
            patch_size=2,
            in_channels=64,
            out_channels=16,
            num_layers=num_layers,
            attention_head_dim=128,
            num_attention_heads=24,
            joint_attention_dim=3584,
            guidance_embeds=False,
            axes_dims_rope=(16, 56, 56),
            attn_mode=attn_mode,
            split_attn=split_attn,
            zero_cond_t=zero_cond_t,
        )
        if dtype is not None:
            model.to(dtype)
    return model


def load_qwen_image_model(
    device: Union[str, torch.device],
    dit_path: str,
    attn_mode: str,
    split_attn: bool,
    zero_cond_t: bool,
    loading_device: Union[str, torch.device],
    dit_weight_dtype: Optional[torch.dtype],
    fp8_scaled: bool = False,
    lora_weights_list: Optional[Dict[str, torch.Tensor]] = None,
    lora_multipliers: Optional[List[float]] = None,
    num_layers: Optional[int] = 60,
    disable_numpy_memmap: bool = False,
) -> QwenImageTransformer2DModel:
    """
    Load a WAN model from the specified checkpoint.

    Args:
        device (Union[str, torch.device]): Device for optimization or merging
        dit_path (str): Path to the DiT model checkpoint.
        attn_mode (str): Attention mode to use, e.g., "torch", "flash", etc.
        split_attn (bool): Whether to use split attention.
        zero_cond_t (bool): Whether the model uses zero conditioning for time embeddings.
        loading_device (Union[str, torch.device]): Device to load the model weights on.
        dit_weight_dtype (Optional[torch.dtype]): Data type of the DiT weights.
            If None, it will be loaded as is (same as the state_dict) or scaled for fp8. if not None, model weights will be casted to this dtype.
        fp8_scaled (bool): Whether to use fp8 scaling for the model weights.
        lora_weights_list (Optional[Dict[str, torch.Tensor]]): LoRA weights to apply, if any.
        lora_multipliers (Optional[List[float]]): LoRA multipliers for the weights, if any.
        num_layers (int): Number of layers in the DiT model.
        disable_numpy_memmap (bool): Whether to disable numpy memory mapping when loading weights.
    """
    # dit_weight_dtype is None for fp8_scaled
    assert (not fp8_scaled and dit_weight_dtype is not None) or (fp8_scaled and dit_weight_dtype is None)

    device = torch.device(device)
    loading_device = torch.device(loading_device)

    model = create_model(attn_mode, split_attn, zero_cond_t, dit_weight_dtype, num_layers=num_layers)

    # load model weights with dynamic fp8 optimization and LoRA merging if needed
    logger.info(f"Loading DiT model from {dit_path}, device={loading_device}")
    sd = load_safetensors_with_lora_and_fp8(
        model_files=dit_path,
        lora_weights_list=lora_weights_list,
        lora_multipliers=lora_multipliers,
        fp8_optimization=fp8_scaled,
        calc_device=device,
        move_to_device=(loading_device == device),
        dit_weight_dtype=dit_weight_dtype,
        target_keys=FP8_OPTIMIZATION_TARGET_KEYS,
        exclude_keys=FP8_OPTIMIZATION_EXCLUDE_KEYS,
        disable_numpy_memmap=disable_numpy_memmap,
    )

    # remove "model.diffusion_model."
    for key in list(sd.keys()):
        if key.startswith("model.diffusion_model."):
            sd[key[22:]] = sd.pop(key)

    if "__index_timestep_zero__" in sd: # ComfyUI flag for edit-2511
        assert zero_cond_t, "Found __index_timestep_zero__ in state_dict, the model must be '2511' variant."
        sd.pop("__index_timestep_zero__")

    if fp8_scaled:
        apply_fp8_monkey_patch(model, sd, use_scaled_mm=False)

        if loading_device.type != "cpu":
            # make sure all the model weights are on the loading_device
            logger.info(f"Moving weights to {loading_device}")
            for key in sd.keys():
                sd[key] = sd[key].to(loading_device)

    info = model.load_state_dict(sd, strict=True, assign=True)
    logger.info(f"Loaded DiT model from {dit_path}, info={info}")

    return model<|MERGE_RESOLUTION|>--- conflicted
+++ resolved
@@ -1287,11 +1287,7 @@
     attn_mode: str, split_attn: bool, zero_cond_t: bool, dtype: Optional[torch.dtype], num_layers: Optional[int] = 60
 ) -> QwenImageTransformer2DModel:
     with init_empty_weights():
-<<<<<<< HEAD
-        logger.info("Creating QwenImageTransformer2DModel")
-=======
         logger.info(f"Creating QwenImageTransformer2DModel. Attn mode: {attn_mode}, split_attn: {split_attn}, zero_cond_t: {zero_cond_t}, num_layers: {num_layers} ")
->>>>>>> 8ec95774
         """
         {
             "_class_name": "QwenImageTransformer2DModel",
