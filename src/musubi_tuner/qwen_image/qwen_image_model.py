--- conflicted
+++ resolved
@@ -30,15 +30,9 @@
 from musubi_tuner.qwen_image.qwen_image_modules import get_activation
 from musubi_tuner.hunyuan_model.attention import attention as hunyuan_attention
 from musubi_tuner.utils.lora_utils import load_safetensors_with_lora_and_fp8
-<<<<<<< HEAD
+from musubi_tuner.utils.model_utils import create_cpu_offloading_wrapper, to_cpu, to_device
 from blissful_tuner.blissful_logger import BlissfulLogger
 logger = BlissfulLogger(__name__, "green")
-=======
-from musubi_tuner.utils.model_utils import create_cpu_offloading_wrapper, to_cpu, to_device
-
-logger = logging.getLogger(__name__)
-logging.basicConfig(level=logging.INFO)
->>>>>>> 7c2f39f6
 
 
 EXAMPLE_DOC_STRING = """
@@ -1020,21 +1014,13 @@
 
     def enable_gradient_checkpointing(self, activation_cpu_offloading: bool = False):
         self.gradient_checkpointing = True
-<<<<<<< HEAD
-        logger.info("QwenModel: Gradient checkpointing enabled.")
-
-    def disable_gradient_checkpointing(self):
-        self.gradient_checkpointing = False
-        logger.info("QwenModel: Gradient checkpointing disabled.")
-=======
         self.activation_cpu_offloading = activation_cpu_offloading
-        print(f"QwenModel: Gradient checkpointing enabled. Activation CPU offloading: {activation_cpu_offloading}")
+        logger.info(f"QwenModel: Gradient checkpointing enabled. Activation CPU offloading: {activation_cpu_offloading}")
 
     def disable_gradient_checkpointing(self):
         self.gradient_checkpointing = False
         self.activation_cpu_offloading = False
-        print("QwenModel: Gradient checkpointing disabled.")
->>>>>>> 7c2f39f6
+        logger.info("QwenModel: Gradient checkpointing disabled.")
 
     def enable_block_swap(self, blocks_to_swap: int, device: torch.device, supports_backward: bool):
         self.blocks_to_swap = blocks_to_swap
@@ -1056,13 +1042,13 @@
         if self.blocks_to_swap:
             self.offloader.set_forward_only(True)
             self.prepare_block_swap_before_forward()
-            logger.info(f"QwenModel: Block swap set to forward only.")
+            logger.info("QwenModel: Block swap set to forward only.")
 
     def switch_block_swap_for_training(self):
         if self.blocks_to_swap:
             self.offloader.set_forward_only(False)
             self.prepare_block_swap_before_forward()
-            logger.info(f"QwenModel: Block swap set to forward and backward.")
+            logger.info("QwenModel: Block swap set to forward and backward.")
 
     def move_to_device_except_swap_blocks(self, device: torch.device):
         # assume model is on cpu. do not move blocks to device to reduce temporary memory usage
@@ -1213,7 +1199,7 @@
     attn_mode: str, split_attn: bool, dtype: Optional[torch.dtype], num_layers: Optional[int] = 60
 ) -> QwenImageTransformer2DModel:
     with init_empty_weights():
-        logger.info(f"Creating QwenImageTransformer2DModel")
+        logger.info("Creating QwenImageTransformer2DModel")
         """
         {
             "_class_name": "QwenImageTransformer2DModel",
