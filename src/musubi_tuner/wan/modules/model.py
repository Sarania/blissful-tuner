--- conflicted
+++ resolved
@@ -8,16 +8,8 @@
 from accelerate import init_empty_weights
 
 from musubi_tuner.utils.lora_utils import load_safetensors_with_lora_and_fp8
-<<<<<<< HEAD
+from musubi_tuner.utils.model_utils import create_cpu_offloading_wrapper
 from musubi_tuner.utils.safetensors_utils import MemoryEfficientSafeOpen
-=======
-from musubi_tuner.utils.model_utils import create_cpu_offloading_wrapper
-from musubi_tuner.utils.safetensors_utils import MemoryEfficientSafeOpen, load_safetensors
-
-logger = logging.getLogger(__name__)
-logging.basicConfig(level=logging.INFO)
->>>>>>> 7c2f39f6
-
 from musubi_tuner.utils.device_utils import clean_memory_on_device
 
 from musubi_tuner.wan.modules.attention import flash_attention
@@ -628,16 +620,11 @@
 
     def forward(self, x, e, seq_lens, grid_sizes, freqs, context, nag_context=None):
         if self.training and self.gradient_checkpointing:
-<<<<<<< HEAD
-            return checkpoint(self._forward, x, e, seq_lens, grid_sizes, freqs, context, use_reentrant=False)
-        return self._forward(x, e, seq_lens, grid_sizes, freqs, context, nag_context)
-=======
             forward_fn = self._forward
             if self.activation_cpu_offloading:
                 forward_fn = create_cpu_offloading_wrapper(forward_fn, self.modulation.device)
-            return checkpoint(forward_fn, x, e, seq_lens, grid_sizes, freqs, context, context_lens, use_reentrant=False)
-        return self._forward(x, e, seq_lens, grid_sizes, freqs, context, context_lens)
->>>>>>> 7c2f39f6
+            return checkpoint(forward_fn, x, e, seq_lens, grid_sizes, freqs, context, use_reentrant=False)
+        return self._forward(x, e, seq_lens, grid_sizes, freqs, context, nag_context)
 
 
 class Head(nn.Module):
@@ -927,11 +914,7 @@
         for block in self.blocks:
             block.enable_gradient_checkpointing(activation_cpu_offloading)
 
-<<<<<<< HEAD
-        logger.info("WanModel: Gradient checkpointing enabled.")
-=======
-        print(f"WanModel: Gradient checkpointing enabled. Activation CPU offloading: {activation_cpu_offloading}")
->>>>>>> 7c2f39f6
+        logger.info(f"WanModel: Gradient checkpointing enabled. Activation CPU offloading: {activation_cpu_offloading}")
 
     def disable_gradient_checkpointing(self):
         self.gradient_checkpointing = False
@@ -1124,12 +1107,8 @@
         if self.blocks_to_swap:
             clean_memory_on_device(device)
 
-<<<<<<< HEAD
-        # logger.info(f"x: {x.shape}, e: {e0.shape}, context: {context.shape}, seq_lens: {seq_lens}")
-=======
-        # print(f"x: {x.shape}, e: {e0.shape}, context: {context.shape}, seq_lens: {seq_lens}")
         input_device = x.device
->>>>>>> 7c2f39f6
+
         for block_idx, block in enumerate(self.blocks):
             is_block_skipped = skip_block_indices is not None and block_idx in skip_block_indices
 
