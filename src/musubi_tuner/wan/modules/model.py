# Copyright 2024-2025 The Alibaba Wan Team Authors. All rights reserved.
import math
from typing import Dict, List, Optional, Union
import types
import inspect
import torch
import torch.nn as nn
from torch.utils.checkpoint import checkpoint
from accelerate import init_empty_weights

from musubi_tuner.utils.lora_utils import load_safetensors_with_lora_and_fp8
from musubi_tuner.utils.model_utils import create_cpu_offloading_wrapper
from musubi_tuner.utils.safetensors_utils import MemoryEfficientSafeOpen
from musubi_tuner.utils.device_utils import clean_memory_on_device
from musubi_tuner.modules.fp8_optimization_utils import apply_fp8_monkey_patch, optimize_state_dict_with_fp8
from musubi_tuner.wan.modules.attention import flash_attention
from musubi_tuner.modules.custom_offloading_utils import ModelOffloader

__all__ = ["WanModel"]

# blissful start
from einops import repeat
from blissful_tuner.advanced_rope import apply_rope_comfy, EmbedND_RifleX
from blissful_tuner.guidance import nag
from blissful_tuner.blissful_logger import BlissfulLogger
logger = BlissfulLogger(__name__, "green")


def sinusoidal_embedding_1d(dim, position):
    # preprocess
    assert dim % 2 == 0
    half = dim // 2
    position = position.type(torch.float32)

    # calculation
    sinusoid = torch.outer(position, torch.pow(10000, -torch.arange(half).to(position).div(half)))
    x = torch.cat([torch.cos(sinusoid), torch.sin(sinusoid)], dim=1)
    return x


# @amp.autocast(enabled=False)
# no autocast is needed for rope_apply, because it is already in float64
def rope_params(max_seq_len, dim, theta=10000):
    assert dim % 2 == 0
    freqs = torch.outer(torch.arange(max_seq_len), 1.0 / torch.pow(theta, torch.arange(0, dim, 2).to(torch.float64).div(dim)))
    freqs = torch.polar(torch.ones_like(freqs), freqs)
    return freqs


@torch.compiler.disable()
def rope_apply(x, grid_sizes, freqs):
    device_type = x.device.type
    with torch.amp.autocast(device_type=device_type, enabled=False):
        n, c = x.size(2), x.size(3) // 2

        # split freqs
        freqs = freqs.split([c - 2 * (c // 3), c // 3, c // 3], dim=1)

        # loop over samples
        output = []
        for i, (f, h, w) in enumerate(grid_sizes.tolist()):
            seq_len = f * h * w

            # precompute multipliers
            x_i = torch.view_as_complex(x[i, :seq_len].to(torch.float64).reshape(seq_len, n, -1, 2))
            freqs_i = torch.cat(
                [
                    freqs[0][:f].view(f, 1, 1, -1).expand(f, h, w, -1),
                    freqs[1][:h].view(1, h, 1, -1).expand(f, h, w, -1),
                    freqs[2][:w].view(1, 1, w, -1).expand(f, h, w, -1),
                ],
                dim=-1,
            ).reshape(seq_len, 1, -1)

            # apply rotary embedding
            x_i = torch.view_as_real(x_i * freqs_i).flatten(2)
            x_i = torch.cat([x_i, x[i, seq_len:]])

            # append to collection
            output.append(x_i)
        return torch.stack(output).float()


def calculate_freqs_i(fhw, c, freqs, f_indices=None):
    """f_indices is used to select specific frames for rotary embedding. e.g. [0,8] (with start image) or [0,8,20] (with start and end images)"""
    f, h, w = fhw[:3]
    freqs = freqs.split([c - 2 * (c // 3), c // 3, c // 3], dim=1)

    if f_indices is None:
        freqs_f = freqs[0][:f]
    else:
        logger.info(f"Using f_indices: {f_indices} for rotary embedding. fhw: {fhw}")
        freqs_f = freqs[0][f_indices]

    freqs_i = torch.cat(
        [
            freqs_f.view(f, 1, 1, -1).expand(f, h, w, -1),
            freqs[1][:h].view(1, h, 1, -1).expand(f, h, w, -1),
            freqs[2][:w].view(1, 1, w, -1).expand(f, h, w, -1),
        ],
        dim=-1,
    ).reshape(f * h * w, 1, -1)
    return freqs_i


@torch.compiler.disable()
def rope_apply_inplace_cached(x, grid_sizes, freqs_list):
    rope_dtype = torch.float64  # float32 does not reduce memory usage significantly

    n, _ = x.size(2), x.size(3) // 2

    # loop over samples
    for i, (f, h, w) in enumerate(grid_sizes.tolist()):
        seq_len = f * h * w

        # precompute multipliers
        x_i = torch.view_as_complex(x[i, :seq_len].to(rope_dtype).reshape(seq_len, n, -1, 2))
        freqs_i = freqs_list[i]

        # apply rotary embedding
        x_i = torch.view_as_real(x_i * freqs_i).flatten(2)
        # x_i = torch.cat([x_i, x[i, seq_len:]])

        # inplace update
        x[i, :seq_len] = x_i.to(x.dtype)

    return x


class WanRMSNorm(nn.Module):

    def __init__(self, dim, eps=1e-5):
        super().__init__()
        self.dim = dim
        self.eps = eps
        self.weight = nn.Parameter(torch.ones(dim))

    def forward(self, x):
        r"""
        Args:
            x(Tensor): Shape [B, L, C]
        """
        # return self._norm(x.float()).type_as(x) * self.weight
        # support fp8
        return self._norm(x.float()).type_as(x) * self.weight.to(x.dtype)

    def _norm(self, x):
        return x * torch.rsqrt(x.pow(2).mean(dim=-1, keepdim=True) + self.eps)

    # def forward(self, x):
    #     r"""
    #     Args:
    #         x(Tensor): Shape [B, L, C]
    #     """
    #     # inplace version, also supports fp8 -> does not have significant performance improvement
    #     original_dtype = x.dtype
    #     x = x.float()
    #     y = x.pow(2).mean(dim=-1, keepdim=True)
    #     y.add_(self.eps)
    #     y.rsqrt_()
    #     x *= y
    #     x = x.to(original_dtype)
    #     x *= self.weight.to(original_dtype)
    #     return x


class WanLayerNorm(nn.LayerNorm):

    def __init__(self, dim, eps=1e-6, elementwise_affine=False):
        super().__init__(dim, elementwise_affine=elementwise_affine, eps=eps)

    def forward(self, x):
        r"""
        Args:
            x(Tensor): Shape [B, L, C]
        """
        return super().forward(x.float()).type_as(x)


class WanSelfAttention(nn.Module):

    def __init__(
            self,
            dim,
            num_heads,
            window_size=(-1, -1),
            qk_norm=True,
            eps=1e-6,
            attn_mode="torch",
            split_attn=False,
            **kwargs,
    ):
        assert dim % num_heads == 0
        super().__init__()
        self.dim = dim
        self.num_heads = num_heads
        self.head_dim = dim // num_heads
        self.window_size = window_size
        self.qk_norm = qk_norm
        self.eps = eps
        self.attn_mode = attn_mode
        self.split_attn = split_attn
        self.rope_func = "default" if kwargs is None else kwargs.get("rope_func", "default")  # Subclasses may not have kwargs and don't need rope func anyway
        if self.rope_func == "comfy":
            self.comfyrope = apply_rope_comfy

        # layers
        self.q = nn.Linear(dim, dim)
        self.k = nn.Linear(dim, dim)
        self.v = nn.Linear(dim, dim)
        self.o = nn.Linear(dim, dim)
        self.norm_q = WanRMSNorm(dim, eps=eps) if qk_norm else nn.Identity()
        self.norm_k = WanRMSNorm(dim, eps=eps) if qk_norm else nn.Identity()

    def forward(self, x, seq_lens, grid_sizes, freqs):
        r"""
        Args:
            x(Tensor): Shape [B, L, num_heads, C / num_heads]
            seq_lens(Tensor): Shape [B]
            grid_sizes(Tensor): Shape [B, 3], the second dimension contains (F, H, W)
            freqs(Tensor): Rope freqs, shape [1024, C / num_heads / 2]
        """
        b, s, n, d = *x.shape[:2], self.num_heads, self.head_dim

        # # query, key, value function
        # def qkv_fn(x):
        #     q = self.norm_q(self.q(x)).view(b, s, n, d)
        #     k = self.norm_k(self.k(x)).view(b, s, n, d)
        #     v = self.v(x).view(b, s, n, d)
        #     return q, k, v
        # q, k, v = qkv_fn(x)
        # del x
        # query, key, value function

        q = self.q(x)
        k = self.k(x)
        v = self.v(x)
        del x
        q = self.norm_q(q)
        k = self.norm_k(k)
        q = q.view(b, s, n, d)
        k = k.view(b, s, n, d)
        v = v.view(b, s, n, d)

        if self.rope_func == "comfy":
            q, k = self.comfyrope(q, k, freqs)
        else:
            rope_apply_inplace_cached(q, grid_sizes, freqs)
            rope_apply_inplace_cached(k, grid_sizes, freqs)
        qkv = [q, k, v]
        del q, k, v
        x = flash_attention(
            qkv, k_lens=seq_lens, window_size=self.window_size, attn_mode=self.attn_mode, split_attn=self.split_attn
        )

        # output
        x = x.flatten(2)
        x = self.o(x)
        return x


class WanCrossAttention(WanSelfAttention):
    def forward(self, x, context):
        r"""
        Args:
            x(Tensor): Shape [B, L1, C]
            context(Tensor): Shape [B, L2, C]
        """
        b, n, d = x.size(0), self.num_heads, self.head_dim

        # compute query, key, value
        # q = self.norm_q(self.q(x)).view(b, -1, n, d)
        # k = self.norm_k(self.k(context)).view(b, -1, n, d)
        # v = self.v(context).view(b, -1, n, d)
        q = self.q(x)
        del x
        k = self.k(context)
        v = self.v(context)
        del context
        q = self.norm_q(q)
        k = self.norm_k(k)
        q = q.view(b, -1, n, d)
        k = k.view(b, -1, n, d)
        v = v.view(b, -1, n, d)

        # compute attention
        qkv = [q, k, v]
        del q, k, v
        x = flash_attention(qkv, k_lens=None, attn_mode=self.attn_mode, split_attn=self.split_attn)

        # output
        x = x.flatten(2)
        x = self.o(x)
        return x


class WanI2VCrossAttention(WanSelfAttention):

    def __init__(self, dim, num_heads, window_size=(-1, -1), qk_norm=True, eps=1e-6, attn_mode="torch", split_attn=False):
        super().__init__(dim, num_heads, window_size, qk_norm, eps, attn_mode, split_attn)

        self.k_img = nn.Linear(dim, dim)
        self.v_img = nn.Linear(dim, dim)
        # self.alpha = nn.Parameter(torch.zeros((1, )))
        self.norm_k_img = WanRMSNorm(dim, eps=eps) if qk_norm else nn.Identity()

    def forward(self, x, context):
        r"""
        Args:
            x(Tensor): Shape [B, L1, C]
            context(Tensor): Shape [B, L2, C]
        """
        context_img = context[:, :257]
        context = context[:, 257:]
        b, n, d = x.size(0), self.num_heads, self.head_dim

        # compute query, key, value
        q = self.q(x)
        del x
        q = self.norm_q(q)
        q = q.view(b, -1, n, d)
        k = self.k(context)
        k = self.norm_k(k).view(b, -1, n, d)
        v = self.v(context).view(b, -1, n, d)
        del context

        # compute attention
        qkv = [q, k, v]
        del k, v
        x = flash_attention(qkv, k_lens=None, attn_mode=self.attn_mode, split_attn=self.split_attn)

        # compute query, key, value
        k_img = self.norm_k_img(self.k_img(context_img)).view(b, -1, n, d)
        v_img = self.v_img(context_img).view(b, -1, n, d)
        del context_img

        # compute attention
        qkv = [q, k_img, v_img]
        del q, k_img, v_img
        img_x = flash_attention(qkv, k_lens=None, attn_mode=self.attn_mode, split_attn=self.split_attn)

        # output
        x = x.flatten(2)
        img_x = img_x.flatten(2)
        if self.training:
            x = x + img_x  # avoid inplace
        else:
            x += img_x
        del img_x

        x = self.o(x)
        return x


# Blissful NAG Stuff, can't move elsewhere without copying pretty much the whole model ========================================


class NAGCrossAttention(WanCrossAttention):
    def __init__(
            self,
            *args,
            nag_scale: float = 1.0,
            nag_tau: float = 3.5,
            nag_alpha: float = 0.5,
            **kwargs,
    ):
        super().__init__(*args, **kwargs)
        self.nag_scale = nag_scale
        self.nag_tau = nag_tau
        self.nag_alpha = nag_alpha

    def nag_forward(self, x, context, nag_context):
        r"""
        Args:
            x(Tensor): Shape [B, L1, C]
            context(Tensor): Shape [B, L2, C]
        """
        b, n, d = x.size(0), self.num_heads, self.head_dim
        q = self.q(x)
        del x

        k = self.k(context)
        v = self.v(context)
        neg_k = self.k(nag_context)
        neg_v = self.v(nag_context)

        del context, nag_context
        q = self.norm_q(q)
        k = self.norm_k(k)
        neg_k = self.norm_k(neg_k)

        q = q.view(b, -1, n, d)
        k = k.view(b, -1, n, d)
        neg_k = neg_k.view(b, -1, n, d)
        v = v.view(b, -1, n, d)
        neg_v = neg_v.view(b, -1, n, d)

        # compute attention
        qkv = [q, k, v]
        del k, v
        neg_qkv = [q, neg_k, neg_v]
        del q, neg_k, neg_v
        z_positive = flash_attention(qkv, k_lens=None, attn_mode=self.attn_mode, split_attn=self.split_attn)
        z_positive = z_positive.flatten(2)
        z_negative = flash_attention(neg_qkv, k_lens=None, attn_mode=self.attn_mode, split_attn=self.split_attn)
        z_negative = z_negative.flatten(2)
        x = nag(z_positive, z_negative, self.nag_scale, self.nag_tau, self.nag_alpha)
        del z_positive, z_negative

        # output
        x = self.o(x)
        return x

    def forward(self, x, context, nag_context=None):
        if nag_context is None:
            return super().forward(x, context)
        return self.nag_forward(x, context, nag_context)


class NAGI2VCrossAttention(WanI2VCrossAttention):
    def __init__(
        self,
        *args,
        nag_scale: float = 1,
        nag_tau: float = 3.5,
        nag_alpha: float = 0.5,
        **kwargs,
    ):
        super().__init__(*args, **kwargs)
        self.nag_scale = nag_scale
        self.nag_tau = nag_tau
        self.nag_alpha = nag_alpha

    def nag_forward(self, x, context, nag_context):
        r"""
        Args:
            x(Tensor): Shape [B, L1, C]
            context(Tensor): Shape [B, L2, C]
        """
        context_img = context[:, :257]
        context = context[:, 257:]
        b, n, d = x.size(0), self.num_heads, self.head_dim

        # compute query
        q = self.q(x)
        del x
        q = self.norm_q(q)
        q = q.view(b, -1, n, d)

        # compute key, value for pos and neg
        k = self.k(context)
        neg_k = self.k(nag_context)
        k = self.norm_k(k).view(b, -1, n, d)
        neg_k = self.norm_k(neg_k).view(b, -1, n, d)
        v = self.v(context).view(b, -1, n, d)
        neg_v = self.v(nag_context).view(b, -1, n, d)
        del context, nag_context

        # compute positive attention
        qkv = [q, k, v]
        del k, v
        z_positive = flash_attention(qkv, k_lens=None, attn_mode=self.attn_mode, split_attn=self.split_attn)
        z_positive = z_positive.flatten(2)

        # compute negative attention
        neg_qkv = [q, neg_k, neg_v]
        del neg_k, neg_v
        z_negative = flash_attention(neg_qkv, k_lens=None, attn_mode=self.attn_mode, split_attn=self.split_attn)
        z_negative = z_negative.flatten(2)

        # Do NAG
        x = nag(z_positive, z_negative, self.nag_scale, self.nag_tau, self.nag_alpha)
        del z_positive, z_negative

        # compute k_img, v_img
        k_img = self.norm_k_img(self.k_img(context_img)).view(b, -1, n, d)
        v_img = self.v_img(context_img).view(b, -1, n, d)
        del context_img

        # compute image attention
        qkv = [q, k_img, v_img]
        del q, k_img, v_img
        img_x = flash_attention(qkv, k_lens=None, attn_mode=self.attn_mode, split_attn=self.split_attn)

        # output
        img_x = img_x.flatten(2)
        if self.training:
            x = x + img_x  # avoid inplace
        else:
            x += img_x
        del img_x

        x = self.o(x)
        return x

    def forward(self, x, context, nag_context=None):
        if nag_context is None:
            return super().forward(x, context)
        return self.nag_forward(x, context, nag_context)

# End NAG stuff =============================


class WanAttentionBlock(nn.Module):
    def __init__(
        self,
        cross_attn_type,
        dim,
        ffn_dim,
        num_heads,
        window_size=(-1, -1),
        qk_norm=True,
        cross_attn_norm=False,
        eps=1e-6,
        attn_mode="torch",
        split_attn=False,
        model_version="2.1",  # New!
        **kwargs,
    ):
        super().__init__()
        self.dim = dim
        self.ffn_dim = ffn_dim
        self.num_heads = num_heads
        self.window_size = window_size
        self.qk_norm = qk_norm
        self.cross_attn_norm = cross_attn_norm
        self.eps = eps
        self.model_version = model_version  # New!
        lower_precision_attention = kwargs.get("lower_precision_attention", False)
        self.attention_dtype = torch.float16 if lower_precision_attention else torch.float32
        nag_scale = kwargs.get("nag_scale", None)

        if nag_scale is not None:
            nag_tau = kwargs.get("nag_tau", 3.5)
            nag_alpha = kwargs.get("nah_alpha", 0.5)
            if model_version == "2.2" or cross_attn_type == "t2v_cross_attn":
                self.cross_attn = NAGCrossAttention(dim, num_heads, (-1, -1), qk_norm, eps, attn_mode, split_attn, nag_scale=nag_scale, nag_tau=nag_tau, nag_alpha=nag_alpha)
            else:  # Wan 2.1 I2V cross attention w/ NAG
                self.cross_attn = NAGI2VCrossAttention(dim, num_heads, (-1, -1), qk_norm, eps, attn_mode, split_attn, nag_scale=nag_scale, nag_tau=nag_tau, nag_alpha=nag_alpha)
        else:
            if model_version == "2.2" or cross_attn_type == "t2v_cross_attn":
                self.cross_attn = WanCrossAttention(dim, num_heads, (-1, -1), qk_norm, eps, attn_mode, split_attn)
            else:  # Wan 2.1 I2V cross attention
                self.cross_attn = WanI2VCrossAttention(dim, num_heads, (-1, -1), qk_norm, eps, attn_mode, split_attn)

        self.norm1 = WanLayerNorm(dim, eps)
        self.self_attn = WanSelfAttention(dim, num_heads, window_size, qk_norm, eps, attn_mode, split_attn, **kwargs)
        self.norm3 = WanLayerNorm(dim, eps, elementwise_affine=True) if cross_attn_norm else nn.Identity()
        # self.cross_attn = cross_attn_class(dim, num_heads, (-1, -1), qk_norm, eps, attn_mode, split_attn)
        self.norm2 = WanLayerNorm(dim, eps)
        self.ffn = nn.Sequential(nn.Linear(dim, ffn_dim), nn.GELU(approximate="tanh"), nn.Linear(ffn_dim, dim))

        # modulation
        self.modulation = nn.Parameter(torch.randn(1, 6, dim) / dim**0.5)

        self.gradient_checkpointing = False
        self.activation_cpu_offloading = False

    def enable_gradient_checkpointing(self, activation_cpu_offloading: bool = False):
        self.gradient_checkpointing = True
        self.activation_cpu_offloading = activation_cpu_offloading

    def disable_gradient_checkpointing(self):
        self.gradient_checkpointing = False
        self.activation_cpu_offloading = False

    @torch.compiler.disable()
    def get_modulation(self, e):
        split_dim = e.ndim - 2  # dim to split is 1 for 2.1 style modulation, 2 for 2.2 style modulation
        m = self.modulation.to(self.attention_dtype, copy=False)   # [1, 6, C]
        if e.ndim == 4:
            m = m.unsqueeze(0)  # [1, 1, 6, C] for upcoming broadcast shape matching with e
        e = e.to(self.attention_dtype, copy=False)  # [B, 6, C] for 2.1, [B, L, 6, C] for 2.2

        # Split the "6" axis
        m0, m1, m2, m3, m4, m5 = m.unbind(dim=split_dim)   # each [1, C] for 2.1, [1, 1, C] for 2.2
        e0, e1, e2, e3, e4, e5 = e.unbind(dim=split_dim)   # each [B, C] for 2.1, [B, L, C] for 2.2

        # Per-slot sums, avoids operating on large tensor directly to save VRAM
        s0 = e0 + m0      # All same shape as e - [B, C] for 2.1 and [B, L, C] for 2.2
        s1 = e1 + m1
        s2 = e2 + m2
        s3 = e3 + m3
        s4 = e4 + m4
        s5 = e5 + m5
        return s0, s1, s2, s3, s4, s5

    def _forward(self, x, e, seq_lens, grid_sizes, freqs, context, nag_context=None):
        r"""
        Args:
            x(Tensor): Shape [B, L, C]
            e(Tensor): Shape [B, 6, C] for 2.1, [B, L, 6, C] for 2.2
            seq_lens(Tensor): Shape [B], length of each sequence in batch
            grid_sizes(Tensor): Shape [B, 3], the second dimension contains (F, H, W)
            freqs(Tensor): Rope freqs, shape [1024, C / num_heads / 2]
        """
        x_orig_dtype = x.dtype  # Don't change x dtyp
        s0, s1, s2, s3, s4, s5 = self.get_modulation(e)  # All will be self.attention_dtype
        del e

        # Self-attention
        q_in = self.norm1(x).to(self.attention_dtype, copy=False)
        fi1 = q_in.addcmul(q_in, s1).add(s0).contiguous()  # Output will be self.attention_dtype because q_in, s0, s1 are
        y = self.self_attn(fi1, seq_lens, grid_sizes, freqs)  # Maybe could change dtype depending on the last three
        x = x + (y.to(self.attention_dtype, copy=False) * s2).to(x_orig_dtype, copy=False)  # (Potentially) upcast calc, then match x
        del y

        # Cross-attn
        # nag_context = None could be no NAG at all, or only for this invocation so wrap it out here incase we call the native cross_attn class
        cross_attn_kwargs = {"context": context} if nag_context is None else {"context": context, "nag_context": nag_context}
        x = x + self.cross_attn(self.norm3(x).to(self.attention_dtype, copy=False), **cross_attn_kwargs).to(x_orig_dtype, copy=False)
        del context, nag_context

        # FFN
        ff_in = self.norm2(x).to(self.attention_dtype, copy=False)
        y = self.ffn((ff_in * (1 + s4) + s3).contiguous())  # Should output self.attention_dtype because ff_in, s3, s4 will be as well.
        x = x + (y.to(self.attention_dtype, copy=False) * s5).to(x_orig_dtype, copy=False)  # (Potentially) upcast calc, then match x, upcast probably redundant
        del y
        return x

    def forward(self, x, e, seq_lens, grid_sizes, freqs, context, nag_context=None):
        if self.training and self.gradient_checkpointing:
            forward_fn = self._forward
            if self.activation_cpu_offloading:
                forward_fn = create_cpu_offloading_wrapper(forward_fn, self.modulation.device)
            return checkpoint(forward_fn, x, e, seq_lens, grid_sizes, freqs, context, use_reentrant=False)
        return self._forward(x, e, seq_lens, grid_sizes, freqs, context, nag_context)


class Head(nn.Module):

    def __init__(self, dim, out_dim, patch_size, eps=1e-6, model_version="2.1", lower_precision_attention=False, simple_modulation=False):
        super().__init__()
        self.dim = dim
        self.out_dim = out_dim
        self.patch_size = patch_size
        self.eps = eps
        self.model_version = model_version  # New!
        self.simple_modulation = simple_modulation
        self.attention_dtype = torch.float16 if lower_precision_attention else torch.float32

        # layers
        out_dim = math.prod(patch_size) * out_dim
        self.norm = WanLayerNorm(dim, eps)
        self.head = nn.Linear(dim, out_dim)

        # modulation
        self.modulation = nn.Parameter(torch.randn(1, 2, dim) / dim**0.5)

    def forward(self, x, e):
        r"""
        Args:
            x(Tensor): Shape [B, L, C]
            e(Tensor): Shape [B, C] for 2.1, [B, L, C] for 2.2
        """
        if self.model_version == "2.1" or self.simple_modulation:
            e = (self.modulation.to(self.attention_dtype, copy=False) + e.unsqueeze(1)).chunk(2, dim=1)
            x = self.head(self.norm(x) * (1 + e[1]) + e[0])
        else:  # For Wan2.2
            e = (self.modulation.unsqueeze(0).to(self.attention_dtype, copy=False) + e.unsqueeze(2)).chunk(2, dim=2)
            x = self.head(self.norm(x) * (1 + e[1].squeeze(2)) + e[0].squeeze(2))

        return x


FIRST_LAST_FRAME_CONTEXT_TOKEN_NUMBER = 257 * 2


class MLPProj(torch.nn.Module):

    def __init__(self, in_dim, out_dim, flf_pos_emb=False):
        super().__init__()

        self.proj = torch.nn.Sequential(
            torch.nn.LayerNorm(in_dim),
            torch.nn.Linear(in_dim, in_dim),
            torch.nn.GELU(),
            torch.nn.Linear(in_dim, out_dim),
            torch.nn.LayerNorm(out_dim),
        )
        if flf_pos_emb:  # NOTE: we only use this for `flf2v`
            self.emb_pos = nn.Parameter(torch.zeros(1, FIRST_LAST_FRAME_CONTEXT_TOKEN_NUMBER, 1280))
        else:
            self.emb_pos = None

    def forward(self, image_embeds):
        if self.emb_pos is not None:  # for `flf2v`
            bs, n, d = image_embeds.shape
            image_embeds = image_embeds.view(-1, 2 * n, d)
            image_embeds = image_embeds + self.emb_pos
        clip_extra_context_tokens = self.proj(image_embeds)
        return clip_extra_context_tokens


FP8_OPTIMIZATION_TARGET_KEYS = ["blocks"]
FP8_OPTIMIZATION_EXCLUDE_KEYS = [
    "norm",
    "patch_embedding",
    "text_embedding",
    "time_embedding",
    "time_projection",
    "head",
    "modulation",
    "img_emb",
]


class WanModel(nn.Module):  # ModelMixin, ConfigMixin):
    r"""
    Wan diffusion backbone supporting both text-to-video and image-to-video.
    """

    ignore_for_config = ["patch_size", "cross_attn_norm", "qk_norm", "text_dim", "window_size"]
    _no_split_modules = ["WanAttentionBlock"]

    # @register_to_config
    def __init__(
        self,
        model_type="t2v",
        model_version="2.1",  # New!
        patch_size=(1, 2, 2),
        text_len=512,
        in_dim=16,
        dim=2048,
        ffn_dim=8192,
        freq_dim=256,
        text_dim=4096,
        out_dim=16,
        num_heads=16,
        num_layers=32,
        window_size=(-1, -1),
        qk_norm=True,
        cross_attn_norm=True,
        eps=1e-6,
        attn_mode=None,
        split_attn=False,
        **kwargs,
    ):
        r"""
        Initialize the diffusion model backbone.

        Args:
            model_type (`str`, *optional*, defaults to 't2v'):
                Model variant - 't2v' (text-to-video) or 'i2v' (image-to-video)
            model_version (`str`, *optional*, defaults to '2.1'):
                Version of the model, e.g., '2.1' or '2.2'. This is used to determine the modulation strategy.
            patch_size (`tuple`, *optional*, defaults to (1, 2, 2)):
                3D patch dimensions for video embedding (t_patch, h_patch, w_patch)
            text_len (`int`, *optional*, defaults to 512):
                Fixed length for text embeddings
            in_dim (`int`, *optional*, defaults to 16):
                Input video channels (C_in)
            dim (`int`, *optional*, defaults to 2048):
                Hidden dimension of the transformer
            ffn_dim (`int`, *optional*, defaults to 8192):
                Intermediate dimension in feed-forward network
            freq_dim (`int`, *optional*, defaults to 256):
                Dimension for sinusoidal time embeddings
            text_dim (`int`, *optional*, defaults to 4096):
                Input dimension for text embeddings
            out_dim (`int`, *optional*, defaults to 16):
                Output video channels (C_out)
            num_heads (`int`, *optional*, defaults to 16):
                Number of attention heads
            num_layers (`int`, *optional*, defaults to 32):
                Number of transformer blocks
            window_size (`tuple`, *optional*, defaults to (-1, -1)):
                Window size for local attention (-1 indicates global attention)
            qk_norm (`bool`, *optional*, defaults to True):
                Enable query/key normalization
            cross_attn_norm (`bool`, *optional*, defaults to False):
                Enable cross-attention normalization
            eps (`float`, *optional*, defaults to 1e-6):
                Epsilon value for normalization layers
        """

        super().__init__()

        assert model_type in ["t2v", "i2v", "flf2v"], f"Invalid model_type: {model_type}. Must be one of ['t2v', 'i2v', 'flf2v']."
        self.model_type = model_type
        self.model_version = model_version  # New!

        self.patch_size = patch_size
        self.text_len = text_len
        self.in_dim = in_dim
        self.dim = dim
        self.ffn_dim = ffn_dim
        self.freq_dim = freq_dim
        self.text_dim = text_dim
        self.out_dim = out_dim
        self.num_heads = num_heads
        self.num_layers = num_layers
        self.window_size = window_size
        self.qk_norm = qk_norm
        self.cross_attn_norm = cross_attn_norm
        self.eps = eps
        self.attn_mode = attn_mode if attn_mode is not None else "torch"
        self.split_attn = split_attn
        self.rope_func = kwargs.get("rope_func", "default")
        self.riflex_index = kwargs.get("riflex_index", 0)
        self.num_frames = kwargs.get("num_frames", 81)
        self.optimized_compile = kwargs.get("optimized_compile", False)
        self.compile_args = kwargs.get("compile_args", ["inductor", "default", None, "false"])
        # embeddings
        self.patch_embedding = nn.Conv3d(in_dim, dim, kernel_size=patch_size, stride=patch_size)
        self.text_embedding = nn.Sequential(nn.Linear(text_dim, dim), nn.GELU(approximate="tanh"), nn.Linear(dim, dim))

        self.time_embedding = nn.Sequential(nn.Linear(freq_dim, dim), nn.SiLU(), nn.Linear(dim, dim))
        self.time_projection = nn.Sequential(nn.SiLU(), nn.Linear(dim, dim * 6))

        # blocks
        cross_attn_type = "t2v_cross_attn" if model_type == "t2v" else "i2v_cross_attn"
        self.lower_precision_attention = kwargs.get("lower_precision_attention", False)
        self.e_dtype = torch.float32
        if self.lower_precision_attention:
            logger.info("Attention/Time embedding/modulation in torch.float16 to save VRAM (--lower_precision_attention)")
            self.e_dtype = torch.float16
        self.simple_modulation = kwargs.get("simple_modulation", False)
        if self.model_version == "2.2" and self.simple_modulation:
            logger.info("Using simplified (Wan 2.1 style) timestep embedding to save lots of VRAM")
        self.blocks = nn.ModuleList(
            [
                WanAttentionBlock(
                    cross_attn_type,
                    dim,
                    ffn_dim,
                    num_heads,
                    window_size,
                    qk_norm,
                    cross_attn_norm,
                    eps,
                    attn_mode,
                    split_attn,
                    model_version=self.model_version,  # New!
                    **kwargs,
                )
                for _ in range(num_layers)
            ]
        )
        if self.rope_func == "comfy":
            d = self.dim // self.num_heads
            self.rope_embedder = EmbedND_RifleX(
                d,
                10000.0,
                [d - 4 * (d // 6), 2 * (d // 6), 2 * (d // 6)],
                num_frames=self.num_frames,
                k=self.riflex_index
            )

        # head
        self.head = Head(dim, out_dim, patch_size, eps, model_version=self.model_version, lower_precision_attention=self.lower_precision_attention, simple_modulation=self.simple_modulation)  # New!

        # buffers (don't use register_buffer otherwise dtype will be changed in to())
        assert (dim % num_heads) == 0 and (dim // num_heads) % 2 == 0
        d = dim // num_heads
        self.freqs = torch.cat(
            [rope_params(1024, d - 4 * (d // 6)), rope_params(1024, 2 * (d // 6)), rope_params(1024, 2 * (d // 6))], dim=1
        )
        self.freqs_fhw = {}

        if self.model_version == "2.1" and (model_type == "i2v" or model_type == "flf2v"):
            self.img_emb = MLPProj(1280, dim, flf_pos_emb=model_type == "flf2v")

        # initialize weights
        self.init_weights()

        self.gradient_checkpointing = False
        self.activation_cpu_offloading = False

        # offloading
        self.blocks_to_swap = None
        self.offloader = None

    @property
    def dtype(self):
        return self.patch_embedding.weight.dtype

    @property
    def device(self):
        return self.patch_embedding.weight.device

    def fp8_optimization(
        self,
        state_dict: dict[str, torch.Tensor],
        device: torch.device,
        move_to_device: bool,
        use_scaled_mm: bool = False
    ) -> int:
        """
        Optimize the model state_dict with fp8.

        Args:
            state_dict (dict[str, torch.Tensor]):
                The state_dict of the model.
            device (torch.device):
                The device to calculate the weight.
            move_to_device (bool):
                Whether to move the weight to the device after optimization.
        """
        # inplace optimization
        quantization_mode = "block" if not use_scaled_mm else "tensor"
        logger.info(f"Using per '{quantization_mode}' quantization mode as scaled_mm/fp8_fast {'is' if use_scaled_mm else 'is not'} enabled")
        state_dict = optimize_state_dict_with_fp8(
            state_dict, device, FP8_OPTIMIZATION_TARGET_KEYS, FP8_OPTIMIZATION_EXCLUDE_KEYS, move_to_device=move_to_device, quantization_mode=quantization_mode
        )

        # apply monkey patching
        apply_fp8_monkey_patch(self, state_dict, use_scaled_mm=use_scaled_mm, exclude_ffn_from_scaled_mm=True)

        return state_dict

    def enable_gradient_checkpointing(self, activation_cpu_offloading=False):
        self.gradient_checkpointing = True
        self.activation_cpu_offloading = activation_cpu_offloading

        for block in self.blocks:
            block.enable_gradient_checkpointing(activation_cpu_offloading)

        logger.info(f"WanModel: Gradient checkpointing enabled. Activation CPU offloading: {activation_cpu_offloading}")

    def disable_gradient_checkpointing(self):
        self.gradient_checkpointing = False
        self.activation_cpu_offloading = False

        for block in self.blocks:
            block.disable_gradient_checkpointing()

        logger.info("WanModel: Gradient checkpointing disabled.")

    def enable_block_swap(self, blocks_to_swap: int, device: torch.device, supports_backward: bool):
        self.blocks_to_swap = blocks_to_swap
        self.num_blocks = len(self.blocks)

        assert (
            self.blocks_to_swap <= self.num_blocks - 1
        ), f"Cannot swap more than {self.num_blocks - 1} blocks. Requested {self.blocks_to_swap} blocks to swap."

        self.offloader = ModelOffloader(
            "wan_attn_block", self.blocks, self.num_blocks, self.blocks_to_swap, supports_backward, device  # , debug=True
        )
        logger.info(
            f"WanModel: Block swap enabled. Swapping {self.blocks_to_swap} blocks out of {self.num_blocks} blocks. Supports backward: {supports_backward}"
        )

    def switch_block_swap_for_inference(self):
        if self.blocks_to_swap:
            self.offloader.set_forward_only(True)
            self.prepare_block_swap_before_forward()
            logger.info("WanModel: Block swap set to forward only.")

    def switch_block_swap_for_training(self):
        if self.blocks_to_swap:
            self.offloader.set_forward_only(False)
            self.prepare_block_swap_before_forward()
            logger.info("WanModel: Block swap set to forward and backward.")

    def move_to_device_except_swap_blocks(self, device: torch.device):
        # assume model is on cpu. do not move blocks to device to reduce temporary memory usage
        if self.blocks_to_swap:
            save_blocks = self.blocks
            self.blocks = None

        self.to(device)

        if self.blocks_to_swap:
            self.blocks = save_blocks

    def prepare_block_swap_before_forward(self):
        if self.blocks_to_swap is None or self.blocks_to_swap == 0:
            return
        self.offloader.prepare_block_devices_before_forward(self.blocks)

    def get_imgids(self, F, H, W, x):
        f_len = ((F + (self.patch_size[0] // 2)) // self.patch_size[0])
        h_len = ((H + (self.patch_size[1] // 2)) // self.patch_size[1])
        w_len = ((W + (self.patch_size[2] // 2)) // self.patch_size[2])
        img_ids = torch.zeros((f_len, h_len, w_len, 3), device=x.device, dtype=x.dtype)
        img_ids[:, :, :, 0] = img_ids[:, :, :, 0] + torch.linspace(0, f_len - 1, steps=f_len, device=x.device, dtype=x.dtype).reshape(-1, 1, 1)
        img_ids[:, :, :, 1] = img_ids[:, :, :, 1] + torch.linspace(0, h_len - 1, steps=h_len, device=x.device, dtype=x.dtype).reshape(1, -1, 1)
        img_ids[:, :, :, 2] = img_ids[:, :, :, 2] + torch.linspace(0, w_len - 1, steps=w_len, device=x.device, dtype=x.dtype).reshape(1, 1, -1)
        return img_ids

    def get_patch_embedding(self, x, f_indices, seq_len):
        _, F, H, W = x[0].shape
        x = [self.patch_embedding(u.unsqueeze(0)) for u in x]  # x[0].shape = [1, 5120, F, H, W]
        grid_sizes = torch.stack([torch.tensor(u.shape[2:], dtype=torch.long) for u in x])  # list of [F, H, W]

        freqs_list = []
        if self.rope_func == "default":
            for i, fhw in enumerate(grid_sizes):
                fhw = tuple(fhw.tolist())
                if f_indices is not None:
                    fhw = tuple(list(fhw) + f_indices[i])  # add f_indices to fhw for cache key
                if fhw not in self.freqs_fhw:
                    c = self.dim // self.num_heads // 2
                    self.freqs_fhw[fhw] = calculate_freqs_i(fhw, c, self.freqs, None if f_indices is None else f_indices[i])
                freqs_list.append(self.freqs_fhw[fhw])

        x = [u.flatten(2).transpose(1, 2) for u in x]
        seq_lens = torch.tensor([u.size(1) for u in x], dtype=torch.long)
        assert seq_lens.max() <= seq_len, f"Sequence length exceeds maximum allowed length {seq_len}. Got {seq_lens.max()}"
        x = torch.cat([torch.cat([u, u.new_zeros(1, seq_len - u.size(1), u.size(2))], dim=1) for u in x])

        if self.rope_func == "comfy":
            img_ids = self.get_imgids(F, H, W, x)
            img_ids = repeat(img_ids, "t h w c -> b (t h w) c", b=1)
            freqs_list = self.rope_embedder(img_ids).movedim(1, 2)
        return x, seq_lens, grid_sizes, freqs_list

    def get_time_embedding(self, t, seq_len, device):
        if self.model_version == "2.1" or self.simple_modulation:
            e = self.time_embedding(sinusoidal_embedding_1d(self.freq_dim, t.flatten())).to(self.e_dtype)
            e0 = self.time_projection(e).unflatten(1, (6, self.dim)).to(self.e_dtype, copy=False)
        else:  # For Wan2.2
            if t.dim() == 1:
                # t = t.expand(t.size(0), seq_len) # this should be a bug in the original code
                t = t.unsqueeze(1).expand(-1, seq_len)
            bt = t.size(0)
            t = t.flatten()
            e = self.time_embedding(sinusoidal_embedding_1d(self.freq_dim, t).unflatten(0, (bt, seq_len))).to(self.e_dtype)
            e0 = self.time_projection(e).unflatten(2, (6, self.dim)).to(self.e_dtype)
        return e, e0

    def blissful_optimize(self):
        self.optimized_compile = False  # Otherwise it would be called every step
        if self.training:  # This function changes shape if the input changes shape so it will trigger many recompiles for training, disable it there.
            bound = self.get_imgids  # Weird dance to support dynamically disabling it this way versus using a permanent decorator
            unbound = bound.__func__ if inspect.ismethod(bound) else bound
            disabled_fn = torch.compiler.disable(unbound, recursive=False)
            self.get_imgids = types.MethodType(disabled_fn, self)
        torch._dynamo.config.cache_size_limit = 64
        backend, mode, dynamic, fullgraph = self.compile_args
        dynamic = None if dynamic is None else dynamic.lower() in "true"
        fullgraph = fullgraph.lower() in "true"
        self.compile_args = {"backend": backend, "mode": mode, "dynamic": dynamic, "fullgraph": fullgraph}  # Now they've been processed to be compatible to be passed directly to torch.compile
        logger.info(f"Optimized compile enabled for attention{', RoPE, ' if self.rope_func == 'comfy' else ' '}and embeddings")
        logger.info(f"Compile parameters: Backend: {backend}; Mode: {mode}; Dynamic: {dynamic if dynamic is not None else 'Auto'}; Fullgraph: {fullgraph}")
        # The default RoPE uses complex numbers and doesn't compile well as such, so only compile the alternate one which avoids them.
        if self.rope_func == "comfy":
            self.rope_embedder = torch.compile(self.rope_embedder, **self.compile_args)
        self.get_time_embedding = torch.compile(self.get_time_embedding, **self.compile_args)
        # self.head = torch.compile(self.head, **self.compile_args)
        for block in self.blocks:
            block._forward = torch.compile(block._forward, **self.compile_args)  # Actual rope will be compiled as part of forward

    def forward(self, x, t, context, seq_len, clip_fea=None, y=None, skip_block_indices=None, f_indices=None, km=None, nag_context=None):
        r"""
        Forward pass through the diffusion model

        Args:
            x (List[Tensor]):
                List of input video tensors, each with shape [C_in, F, H, W]
            t (Tensor):
                Diffusion timesteps tensor of shape [B]
            context (List[Tensor]):
                List of text embeddings each with shape [L, C]
            seq_len (`int`):
                Maximum sequence length for positional encoding
            km ( KeyboardManager):
                Allows user to break cleanly from inference between model calls
            clip_fea (Tensor, *optional*):
                CLIP image features for image-to-video mode
            y (List[Tensor], *optional*):
                Conditional video inputs for image-to-video mode, same shape as x
            skip_block_indices (List[int], *optional*):
                Indices of blocks to skip during forward pass
            f_indices (List[List[int]], *optional*):
                Indices of frames used for rotary embeddings, list of lists for each video in the batch

        Returns:
            List[Tensor]:
                List of denoised video tensors with original input shapes [C_out, F, H / 8, W / 8]
        """
        if km is not None and km.early_exit_requested:
            return x  # If we don't return something useful other code will fail before we can break cleanly so just return x as is.

        if self.optimized_compile:
            self.blissful_optimize()
        apply_nag = nag_context is not None
        device = self.patch_embedding.weight.device
        if self.freqs.device != device:
            self.freqs = self.freqs.to(device)

        if y is not None:
            x = [torch.cat([u, v], dim=0) for u, v in zip(x, y)]
            y = None

        x, seq_lens, grid_sizes, freqs_list = self.get_patch_embedding(x, f_indices, seq_len)
        e, e0 = self.get_time_embedding(t, seq_len, device)

        # context
        if type(context) is list:
            context = torch.stack([torch.cat([u, u.new_zeros(self.text_len - u.size(0), u.size(1))]) for u in context])
        context = self.text_embedding(context)
        if apply_nag:
            if type(nag_context) is list:
                nag_context = torch.stack([torch.cat([u, u.new_zeros(self.text_len - u.size(0), u.size(1))]) for u in nag_context])
            nag_context = self.text_embedding(nag_context)

        if clip_fea is not None:
            context_clip = self.img_emb(clip_fea)  # bs x 257 x dim
            context = torch.concat([context_clip, context], dim=1)
            clip_fea = None
            context_clip = None

        # arguments
        kwargs = dict(e=e0, seq_lens=seq_lens, grid_sizes=grid_sizes, freqs=freqs_list, context=context, nag_context=nag_context)

        if self.blocks_to_swap:
            clean_memory_on_device(device)

        input_device = x.device

        for block_idx, block in enumerate(self.blocks):
            is_block_skipped = skip_block_indices is not None and block_idx in skip_block_indices

            if self.blocks_to_swap and not is_block_skipped:
                self.offloader.wait_for_block(block_idx)

            if not is_block_skipped:
                x = block(x, **kwargs)

            if self.blocks_to_swap:
                self.offloader.submit_move_blocks_forward(self.blocks, block_idx)

        if x.device != input_device:
            x = x.to(input_device)

        # head
        x = self.head(x, e)

        # unpatchify
        x = self.unpatchify(x, grid_sizes)
        return [u.float() for u in x]

    def unpatchify(self, x, grid_sizes):
        r"""
        Reconstruct video tensors from patch embeddings.

        Args:
            x (List[Tensor]):
                List of patchified features, each with shape [L, C_out * prod(patch_size)]
            grid_sizes (Tensor):
                Original spatial-temporal grid dimensions before patching,
                    shape [B, 3] (3 dimensions correspond to F_patches, H_patches, W_patches)

        Returns:
            List[Tensor]:
                Reconstructed video tensors with shape [C_out, F, H / 8, W / 8]
        """

        c = self.out_dim
        out = []
        for u, v in zip(x, grid_sizes.tolist()):
            u = u[: math.prod(v)].view(*v, *self.patch_size, c)
            u = torch.einsum("fhwpqrc->cfphqwr", u)
            u = u.reshape(c, *[i * j for i, j in zip(v, self.patch_size)])
            out.append(u)
        return out

    def init_weights(self):
        r"""
        Initialize model parameters using Xavier initialization.
        """

        # basic init
        for m in self.modules():
            if isinstance(m, nn.Linear):
                nn.init.xavier_uniform_(m.weight)
                if m.bias is not None:
                    nn.init.zeros_(m.bias)

        # init embeddings
        nn.init.xavier_uniform_(self.patch_embedding.weight.flatten(1))
        for m in self.text_embedding.modules():
            if isinstance(m, nn.Linear):
                nn.init.normal_(m.weight, std=0.02)
        for m in self.time_embedding.modules():
            if isinstance(m, nn.Linear):
                nn.init.normal_(m.weight, std=0.02)

        # init output layer
        nn.init.zeros_(self.head.head.weight)


def detect_wan_sd_dtype(path: str) -> torch.dtype:
    # get dtype from model weights
    with MemoryEfficientSafeOpen(path) as f:
        keys = set(f.keys())
        key1 = "model.diffusion_model.blocks.0.cross_attn.k.weight"  # 1.3B
        key2 = "blocks.0.cross_attn.k.weight"  # 14B
        if key1 in keys:
            dit_dtype = f.get_tensor(key1).dtype
        elif key2 in keys:
            dit_dtype = f.get_tensor(key2).dtype
        else:
            raise ValueError(f"Could not find the dtype in the model weights: {path}")
    logger.info(f"Detected DiT dtype: {dit_dtype}")
    return dit_dtype


def load_wan_model(
    config: any,
    device: Union[str, torch.device],
    dit_path: str,
    attn_mode: str,
    split_attn: bool,
    loading_device: Union[str, torch.device],
    dit_weight_dtype: Optional[torch.dtype],
    fp8_scaled: bool = False,
    lora_weights_list: Optional[Dict[str, torch.Tensor]] = None,
    lora_multipliers: Optional[List[float]] = None,
    use_scaled_mm: bool = False,
<<<<<<< HEAD
    **kwargs,
=======
    disable_numpy_memmap: bool = False,
>>>>>>> 0bd85c0f
) -> WanModel:
    """
    Load a WAN model from the specified checkpoint.

    Args:
        config (any): Configuration object containing model parameters.
        device (Union[str, torch.device]): Device to load the model on.
        dit_path (str): Path to the DiT model checkpoint.
        attn_mode (str): Attention mode to use, e.g., "torch", "flash", etc.
        split_attn (bool): Whether to use split attention.
        loading_device (Union[str, torch.device]): Device to load the model weights on.
        dit_weight_dtype (Optional[torch.dtype]): Data type of the DiT weights.
            If None, it will be loaded as is (same as the state_dict) or scaled for fp8. if not None, model weights will be casted to this dtype.
        fp8_scaled (bool): Whether to use fp8 scaling for the model weights.
        lora_weights_list (Optional[Dict[str, torch.Tensor]]): LoRA weights to apply, if any.
        lora_multipliers (Optional[List[float]]): LoRA multipliers for the weights, if any.
        use_scaled_mm (bool): Whether to use scaled matrix multiplication for fp8.
        disable_numpy_memmap (bool): Whether to disable numpy memmap when loading weights.
    """
    # dit_weight_dtype is None for fp8_scaled and mixed_precision_transformer
    # assert (not fp8_scaled and dit_weight_dtype is not None) or (fp8_scaled and dit_weight_dtype is None)

    device = torch.device(device)
    loading_device = torch.device(loading_device)

    with init_empty_weights():
        logger.info(
            f"Creating WanModel. I2V: {config.i2v}, FLF2V: {config.flf2v}, V2.2: {config.v2_2}, device: {device}, loading_device: {loading_device}, fp8_scaled: {fp8_scaled}"
        )
        model = WanModel(
            model_type="i2v" if config.i2v else ("flf2v" if config.flf2v else "t2v"),
            model_version="2.1" if not config.v2_2 else "2.2",
            dim=config.dim,
            eps=config.eps,
            ffn_dim=config.ffn_dim,
            freq_dim=config.freq_dim,
            in_dim=config.in_dim,
            num_heads=config.num_heads,
            num_layers=config.num_layers,
            out_dim=config.out_dim,
            text_len=config.text_len,
            attn_mode=attn_mode,
            split_attn=split_attn,
            **kwargs,
        )
        if dit_weight_dtype is not None:
            model.to(dit_weight_dtype)

    # load model weights with dynamic fp8 optimization and LoRA merging if needed
    logger.info(f"Loading DiT model from {dit_path}, device={loading_device}")
    quantization_mode = "block" if not use_scaled_mm else "tensor"
    logger.info(f"Using per '{quantization_mode}' quantization mode as scaled_mm/fp8_fast {'is' if use_scaled_mm else 'is not'} enabled")
    sd = load_safetensors_with_lora_and_fp8(
        model_files=dit_path,
        lora_weights_list=lora_weights_list,
        lora_multipliers=lora_multipliers,
        fp8_optimization=fp8_scaled,
        calc_device=device,
        move_to_device=(loading_device == device),
        target_keys=FP8_OPTIMIZATION_TARGET_KEYS,
        exclude_keys=FP8_OPTIMIZATION_EXCLUDE_KEYS,
<<<<<<< HEAD
        quantization_mode=quantization_mode
=======
        disable_numpy_memmap=disable_numpy_memmap,
>>>>>>> 0bd85c0f
    )

    # remove "model.diffusion_model." prefix: 1.3B model has this prefix
    for key in list(sd.keys()):
        if key.startswith("model.diffusion_model."):
            sd[key[22:]] = sd.pop(key)

    if fp8_scaled:
        apply_fp8_monkey_patch(model, sd, use_scaled_mm=use_scaled_mm, exclude_ffn_from_scaled_mm=True)

        if loading_device.type != "cpu":
            # make sure all the model weights are on the loading_device
            logger.info(f"Moving weights to {loading_device}")
            for key in sd.keys():
                sd[key] = sd[key].to(loading_device)

    info = model.load_state_dict(sd, strict=True, assign=True)
    if dit_weight_dtype is not None:
        # cast model weights to the specified dtype. This makes sure that the model is in the correct dtype
        logger.info(f"Casting model weights to {dit_weight_dtype}")
        model = model.to(dit_weight_dtype)
    logger.info(f"Loaded DiT model from {dit_path}, info={info}")

    return model<|MERGE_RESOLUTION|>--- conflicted
+++ resolved
@@ -1211,11 +1211,8 @@
     lora_weights_list: Optional[Dict[str, torch.Tensor]] = None,
     lora_multipliers: Optional[List[float]] = None,
     use_scaled_mm: bool = False,
-<<<<<<< HEAD
+    disable_numpy_memmap: bool = False,
     **kwargs,
-=======
-    disable_numpy_memmap: bool = False,
->>>>>>> 0bd85c0f
 ) -> WanModel:
     """
     Load a WAN model from the specified checkpoint.
@@ -1277,11 +1274,8 @@
         move_to_device=(loading_device == device),
         target_keys=FP8_OPTIMIZATION_TARGET_KEYS,
         exclude_keys=FP8_OPTIMIZATION_EXCLUDE_KEYS,
-<<<<<<< HEAD
-        quantization_mode=quantization_mode
-=======
+        quantization_mode=quantization_mode,
         disable_numpy_memmap=disable_numpy_memmap,
->>>>>>> 0bd85c0f
     )
 
     # remove "model.diffusion_model." prefix: 1.3B model has this prefix
