import argparse

import torch
from safetensors.torch import load_file, save_file
from safetensors import safe_open
from musubi_tuner.utils import model_utils

from blissful_tuner.blissful_logger import BlissfulLogger
logger = BlissfulLogger(__name__, "green")


# keys of Qwen-Image state dict
QWEN_IMAGE_KEYS = [
    "time_text_embed.timestep_embedder.linear_1",
    "time_text_embed.timestep_embedder.linear_2",
    "txt_norm",
    "img_in",
    "txt_in",
    "transformer_blocks.*.img_mod.1",
    "transformer_blocks.*.attn.norm_q",
    "transformer_blocks.*.attn.norm_k",
    "transformer_blocks.*.attn.to_q",
    "transformer_blocks.*.attn.to_k",
    "transformer_blocks.*.attn.to_v",
    "transformer_blocks.*.attn.add_k_proj",
    "transformer_blocks.*.attn.add_v_proj",
    "transformer_blocks.*.attn.add_q_proj",
    "transformer_blocks.*.attn.to_out.0",
    "transformer_blocks.*.attn.to_add_out",
    "transformer_blocks.*.attn.norm_added_q",
    "transformer_blocks.*.attn.norm_added_k",
    "transformer_blocks.*.img_mlp.net.0.proj",
    "transformer_blocks.*.img_mlp.net.2",
    "transformer_blocks.*.txt_mod.1",
    "transformer_blocks.*.txt_mlp.net.0.proj",
    "transformer_blocks.*.txt_mlp.net.2",
    "norm_out.linear",
    "proj_out",
]


def convert_from_diffusers(prefix, weights_sd):
    # convert from diffusers(?) to default LoRA
    # Diffusers format: {"diffusion_model.module.name.lora_A.weight": weight, "diffusion_model.module.name.lora_B.weight": weight, ...}
    # default LoRA format: {"prefix_module_name.lora_down.weight": weight, "prefix_module_name.lora_up.weight": weight, ...}

    # note: Diffusers has no alpha, so alpha is set to rank
    new_weights_sd = {}
    lora_dims = {}
    has_alpha = False
    for key, weight in weights_sd.items():
        if "alpha" in key:
            has_alpha = True
        diffusers_prefix, key_body = key.split(".", 1)
        if diffusers_prefix != "diffusion_model" and diffusers_prefix != "transformer":
            logger.warning(f"unexpected key: {key} in diffusers format")
            continue
<<<<<<< HEAD
        if "lora_A" in key or "lora_B" in key:
            new_key = f"{prefix}{key_body}".replace(".", "_").replace("_lora_A_", ".lora_down.").replace("_lora_B_", ".lora_up.")
        else:  # Some other format?
            new_key = f"{prefix}{key_body}".replace(".", "_").replace("_weight", ".weight").replace("_alpha", ".alpha").replace("_lora_down", ".lora_down").replace("_lora_up", ".lora_up")
=======

        new_key = f"{prefix}{key_body}".replace(".", "_")
        new_key = new_key.replace("_lora_A_", ".lora_down.").replace("_lora_B_", ".lora_up.")

        # support unknown format: do not replace dots but uses lora_up/lora_up/alpha
        new_key = new_key.replace("_lora_down_", ".lora_down.").replace("_lora_up_", ".lora_up.")
        if new_key.endswith("_alpha"):
            new_key = new_key.replace("_alpha", ".alpha")

>>>>>>> b1944c7a
        new_weights_sd[new_key] = weight

        lora_name = new_key.split(".")[0]  # before first dot
        if lora_name not in lora_dims and "lora_down" in new_key:
            lora_dims[lora_name] = weight.shape[0]

<<<<<<< HEAD
    if not has_alpha:
        for lora_name, dim in lora_dims.items():
=======
    # add alpha with rank
    for lora_name, dim in lora_dims.items():
        alpha_key = f"{lora_name}.alpha"
        if alpha_key not in new_weights_sd:
>>>>>>> b1944c7a
            new_weights_sd[f"{lora_name}.alpha"] = torch.tensor(dim)

    return new_weights_sd


def convert_to_diffusers(prefix, diffusers_prefix, weights_sd):
    # convert from default LoRA to diffusers
    if diffusers_prefix is None:
        diffusers_prefix = "diffusion_model"

    # make reverse map from LoRA name to base model module name
    lora_name_to_module_name = {}
    for key in QWEN_IMAGE_KEYS:
        if "*" not in key:
            lora_name = prefix + key.replace(".", "_")
            lora_name_to_module_name[lora_name] = key
        else:
            lora_name = prefix + key.replace(".", "_")
            for i in range(100):  # assume at most 100 transformer blocks
                lora_name_to_module_name[lora_name.replace("*", str(i))] = key.replace("*", str(i))

    # get alphas
    lora_alphas = {}
    for key, weight in weights_sd.items():
        if key.startswith(prefix):
            lora_name = key.split(".", 1)[0]  # before first dot
            if lora_name not in lora_alphas and "alpha" in key:
                lora_alphas[lora_name] = weight

    new_weights_sd = {}
    for key, weight in weights_sd.items():
        if key.startswith(prefix):
            if "alpha" in key:
                continue

            lora_name = key.split(".", 1)[0]  # before first dot

            if lora_name in lora_name_to_module_name:
                module_name = lora_name_to_module_name[lora_name]
            else:
                module_name = lora_name[len(prefix) :]  # remove "lora_unet_"
                module_name = module_name.replace("_", ".")  # replace "_" with "."
                if ".cross.attn." in module_name or ".self.attn." in module_name:
                    # Wan2.1 lora name to module name: ugly but works
                    module_name = module_name.replace("cross.attn", "cross_attn")  # fix cross attn
                    module_name = module_name.replace("self.attn", "self_attn")  # fix self attn
                    module_name = module_name.replace("k.img", "k_img")  # fix k img
                    module_name = module_name.replace("v.img", "v_img")  # fix v img
                else:
                    # HunyuanVideo lora name to module name: ugly but works
                    module_name = module_name.replace("double.blocks.", "double_blocks.")  # fix double blocks
                    module_name = module_name.replace("single.blocks.", "single_blocks.")  # fix single blocks
                    module_name = module_name.replace("img.", "img_")  # fix img
                    module_name = module_name.replace("txt.", "txt_")  # fix txt
                    module_name = module_name.replace("attn.", "attn_")  # fix attn

            if "lora_down" in key:
                new_key = f"{diffusers_prefix}.{module_name}.lora_A.weight"
                dim = weight.shape[0]
            elif "lora_up" in key:
                new_key = f"{diffusers_prefix}.{module_name}.lora_B.weight"
                dim = weight.shape[1]
            else:
                logger.warning(f"unexpected key: {key} in default LoRA format")
                continue

            # scale weight by alpha
            if lora_name in lora_alphas:
                # we scale both down and up, so scale is sqrt
                scale = lora_alphas[lora_name] / dim
                scale = scale.sqrt()
                weight = weight * scale
            else:
                logger.warning(f"missing alpha for {lora_name}")

            new_weights_sd[new_key] = weight

    return new_weights_sd


def convert(input_file, output_file, target_format, diffusers_prefix):
    logger.info(f"loading {input_file}")
    weights_sd = load_file(input_file)
    with safe_open(input_file, framework="pt") as f:
        metadata = f.metadata()

    logger.info(f"converting to {target_format}")
    prefix = "lora_unet_"
    if target_format == "default":
        new_weights_sd = convert_from_diffusers(prefix, weights_sd)
        metadata = metadata or {}
        model_utils.precalculate_safetensors_hashes(new_weights_sd, metadata)
    elif target_format == "other":
        new_weights_sd = convert_to_diffusers(prefix, diffusers_prefix, weights_sd)
    else:
        raise ValueError(f"unknown target format: {target_format}")

    logger.info(f"saving to {output_file}")
    save_file(new_weights_sd, output_file, metadata=metadata)

    logger.info("done")


def parse_args():
    parser = argparse.ArgumentParser(description="Convert LoRA weights between default and other formats")
    parser.add_argument("--input", type=str, required=True, help="input model file")
    parser.add_argument("--output", type=str, required=True, help="output model file")
    parser.add_argument("--target", type=str, required=True, choices=["other", "default"], help="target format")
    parser.add_argument(
        "--diffusers_prefix", type=str, default=None, help="prefix for Diffusers weights, default is None (use `diffusion_model`)"
    )
    args = parser.parse_args()
    return args


def main():
    args = parse_args()
    convert(args.input, args.output, args.target, args.diffusers_prefix)


if __name__ == "__main__":
    main()<|MERGE_RESOLUTION|>--- conflicted
+++ resolved
@@ -47,45 +47,30 @@
     # note: Diffusers has no alpha, so alpha is set to rank
     new_weights_sd = {}
     lora_dims = {}
-    has_alpha = False
     for key, weight in weights_sd.items():
-        if "alpha" in key:
-            has_alpha = True
         diffusers_prefix, key_body = key.split(".", 1)
         if diffusers_prefix != "diffusion_model" and diffusers_prefix != "transformer":
             logger.warning(f"unexpected key: {key} in diffusers format")
             continue
-<<<<<<< HEAD
-        if "lora_A" in key or "lora_B" in key:
-            new_key = f"{prefix}{key_body}".replace(".", "_").replace("_lora_A_", ".lora_down.").replace("_lora_B_", ".lora_up.")
-        else:  # Some other format?
-            new_key = f"{prefix}{key_body}".replace(".", "_").replace("_weight", ".weight").replace("_alpha", ".alpha").replace("_lora_down", ".lora_down").replace("_lora_up", ".lora_up")
-=======
 
         new_key = f"{prefix}{key_body}".replace(".", "_")
         new_key = new_key.replace("_lora_A_", ".lora_down.").replace("_lora_B_", ".lora_up.")
 
-        # support unknown format: do not replace dots but uses lora_up/lora_up/alpha
+        # support unknown format: do not replace dots but uses lora_up/lora_down/alpha
         new_key = new_key.replace("_lora_down_", ".lora_down.").replace("_lora_up_", ".lora_up.")
         if new_key.endswith("_alpha"):
             new_key = new_key.replace("_alpha", ".alpha")
 
->>>>>>> b1944c7a
         new_weights_sd[new_key] = weight
 
         lora_name = new_key.split(".")[0]  # before first dot
         if lora_name not in lora_dims and "lora_down" in new_key:
             lora_dims[lora_name] = weight.shape[0]
 
-<<<<<<< HEAD
-    if not has_alpha:
-        for lora_name, dim in lora_dims.items():
-=======
     # add alpha with rank
     for lora_name, dim in lora_dims.items():
         alpha_key = f"{lora_name}.alpha"
         if alpha_key not in new_weights_sd:
->>>>>>> b1944c7a
             new_weights_sd[f"{lora_name}.alpha"] = torch.tensor(dim)
 
     return new_weights_sd
