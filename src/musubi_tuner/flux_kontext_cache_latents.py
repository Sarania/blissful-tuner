--- conflicted
+++ resolved
@@ -1,15 +1,8 @@
-<<<<<<< HEAD
-=======
-import logging
->>>>>>> 2da34870
 from typing import List
 
 import numpy as np
 import torch
-<<<<<<< HEAD
-=======
 
->>>>>>> 2da34870
 from musubi_tuner.dataset import config_utils
 from musubi_tuner.dataset.config_utils import BlueprintGenerator, ConfigSanitizer
 from musubi_tuner.dataset.image_video_dataset import (
