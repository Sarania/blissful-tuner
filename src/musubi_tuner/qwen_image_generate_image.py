--- conflicted
+++ resolved
@@ -12,16 +12,12 @@
 from safetensors.torch import load_file, save_file
 from safetensors import safe_open
 from tqdm import tqdm
-<<<<<<< HEAD
 from rich_argparse import RichHelpFormatter
 from rich.traceback import install as install_rich_tracebacks
 from musubi_tuner.convert_lora import convert_from_diffusers
-=======
 import torch.nn.functional as F
 import torchvision.transforms.functional as TF
 from PIL import Image
-
->>>>>>> 4b287bd8
 from musubi_tuner.qwen_image import qwen_image_model, qwen_image_utils
 from musubi_tuner.qwen_image.qwen_image_autoencoder_kl import AutoencoderKLQwenImage
 from musubi_tuner.qwen_image.qwen_image_utils import VAE_SCALE_FACTOR
@@ -174,16 +170,13 @@
     # arguments for batch and interactive modes
     parser.add_argument("--from_file", type=str, default=None, help="Read prompts from a file")
     parser.add_argument("--interactive", action="store_true", help="Interactive mode: read prompts from console")
-<<<<<<< HEAD
-    parser = add_blissful_qwen_args(parser)
-=======
+
     parser.add_argument(
         "--bell",
         action="store_true",
         help="Ring bell when done. For interactive mode, ring bell on each iteration. For other modes, ring bell at the end.",
     )
-
->>>>>>> 4b287bd8
+    parser = add_blissful_qwen_args(parser)
     args = parser.parse_args()
     args = parse_blissful_args(args)
 
