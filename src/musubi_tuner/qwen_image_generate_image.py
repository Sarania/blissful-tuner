--- conflicted
+++ resolved
@@ -187,11 +187,8 @@
     )
     parser = add_blissful_qwen_args(parser)
     args = parser.parse_args()
-<<<<<<< HEAD
     args = parse_blissful_args(args)
-=======
     qwen_image_utils.resolve_model_version_args(args)
->>>>>>> 8ec95774
 
     # Validate arguments
     if args.from_file and args.interactive:
