--- conflicted
+++ resolved
@@ -6,16 +6,18 @@
 import numbers
 import os
 from types import SimpleNamespace
-from typing import Optional, Tuple, Union
+from typing import Any, Dict, List, Optional, Tuple, Union
+
 import torch
 import einops
 import torch.nn as nn
 import torch.nn.functional as F
 import numpy as np
+
 from musubi_tuner.modules.custom_offloading_utils import ModelOffloader
 from musubi_tuner.utils.lora_utils import load_safetensors_with_lora_and_fp8
 from musubi_tuner.utils.safetensors_utils import load_split_weights
-from blissful_tuner.fp8_optimization import apply_fp8_monkey_patch, optimize_state_dict_with_fp8
+from musubi_tuner.modules.fp8_optimization_utils import apply_fp8_monkey_patch, optimize_state_dict_with_fp8
 from accelerate import init_empty_weights
 from blissful_tuner.blissful_logger import BlissfulLogger
 logger = BlissfulLogger(__name__, "green")
@@ -1686,14 +1688,14 @@
             self.offloader_double.set_forward_only(True)
             self.offloader_single.set_forward_only(True)
             self.prepare_block_swap_before_forward()
-            logger.info(f"HunyuanVideoTransformer3DModelPacked: Block swap set to forward only.")
+            logger.info("HunyuanVideoTransformer3DModelPacked: Block swap set to forward only.")
 
     def switch_block_swap_for_training(self):
         if self.blocks_to_swap and self.blocks_to_swap > 0:
             self.offloader_double.set_forward_only(False)
             self.offloader_single.set_forward_only(False)
             self.prepare_block_swap_before_forward()
-            logger.info(f"HunyuanVideoTransformer3DModelPacked: Block swap set to forward and backward.")
+            logger.info("HunyuanVideoTransformer3DModelPacked: Block swap set to forward and backward.")
 
     def move_to_device_except_swap_blocks(self, device: torch.device):
         # assume model is on cpu. do not move blocks to device to reduce temporary memory usage
@@ -1986,12 +1988,7 @@
         return (hidden_states,)
 
     def fp8_optimization(
-        self,
-        state_dict: dict[str, torch.Tensor],
-        device: torch.device,
-        use_scaled_mm: bool = False,
-        upcast_linear: bool = False,
-        quant_dtype: Optional[torch.dtype] = None
+        self, state_dict: dict[str, torch.Tensor], device: torch.device, move_to_device: bool, use_scaled_mm: bool = False
     ) -> dict[str, torch.Tensor]:  # Return type hint added
         """
         Optimize the model state_dict with fp8.
@@ -2005,21 +2002,15 @@
                 Whether to move the weight to the device after optimization.
             use_scaled_mm (bool):
                 Whether to use scaled matrix multiplication for FP8.
-            upscale_llinear (bool):
-                Whether to upcast linear transformations to fp32 or not
         """
 
         # inplace optimization
-<<<<<<< HEAD
-        state_dict = optimize_state_dict_with_fp8(state_dict, device, TARGET_KEYS, EXCLUDE_KEYS, quant_dtype=quant_dtype)
-=======
         state_dict = optimize_state_dict_with_fp8(
             state_dict, device, FP8_OPTIMIZATION_TARGET_KEYS, FP8_OPTIMIZATION_EXCLUDE_KEYS, move_to_device=move_to_device
         )
->>>>>>> 8b16f51e
 
         # apply monkey patching
-        apply_fp8_monkey_patch(self, state_dict, use_scaled_mm=use_scaled_mm, upcast_linear=upcast_linear, quant_dtype=quant_dtype)
+        apply_fp8_monkey_patch(self, state_dict, use_scaled_mm=use_scaled_mm)
 
         return state_dict
 
@@ -2032,13 +2023,8 @@
     fp8_scaled: bool = False,
     split_attn: bool = False,
     for_inference: bool = False,
-<<<<<<< HEAD
-    upcast_linear: bool = False,
-    quant_dtype: Optional[torch.dtype] = None
-=======
     lora_weights_list: Optional[Dict[str, torch.Tensor]] = None,
     lora_multipliers: Optional[List[float]] = None,
->>>>>>> 8b16f51e
 ) -> HunyuanVideoTransformer3DModelPacked:
     """
     Load a packed DiT model from a given path.
@@ -2071,17 +2057,17 @@
         # sort by name and take the first one
         safetensor_files.sort()
         dit_path = safetensor_files[0]
-    # if fp8_scaled, load model weights to CPU to reduce VRAM usage. Otherwise, load to the specified device (CPU for block swap or CUDA for others)
-    dit_loading_device = torch.device("cpu") if fp8_scaled else loading_device
+
     logger.info(f"Loading HunyuanVideoTransformer3DModelPacked from {dit_path}")
-    logger.info(f"    load_device={dit_loading_device}, compute_device={device}")
+    logger.info(f"    compute_device={device}")
     logger.info(f"    attention_mode={attn_mode} (split_attn={split_attn})")
     with init_empty_weights():
-        logger.info("Creating HunyuanVideoTransformer3DModelPacked")
-        model_class = HunyuanVideoTransformer3DModelPacked
-        if for_inference:  # import here to avoid circular import issues
-            from musubi_tuner.frame_pack.hunyuan_video_packed_inference import HunyuanVideoTransformer3DModelPackedInference
-            model_class = HunyuanVideoTransformer3DModelPackedInference
+        logger.info(f"Creating HunyuanVideoTransformer3DModelPacked")
+
+        # import here to avoid circular import issues
+        from musubi_tuner.frame_pack.hunyuan_video_packed_inference import HunyuanVideoTransformer3DModelPackedInference
+
+        model_class = HunyuanVideoTransformer3DModelPackedInference if for_inference else HunyuanVideoTransformer3DModelPacked
         model = model_class(
             attention_head_dim=128,
             guidance_embeds=True,
@@ -2106,19 +2092,6 @@
             split_attn=split_attn,
         )
 
-<<<<<<< HEAD
-    # load model weights with the specified dtype or as is
-    sd = load_split_weights(dit_path, device=dit_loading_device, disable_mmap=True)
-
-    if fp8_scaled:
-        # fp8 optimization: calculate on CUDA, move back to CPU if loading_device is CPU (block swap)
-        logger.info("Optimizing model weights to fp8. This may take a while.")
-        sd = model.fp8_optimization(sd, device, quant_dtype=quant_dtype, upcast_linear=upcast_linear)
-
-        # make sure all the model weights are on the loading_device
-        for key in sd.keys():
-            sd[key] = sd[key].to(loading_device)
-=======
     # load model weights with dynamic fp8 optimization and LoRA merging if needed
     logger.info(f"Loading DiT model from {dit_path}, device={loading_device}")
 
@@ -2134,6 +2107,7 @@
     )
 
     if fp8_scaled:
+        logger.info("Optimizing model weights to fp8. This may take a while.")
         apply_fp8_monkey_patch(model, sd, use_scaled_mm=False)
 
         if loading_device.type != "cpu":
@@ -2141,7 +2115,6 @@
             logger.info(f"Moving weights to {loading_device}")
             for key in sd.keys():
                 sd[key] = sd[key].to(loading_device)
->>>>>>> 8b16f51e
 
     info = model.load_state_dict(sd, strict=True, assign=True)
     logger.info(f"Loaded DiT model from {dit_path}, info={info}")
