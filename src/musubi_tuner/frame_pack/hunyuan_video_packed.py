# original code: https://github.com/lllyasviel/FramePack
# original license: Apache-2.0

import glob
import math
import numbers
import os
from types import SimpleNamespace
from typing import Any, Dict, List, Optional, Tuple, Union

import torch
import einops
import torch.nn as nn
import torch.nn.functional as F
import numpy as np

from musubi_tuner.modules.custom_offloading_utils import ModelOffloader
from musubi_tuner.utils.lora_utils import load_safetensors_with_lora_and_fp8
from musubi_tuner.utils.model_utils import create_cpu_offloading_wrapper
from musubi_tuner.utils.safetensors_utils import load_split_weights
from musubi_tuner.modules.fp8_optimization_utils import apply_fp8_monkey_patch, optimize_state_dict_with_fp8
from accelerate import init_empty_weights
from blissful_tuner.blissful_logger import BlissfulLogger
logger = BlissfulLogger(__name__, "green")

try:
    # raise NotImplementedError
    from xformers.ops import memory_efficient_attention as xformers_attn_func

    # logger.info("Xformers is installed!")
except:
    # logger.info("Xformers is not installed!")
    xformers_attn_func = None

try:
    # raise NotImplementedError
    from flash_attn import flash_attn_varlen_func, flash_attn_func

    # logger.info("Flash Attn is installed!")
except:
    # logger.info("Flash Attn is not installed!")
    flash_attn_varlen_func = None
    flash_attn_func = None

try:
    # raise NotImplementedError
    from sageattention import sageattn_varlen, sageattn

    # logger.info("Sage Attn is installed!")
except:
    # logger.info("Sage Attn is not installed!")
    sageattn_varlen = None
    sageattn = None


# region diffusers

# copied from diffusers with some modifications to minimize dependencies
# original code: https://github.com/huggingface/diffusers/
# original license: Apache-2.0

ACT2CLS = {
    "swish": nn.SiLU,
    "silu": nn.SiLU,
    "mish": nn.Mish,
    "gelu": nn.GELU,
    "relu": nn.ReLU,
}


def get_activation(act_fn: str) -> nn.Module:
    """Helper function to get activation function from string.

    Args:
        act_fn (str): Name of activation function.

    Returns:
        nn.Module: Activation function.
    """

    act_fn = act_fn.lower()
    if act_fn in ACT2CLS:
        return ACT2CLS[act_fn]()
    else:
        raise ValueError(f"activation function {act_fn} not found in ACT2FN mapping {list(ACT2CLS.keys())}")


def get_timestep_embedding(
    timesteps: torch.Tensor,
    embedding_dim: int,
    flip_sin_to_cos: bool = False,
    downscale_freq_shift: float = 1,
    scale: float = 1,
    max_period: int = 10000,
):
    """
    This matches the implementation in Denoising Diffusion Probabilistic Models: Create sinusoidal timestep embeddings.

    Args
        timesteps (torch.Tensor):
            a 1-D Tensor of N indices, one per batch element. These may be fractional.
        embedding_dim (int):
            the dimension of the output.
        flip_sin_to_cos (bool):
            Whether the embedding order should be `cos, sin` (if True) or `sin, cos` (if False)
        downscale_freq_shift (float):
            Controls the delta between frequencies between dimensions
        scale (float):
            Scaling factor applied to the embeddings.
        max_period (int):
            Controls the maximum frequency of the embeddings
    Returns
        torch.Tensor: an [N x dim] Tensor of positional embeddings.
    """
    assert len(timesteps.shape) == 1, "Timesteps should be a 1d-array"

    half_dim = embedding_dim // 2
    exponent = -math.log(max_period) * torch.arange(start=0, end=half_dim, dtype=torch.float32, device=timesteps.device)
    exponent = exponent / (half_dim - downscale_freq_shift)

    emb = torch.exp(exponent)
    emb = timesteps[:, None].float() * emb[None, :]

    # scale embeddings
    emb = scale * emb

    # concat sine and cosine embeddings
    emb = torch.cat([torch.sin(emb), torch.cos(emb)], dim=-1)

    # flip sine and cosine embeddings
    if flip_sin_to_cos:
        emb = torch.cat([emb[:, half_dim:], emb[:, :half_dim]], dim=-1)

    # zero pad
    if embedding_dim % 2 == 1:
        emb = torch.nn.functional.pad(emb, (0, 1, 0, 0))
    return emb


class TimestepEmbedding(nn.Module):
    def __init__(
        self,
        in_channels: int,
        time_embed_dim: int,
        act_fn: str = "silu",
        out_dim: int = None,
        post_act_fn: Optional[str] = None,
        cond_proj_dim=None,
        sample_proj_bias=True,
    ):
        super().__init__()

        self.linear_1 = nn.Linear(in_channels, time_embed_dim, sample_proj_bias)

        if cond_proj_dim is not None:
            self.cond_proj = nn.Linear(cond_proj_dim, in_channels, bias=False)
        else:
            self.cond_proj = None

        self.act = get_activation(act_fn)

        if out_dim is not None:
            time_embed_dim_out = out_dim
        else:
            time_embed_dim_out = time_embed_dim
        self.linear_2 = nn.Linear(time_embed_dim, time_embed_dim_out, sample_proj_bias)

        if post_act_fn is None:
            self.post_act = None
        else:
            self.post_act = get_activation(post_act_fn)

    def forward(self, sample, condition=None):
        if condition is not None:
            sample = sample + self.cond_proj(condition)
        sample = self.linear_1(sample)

        if self.act is not None:
            sample = self.act(sample)

        sample = self.linear_2(sample)

        if self.post_act is not None:
            sample = self.post_act(sample)
        return sample


class Timesteps(nn.Module):
    def __init__(self, num_channels: int, flip_sin_to_cos: bool, downscale_freq_shift: float, scale: int = 1):
        super().__init__()
        self.num_channels = num_channels
        self.flip_sin_to_cos = flip_sin_to_cos
        self.downscale_freq_shift = downscale_freq_shift
        self.scale = scale

    def forward(self, timesteps):
        t_emb = get_timestep_embedding(
            timesteps,
            self.num_channels,
            flip_sin_to_cos=self.flip_sin_to_cos,
            downscale_freq_shift=self.downscale_freq_shift,
            scale=self.scale,
        )
        return t_emb


class FP32SiLU(nn.Module):
    r"""
    SiLU activation function with input upcasted to torch.float32.
    """

    def __init__(self):
        super().__init__()

    def forward(self, inputs: torch.Tensor) -> torch.Tensor:
        return F.silu(inputs.float(), inplace=False).to(inputs.dtype)


class GELU(nn.Module):
    r"""
    GELU activation function with tanh approximation support with `approximate="tanh"`.

    Parameters:
        dim_in (`int`): The number of channels in the input.
        dim_out (`int`): The number of channels in the output.
        approximate (`str`, *optional*, defaults to `"none"`): If `"tanh"`, use tanh approximation.
        bias (`bool`, defaults to True): Whether to use a bias in the linear layer.
    """

    def __init__(self, dim_in: int, dim_out: int, approximate: str = "none", bias: bool = True):
        super().__init__()
        self.proj = nn.Linear(dim_in, dim_out, bias=bias)
        self.approximate = approximate

    def gelu(self, gate: torch.Tensor) -> torch.Tensor:
        # if gate.device.type == "mps" and is_torch_version("<", "2.0.0"):
        #     # fp16 gelu not supported on mps before torch 2.0
        #     return F.gelu(gate.to(dtype=torch.float32), approximate=self.approximate).to(dtype=gate.dtype)
        return F.gelu(gate, approximate=self.approximate)

    def forward(self, hidden_states):
        hidden_states = self.proj(hidden_states)
        hidden_states = self.gelu(hidden_states)
        return hidden_states


class PixArtAlphaTextProjection(nn.Module):
    """
    Projects caption embeddings. Also handles dropout for classifier-free guidance.

    Adapted from https://github.com/PixArt-alpha/PixArt-alpha/blob/master/diffusion/model/nets/PixArt_blocks.py
    """

    def __init__(self, in_features, hidden_size, out_features=None, act_fn="gelu_tanh"):
        super().__init__()
        if out_features is None:
            out_features = hidden_size
        self.linear_1 = nn.Linear(in_features=in_features, out_features=hidden_size, bias=True)
        if act_fn == "gelu_tanh":
            self.act_1 = nn.GELU(approximate="tanh")
        elif act_fn == "silu":
            self.act_1 = nn.SiLU()
        elif act_fn == "silu_fp32":
            self.act_1 = FP32SiLU()
        else:
            raise ValueError(f"Unknown activation function: {act_fn}")
        self.linear_2 = nn.Linear(in_features=hidden_size, out_features=out_features, bias=True)

    def forward(self, caption):
        hidden_states = self.linear_1(caption)
        hidden_states = self.act_1(hidden_states)
        hidden_states = self.linear_2(hidden_states)
        return hidden_states


class LayerNormFramePack(nn.LayerNorm):
    # casting to dtype of input tensor is added
    def forward(self, x: torch.Tensor) -> torch.Tensor:
        return torch.nn.functional.layer_norm(x, self.normalized_shape, self.weight, self.bias, self.eps).to(x)


class FP32LayerNormFramePack(nn.LayerNorm):
    def forward(self, x: torch.Tensor) -> torch.Tensor:
        origin_dtype = x.dtype
        return torch.nn.functional.layer_norm(
            x.float(),
            self.normalized_shape,
            self.weight.float() if self.weight is not None else None,
            self.bias.float() if self.bias is not None else None,
            self.eps,
        ).to(origin_dtype)


class RMSNormFramePack(nn.Module):
    r"""
    RMS Norm as introduced in https://arxiv.org/abs/1910.07467 by Zhang et al.

    Args:
        dim (`int`): Number of dimensions to use for `weights`. Only effective when `elementwise_affine` is True.
        eps (`float`): Small value to use when calculating the reciprocal of the square-root.
        elementwise_affine (`bool`, defaults to `True`):
            Boolean flag to denote if affine transformation should be applied.
        bias (`bool`, defaults to False): If also training the `bias` param.
    """

    def __init__(self, dim, eps: float, elementwise_affine: bool = True, bias: bool = False):
        super().__init__()

        self.eps = eps
        self.elementwise_affine = elementwise_affine

        if isinstance(dim, numbers.Integral):
            dim = (dim,)

        self.dim = torch.Size(dim)

        self.weight = None
        self.bias = None

        if elementwise_affine:
            self.weight = nn.Parameter(torch.ones(dim))
            if bias:
                self.bias = nn.Parameter(torch.zeros(dim))

    def forward(self, hidden_states):
        input_dtype = hidden_states.dtype
        variance = hidden_states.to(torch.float32).pow(2).mean(-1, keepdim=True)
        hidden_states = hidden_states * torch.rsqrt(variance + self.eps)

        if self.weight is None:
            return hidden_states.to(input_dtype)

        return hidden_states.to(input_dtype) * self.weight.to(input_dtype)


class AdaLayerNormContinuousFramePack(nn.Module):
    r"""
    Adaptive normalization layer with a norm layer (layer_norm or rms_norm).

    Args:
        embedding_dim (`int`): Embedding dimension to use during projection.
        conditioning_embedding_dim (`int`): Dimension of the input condition.
        elementwise_affine (`bool`, defaults to `True`):
            Boolean flag to denote if affine transformation should be applied.
        eps (`float`, defaults to 1e-5): Epsilon factor.
        bias (`bias`, defaults to `True`): Boolean flag to denote if bias should be use.
        norm_type (`str`, defaults to `"layer_norm"`):
            Normalization layer to use. Values supported: "layer_norm", "rms_norm".
    """

    def __init__(
        self,
        embedding_dim: int,
        conditioning_embedding_dim: int,
        # NOTE: It is a bit weird that the norm layer can be configured to have scale and shift parameters
        # because the output is immediately scaled and shifted by the projected conditioning embeddings.
        # Note that AdaLayerNorm does not let the norm layer have scale and shift parameters.
        # However, this is how it was implemented in the original code, and it's rather likely you should
        # set `elementwise_affine` to False.
        elementwise_affine=True,
        eps=1e-5,
        bias=True,
        norm_type="layer_norm",
    ):
        super().__init__()
        self.silu = nn.SiLU()
        self.linear = nn.Linear(conditioning_embedding_dim, embedding_dim * 2, bias=bias)
        if norm_type == "layer_norm":
            self.norm = LayerNormFramePack(embedding_dim, eps, elementwise_affine, bias)
        elif norm_type == "rms_norm":
            self.norm = RMSNormFramePack(embedding_dim, eps, elementwise_affine)
        else:
            raise ValueError(f"unknown norm_type {norm_type}")

    def forward(self, x, conditioning_embedding):
        emb = self.linear(self.silu(conditioning_embedding))
        scale, shift = emb.chunk(2, dim=1)
        x = self.norm(x) * (1 + scale)[:, None, :] + shift[:, None, :]
        return x


class LinearActivation(nn.Module):
    def __init__(self, dim_in: int, dim_out: int, bias: bool = True, activation: str = "silu"):
        super().__init__()

        self.proj = nn.Linear(dim_in, dim_out, bias=bias)
        self.activation = get_activation(activation)

    def forward(self, hidden_states):
        hidden_states = self.proj(hidden_states)
        return self.activation(hidden_states)


class FeedForward(nn.Module):
    r"""
    A feed-forward layer.

    Parameters:
        dim (`int`): The number of channels in the input.
        dim_out (`int`, *optional*): The number of channels in the output. If not given, defaults to `dim`.
        mult (`int`, *optional*, defaults to 4): The multiplier to use for the hidden dimension.
        dropout (`float`, *optional*, defaults to 0.0): The dropout probability to use.
        activation_fn (`str`, *optional*, defaults to `"geglu"`): Activation function to be used in feed-forward.
        final_dropout (`bool` *optional*, defaults to False): Apply a final dropout.
        bias (`bool`, defaults to True): Whether to use a bias in the linear layer.
    """

    def __init__(
        self,
        dim: int,
        dim_out: Optional[int] = None,
        mult: int = 4,
        dropout: float = 0.0,
        activation_fn: str = "geglu",
        final_dropout: bool = False,
        inner_dim=None,
        bias: bool = True,
    ):
        super().__init__()
        if inner_dim is None:
            inner_dim = int(dim * mult)
        dim_out = dim_out if dim_out is not None else dim

        # if activation_fn == "gelu":
        #     act_fn = GELU(dim, inner_dim, bias=bias)
        if activation_fn == "gelu-approximate":
            act_fn = GELU(dim, inner_dim, approximate="tanh", bias=bias)
        # elif activation_fn == "geglu":
        #     act_fn = GEGLU(dim, inner_dim, bias=bias)
        # elif activation_fn == "geglu-approximate":
        #     act_fn = ApproximateGELU(dim, inner_dim, bias=bias)
        # elif activation_fn == "swiglu":
        #     act_fn = SwiGLU(dim, inner_dim, bias=bias)
        elif activation_fn == "linear-silu":
            act_fn = LinearActivation(dim, inner_dim, bias=bias, activation="silu")
        else:
            raise ValueError(f"Unknown activation function: {activation_fn}")

        self.net = nn.ModuleList([])
        # project in
        self.net.append(act_fn)
        # project dropout
        self.net.append(nn.Dropout(dropout))
        # project out
        self.net.append(nn.Linear(inner_dim, dim_out, bias=bias))
        # FF as used in Vision Transformer, MLP-Mixer, etc. have a final dropout
        if final_dropout:
            self.net.append(nn.Dropout(dropout))

    def forward(self, hidden_states: torch.Tensor, *args, **kwargs) -> torch.Tensor:
        if len(args) > 0 or kwargs.get("scale", None) is not None:
            # deprecation_message = "The `scale` argument is deprecated and will be ignored. Please remove it, as passing it will raise an error in the future. `scale` should directly be passed while calling the underlying pipeline component i.e., via `cross_attention_kwargs`."
            # deprecate("scale", "1.0.0", deprecation_message)
            raise ValueError("scale is not supported in this version. Please remove it.")
        for module in self.net:
            hidden_states = module(hidden_states)
        return hidden_states


# @maybe_allow_in_graph
class Attention(nn.Module):
    r"""
    Minimal copy of Attention class from diffusers.
    """

    def __init__(
        self,
        query_dim: int,
        cross_attention_dim: Optional[int] = None,
        heads: int = 8,
        dim_head: int = 64,
        bias: bool = False,
        qk_norm: Optional[str] = None,
        added_kv_proj_dim: Optional[int] = None,
        eps: float = 1e-5,
        processor: Optional[any] = None,
        out_dim: int = None,
        context_pre_only=None,
        pre_only=False,
    ):
        super().__init__()
        self.inner_dim = out_dim if out_dim is not None else dim_head * heads
        self.inner_kv_dim = self.inner_dim  # if kv_heads is None else dim_head * kv_heads
        self.query_dim = query_dim
        self.use_bias = bias
        self.cross_attention_dim = cross_attention_dim if cross_attention_dim is not None else query_dim
        self.out_dim = out_dim if out_dim is not None else query_dim
        self.out_context_dim = query_dim
        self.context_pre_only = context_pre_only
        self.pre_only = pre_only

        self.scale = dim_head**-0.5
        self.heads = out_dim // dim_head if out_dim is not None else heads

        self.added_kv_proj_dim = added_kv_proj_dim

        if qk_norm is None:
            self.norm_q = None
            self.norm_k = None
        elif qk_norm == "rms_norm":
            self.norm_q = RMSNormFramePack(dim_head, eps=eps)
            self.norm_k = RMSNormFramePack(dim_head, eps=eps)
        else:
            raise ValueError(
                f"unknown qk_norm: {qk_norm}. Should be one of None, 'layer_norm', 'fp32_layer_norm', 'layer_norm_across_heads', 'rms_norm', 'rms_norm_across_heads', 'l2'."
            )

        self.to_q = nn.Linear(query_dim, self.inner_dim, bias=bias)
        self.to_k = nn.Linear(self.cross_attention_dim, self.inner_kv_dim, bias=bias)
        self.to_v = nn.Linear(self.cross_attention_dim, self.inner_kv_dim, bias=bias)

        self.added_proj_bias = True  # added_proj_bias
        if self.added_kv_proj_dim is not None:
            self.add_k_proj = nn.Linear(added_kv_proj_dim, self.inner_kv_dim, bias=True)
            self.add_v_proj = nn.Linear(added_kv_proj_dim, self.inner_kv_dim, bias=True)
            if self.context_pre_only is not None:
                self.add_q_proj = nn.Linear(added_kv_proj_dim, self.inner_dim, bias=True)
        else:
            self.add_q_proj = None
            self.add_k_proj = None
            self.add_v_proj = None

        if not self.pre_only:
            self.to_out = nn.ModuleList([])
            self.to_out.append(nn.Linear(self.inner_dim, self.out_dim, bias=True))
            # self.to_out.append(nn.Dropout(dropout))
            self.to_out.append(nn.Identity())  # dropout=0.0
        else:
            self.to_out = None

        if self.context_pre_only is not None and not self.context_pre_only:
            self.to_add_out = nn.Linear(self.inner_dim, self.out_context_dim, bias=True)
        else:
            self.to_add_out = None

        if qk_norm is not None and added_kv_proj_dim is not None:
            if qk_norm == "rms_norm":
                self.norm_added_q = RMSNormFramePack(dim_head, eps=eps)
                self.norm_added_k = RMSNormFramePack(dim_head, eps=eps)
            else:
                raise ValueError(f"unknown qk_norm: {qk_norm}. Should be one of `None,'layer_norm','fp32_layer_norm','rms_norm'`")
        else:
            self.norm_added_q = None
            self.norm_added_k = None

        # set attention processor
        # We use the AttnProcessor2_0 by default when torch 2.x is used which uses
        # torch.nn.functional.scaled_dot_product_attention for native Flash/memory_efficient_attention
        if processor is None:
            processor = AttnProcessor2_0()
        self.set_processor(processor)

    def set_processor(self, processor: any) -> None:
        self.processor = processor

    def get_processor(self) -> any:
        return self.processor

    def forward(
        self,
        hidden_states: torch.Tensor,
        encoder_hidden_states: Optional[torch.Tensor] = None,
        attention_mask: Optional[torch.Tensor] = None,
        **cross_attention_kwargs,
    ) -> torch.Tensor:
        return self.processor(
            self,
            hidden_states,
            encoder_hidden_states=encoder_hidden_states,
            attention_mask=attention_mask,
            **cross_attention_kwargs,
        )

    def prepare_attention_mask(
        self, attention_mask: torch.Tensor, target_length: int, batch_size: int, out_dim: int = 3
    ) -> torch.Tensor:
        r"""
        Prepare the attention mask for the attention computation.

        Args:
            attention_mask (`torch.Tensor`):
                The attention mask to prepare.
            target_length (`int`):
                The target length of the attention mask. This is the length of the attention mask after padding.
            batch_size (`int`):
                The batch size, which is used to repeat the attention mask.
            out_dim (`int`, *optional*, defaults to `3`):
                The output dimension of the attention mask. Can be either `3` or `4`.

        Returns:
            `torch.Tensor`: The prepared attention mask.
        """
        head_size = self.heads
        if attention_mask is None:
            return attention_mask

        current_length: int = attention_mask.shape[-1]
        if current_length != target_length:
            if attention_mask.device.type == "mps":
                # HACK: MPS: Does not support padding by greater than dimension of input tensor.
                # Instead, we can manually construct the padding tensor.
                padding_shape = (attention_mask.shape[0], attention_mask.shape[1], target_length)
                padding = torch.zeros(padding_shape, dtype=attention_mask.dtype, device=attention_mask.device)
                attention_mask = torch.cat([attention_mask, padding], dim=2)
            else:
                # TODO: for pipelines such as stable-diffusion, padding cross-attn mask:
                #       we want to instead pad by (0, remaining_length), where remaining_length is:
                #       remaining_length: int = target_length - current_length
                # TODO: re-enable tests/models/test_models_unet_2d_condition.py#test_model_xattn_padding
                attention_mask = F.pad(attention_mask, (0, target_length), value=0.0)

        if out_dim == 3:
            if attention_mask.shape[0] < batch_size * head_size:
                attention_mask = attention_mask.repeat_interleave(head_size, dim=0, output_size=attention_mask.shape[0] * head_size)
        elif out_dim == 4:
            attention_mask = attention_mask.unsqueeze(1)
            attention_mask = attention_mask.repeat_interleave(head_size, dim=1, output_size=attention_mask.shape[1] * head_size)

        return attention_mask


class AttnProcessor2_0:
    r"""
    Processor for implementing scaled dot-product attention (enabled by default if you're using PyTorch 2.0).
    """

    def __init__(self):
        if not hasattr(F, "scaled_dot_product_attention"):
            raise ImportError("AttnProcessor2_0 requires PyTorch 2.0, to use it, please upgrade PyTorch to 2.0.")

    def __call__(
        self,
        attn: Attention,
        hidden_states: torch.Tensor,
        encoder_hidden_states: Optional[torch.Tensor] = None,
        attention_mask: Optional[torch.Tensor] = None,
        temb: Optional[torch.Tensor] = None,
        *args,
        **kwargs,
    ) -> torch.Tensor:
        input_ndim = hidden_states.ndim

        if input_ndim == 4:
            batch_size, channel, height, width = hidden_states.shape
            hidden_states = hidden_states.view(batch_size, channel, height * width).transpose(1, 2)

        batch_size, sequence_length, _ = hidden_states.shape if encoder_hidden_states is None else encoder_hidden_states.shape

        if attention_mask is not None:
            attention_mask = attn.prepare_attention_mask(attention_mask, sequence_length, batch_size)
            # scaled_dot_product_attention expects attention_mask shape to be
            # (batch, heads, source_length, target_length)
            attention_mask = attention_mask.view(batch_size, attn.heads, -1, attention_mask.shape[-1])

        query = attn.to_q(hidden_states)
        query_dtype = query.dtype  # store dtype before potentially deleting query

        if encoder_hidden_states is None:
            encoder_hidden_states = hidden_states

        key = attn.to_k(encoder_hidden_states)
        value = attn.to_v(encoder_hidden_states)

        inner_dim = key.shape[-1]
        head_dim = inner_dim // attn.heads

        query = query.view(batch_size, -1, attn.heads, head_dim).transpose(1, 2)
        key = key.view(batch_size, -1, attn.heads, head_dim).transpose(1, 2)
        value = value.view(batch_size, -1, attn.heads, head_dim).transpose(1, 2)

        if attn.norm_q is not None:
            query = attn.norm_q(query)
        if attn.norm_k is not None:
            key = attn.norm_k(key)

        # the output of sdp = (batch, num_heads, seq_len, head_dim)
        hidden_states = F.scaled_dot_product_attention(query, key, value, attn_mask=attention_mask, dropout_p=0.0, is_causal=False)
        del query, key, value, attention_mask  # free memory

        hidden_states = hidden_states.transpose(1, 2).reshape(batch_size, -1, attn.heads * head_dim)
        hidden_states = hidden_states.to(query_dtype)  # use stored dtype

        # linear proj
        hidden_states = attn.to_out[0](hidden_states)
        # dropout
        hidden_states = attn.to_out[1](hidden_states)

        if input_ndim == 4:
            hidden_states = hidden_states.transpose(-1, -2).reshape(batch_size, channel, height, width)

        return hidden_states


# endregion diffusers


def pad_for_3d_conv(x, kernel_size):
    b, c, t, h, w = x.shape
    pt, ph, pw = kernel_size
    pad_t = (pt - (t % pt)) % pt
    pad_h = (ph - (h % ph)) % ph
    pad_w = (pw - (w % pw)) % pw
    return torch.nn.functional.pad(x, (0, pad_w, 0, pad_h, 0, pad_t), mode="replicate")


def center_down_sample_3d(x, kernel_size):
    # pt, ph, pw = kernel_size
    # cp = (pt * ph * pw) // 2
    # xp = einops.rearrange(x, 'b c (t pt) (h ph) (w pw) -> (pt ph pw) b c t h w', pt=pt, ph=ph, pw=pw)
    # xc = xp[cp]
    # return xc
    return torch.nn.functional.avg_pool3d(x, kernel_size, stride=kernel_size)


def get_cu_seqlens(text_mask, img_len):
    batch_size = text_mask.shape[0]
    text_len = text_mask.sum(dim=1)
    max_len = text_mask.shape[1] + img_len

    cu_seqlens = torch.zeros([2 * batch_size + 1], dtype=torch.int32, device=text_mask.device)  # ensure device match

    for i in range(batch_size):
        s = text_len[i] + img_len
        s1 = i * max_len + s
        s2 = (i + 1) * max_len
        cu_seqlens[2 * i + 1] = s1
        cu_seqlens[2 * i + 2] = s2

    seq_len = text_len + img_len
    return cu_seqlens, seq_len


def apply_rotary_emb_transposed(x, freqs_cis):
    cos, sin = freqs_cis.unsqueeze(-2).chunk(2, dim=-1)
    del freqs_cis
    x_real, x_imag = x.unflatten(-1, (-1, 2)).unbind(-1)
    x_rotated = torch.stack([-x_imag, x_real], dim=-1).flatten(3)
    del x_real, x_imag
    return (x.float() * cos + x_rotated.float() * sin).to(x.dtype)


def attn_varlen_func(q, k, v, cu_seqlens_q, cu_seqlens_kv, max_seqlen_q, max_seqlen_kv, seq_len, attn_mode=None, split_attn=False):
    # q,k,v: [batch_size, seqlen, heads, head_dim]
    if cu_seqlens_q is None and cu_seqlens_kv is None and max_seqlen_q is None and max_seqlen_kv is None:
        if attn_mode == "sageattn" or attn_mode is None and sageattn is not None:
            x = sageattn(q, k, v, tensor_layout="NHD")
            return x

        if attn_mode == "flash" or attn_mode is None and flash_attn_func is not None:
            x = flash_attn_func(q, k, v)
            return x

        if attn_mode == "xformers" or attn_mode is None and xformers_attn_func is not None:
            x = xformers_attn_func(q, k, v)
            return x

        x = torch.nn.functional.scaled_dot_product_attention(q.transpose(1, 2), k.transpose(1, 2), v.transpose(1, 2)).transpose(
            1, 2
        )
        return x
    if split_attn:
        if attn_mode == "sageattn" or attn_mode is None and sageattn is not None:
            x = []
            for i in range(q.size(0)):
                seq_len_i = seq_len[i]
                x_i = sageattn(q[i : i + 1, :seq_len_i], k[i : i + 1, :seq_len_i], v[i : i + 1, :seq_len_i], tensor_layout="NHD")
                if seq_len_i < max_seqlen_q:
                    x_i = torch.nn.functional.pad(x_i, (0, 0, 0, 0, 0, max_seqlen_q - seq_len_i), mode="constant", value=0.0)
                x.append(x_i)
            x = torch.cat(x, dim=0)
            return x

        if attn_mode == "flash" or attn_mode is None and flash_attn_func is not None:
            x = []
            for i in range(q.size(0)):
                seq_len_i = seq_len[i]
                x_i = flash_attn_func(q[i : i + 1, :seq_len_i], k[i : i + 1, :seq_len_i], v[i : i + 1, :seq_len_i])
                if seq_len_i < max_seqlen_q:
                    x_i = torch.nn.functional.pad(x_i, (0, 0, 0, 0, 0, max_seqlen_q - seq_len_i), mode="constant", value=0.0)
                x.append(x_i)
            x = torch.cat(x, dim=0)
            return x

        if attn_mode == "xformers" or attn_mode is None and xformers_attn_func is not None:
            x = []
            for i in range(q.size(0)):
                seq_len_i = seq_len[i]
                x_i = xformers_attn_func(q[i : i + 1, :seq_len_i], k[i : i + 1, :seq_len_i], v[i : i + 1, :seq_len_i])
                if seq_len_i < max_seqlen_q:
                    x_i = torch.nn.functional.pad(x_i, (0, 0, 0, 0, 0, max_seqlen_q - seq_len_i), mode="constant", value=0.0)
                x.append(x_i)
            x = torch.cat(x, dim=0)
            return x

        assert (
            attn_mode is None or attn_mode == "torch"
        ), f"Unsupported attention mode: {attn_mode}. Supported modes: 'sageattn', 'flash', 'xformers', 'torch'."
        q = q.transpose(1, 2)
        k = k.transpose(1, 2)
        v = v.transpose(1, 2)
        x = []
        for i in range(q.size(0)):
            seq_len_i = seq_len[i]
            x_i = torch.nn.functional.scaled_dot_product_attention(
                q[i : i + 1, :, :seq_len_i], k[i : i + 1, :, :seq_len_i], v[i : i + 1, :, :seq_len_i]
            )
            if seq_len_i < max_seqlen_q:
                x_i = torch.nn.functional.pad(x_i, (0, 0, 0, max_seqlen_q - seq_len_i, 0, 0), mode="constant", value=0.0)
            x.append(x_i)
        x = torch.cat(x, dim=0)
        x = x.transpose(1, 2)
        return x

    batch_size = q.shape[0]
    q = q.view(q.shape[0] * q.shape[1], *q.shape[2:])
    k = k.view(k.shape[0] * k.shape[1], *k.shape[2:])
    v = v.view(v.shape[0] * v.shape[1], *v.shape[2:])
    if attn_mode == "sageattn" or attn_mode is None and sageattn_varlen is not None:
        x = sageattn_varlen(q, k, v, cu_seqlens_q, cu_seqlens_kv, max_seqlen_q, max_seqlen_kv)
        del q, k, v  # free memory
    elif attn_mode == "flash" or attn_mode is None and flash_attn_varlen_func is not None:
        x = flash_attn_varlen_func(q, k, v, cu_seqlens_q, cu_seqlens_kv, max_seqlen_q, max_seqlen_kv)
        del q, k, v  # free memory
    else:
        raise NotImplementedError("No Attn Installed or batch_size > 1 is not supported in this configuration. Try `--split_attn`.")
    x = x.view(batch_size, max_seqlen_q, *x.shape[1:])
    return x


class HunyuanAttnProcessorFlashAttnDouble:
    def __call__(
        self,
        attn: Attention,
        hidden_states,
        encoder_hidden_states,
        attention_mask,
        image_rotary_emb,
        attn_mode: Optional[str] = None,
        split_attn: Optional[bool] = False,
    ):
        cu_seqlens_q, cu_seqlens_kv, max_seqlen_q, max_seqlen_kv, seq_len = attention_mask

        # Project image latents
        query = attn.to_q(hidden_states)
        key = attn.to_k(hidden_states)
        value = attn.to_v(hidden_states)
        del hidden_states  # free memory

        query = query.unflatten(2, (attn.heads, -1))
        key = key.unflatten(2, (attn.heads, -1))
        value = value.unflatten(2, (attn.heads, -1))

        query = attn.norm_q(query)
        key = attn.norm_k(key)

        query = apply_rotary_emb_transposed(query, image_rotary_emb)
        key = apply_rotary_emb_transposed(key, image_rotary_emb)
        del image_rotary_emb  # free memory

        # Project context (text/encoder) embeddings
        encoder_query = attn.add_q_proj(encoder_hidden_states)
        encoder_key = attn.add_k_proj(encoder_hidden_states)
        encoder_value = attn.add_v_proj(encoder_hidden_states)
        txt_length = encoder_hidden_states.shape[1]  # store length before deleting
        del encoder_hidden_states  # free memory

        encoder_query = encoder_query.unflatten(2, (attn.heads, -1))
        encoder_key = encoder_key.unflatten(2, (attn.heads, -1))
        encoder_value = encoder_value.unflatten(2, (attn.heads, -1))

        encoder_query = attn.norm_added_q(encoder_query)
        encoder_key = attn.norm_added_k(encoder_key)

        # Concatenate image and context q, k, v
        query = torch.cat([query, encoder_query], dim=1)
        key = torch.cat([key, encoder_key], dim=1)
        value = torch.cat([value, encoder_value], dim=1)
        del encoder_query, encoder_key, encoder_value  # free memory

        hidden_states_attn = attn_varlen_func(
            query,
            key,
            value,
            cu_seqlens_q,
            cu_seqlens_kv,
            max_seqlen_q,
            max_seqlen_kv,
            seq_len,
            attn_mode=attn_mode,
            split_attn=split_attn,
        )
        del query, key, value  # free memory
        hidden_states_attn = hidden_states_attn.flatten(-2)

        hidden_states, encoder_hidden_states = hidden_states_attn[:, :-txt_length], hidden_states_attn[:, -txt_length:]
        del hidden_states_attn  # free memory

        # Apply output projections
        hidden_states = attn.to_out[0](hidden_states)
        hidden_states = attn.to_out[1](hidden_states)  # Dropout/Identity
        encoder_hidden_states = attn.to_add_out(encoder_hidden_states)

        return hidden_states, encoder_hidden_states


class HunyuanAttnProcessorFlashAttnSingle:
    def __call__(
        self,
        attn: Attention,
        hidden_states,
        encoder_hidden_states,
        attention_mask,
        image_rotary_emb,
        attn_mode: Optional[str] = None,
        split_attn: Optional[bool] = False,
    ):
        cu_seqlens_q, cu_seqlens_kv, max_seqlen_q, max_seqlen_kv, seq_len = attention_mask
        txt_length = encoder_hidden_states.shape[1]  # Store text length

        # Concatenate image and context inputs
        hidden_states_cat = torch.cat([hidden_states, encoder_hidden_states], dim=1)
        del hidden_states, encoder_hidden_states  # free memory

        # Project concatenated inputs
        query = attn.to_q(hidden_states_cat)
        key = attn.to_k(hidden_states_cat)
        value = attn.to_v(hidden_states_cat)
        del hidden_states_cat  # free memory

        query = query.unflatten(2, (attn.heads, -1))
        key = key.unflatten(2, (attn.heads, -1))
        value = value.unflatten(2, (attn.heads, -1))

        query = attn.norm_q(query)
        key = attn.norm_k(key)

        query = torch.cat([apply_rotary_emb_transposed(query[:, :-txt_length], image_rotary_emb), query[:, -txt_length:]], dim=1)
        key = torch.cat([apply_rotary_emb_transposed(key[:, :-txt_length], image_rotary_emb), key[:, -txt_length:]], dim=1)
        del image_rotary_emb  # free memory

        hidden_states = attn_varlen_func(
            query,
            key,
            value,
            cu_seqlens_q,
            cu_seqlens_kv,
            max_seqlen_q,
            max_seqlen_kv,
            seq_len,
            attn_mode=attn_mode,
            split_attn=split_attn,
        )
        del query, key, value  # free memory
        hidden_states = hidden_states.flatten(-2)

        hidden_states, encoder_hidden_states = hidden_states[:, :-txt_length], hidden_states[:, -txt_length:]

        return hidden_states, encoder_hidden_states


class CombinedTimestepGuidanceTextProjEmbeddings(nn.Module):
    def __init__(self, embedding_dim, pooled_projection_dim):
        super().__init__()

        self.time_proj = Timesteps(num_channels=256, flip_sin_to_cos=True, downscale_freq_shift=0)
        self.timestep_embedder = TimestepEmbedding(in_channels=256, time_embed_dim=embedding_dim)
        self.guidance_embedder = TimestepEmbedding(in_channels=256, time_embed_dim=embedding_dim)
        self.text_embedder = PixArtAlphaTextProjection(pooled_projection_dim, embedding_dim, act_fn="silu")

    def forward(self, timestep, guidance, pooled_projection):
        timesteps_proj = self.time_proj(timestep)
        timesteps_emb = self.timestep_embedder(timesteps_proj.to(dtype=pooled_projection.dtype))

        guidance_proj = self.time_proj(guidance)
        guidance_emb = self.guidance_embedder(guidance_proj.to(dtype=pooled_projection.dtype))

        time_guidance_emb = timesteps_emb + guidance_emb

        pooled_projections = self.text_embedder(pooled_projection)
        conditioning = time_guidance_emb + pooled_projections

        return conditioning


class CombinedTimestepTextProjEmbeddings(nn.Module):
    def __init__(self, embedding_dim, pooled_projection_dim):
        super().__init__()

        self.time_proj = Timesteps(num_channels=256, flip_sin_to_cos=True, downscale_freq_shift=0)
        self.timestep_embedder = TimestepEmbedding(in_channels=256, time_embed_dim=embedding_dim)
        self.text_embedder = PixArtAlphaTextProjection(pooled_projection_dim, embedding_dim, act_fn="silu")

    def forward(self, timestep, pooled_projection):
        timesteps_proj = self.time_proj(timestep)
        timesteps_emb = self.timestep_embedder(timesteps_proj.to(dtype=pooled_projection.dtype))

        pooled_projections = self.text_embedder(pooled_projection)

        conditioning = timesteps_emb + pooled_projections

        return conditioning


class HunyuanVideoAdaNorm(nn.Module):
    def __init__(self, in_features: int, out_features: Optional[int] = None) -> None:
        super().__init__()

        out_features = out_features or 2 * in_features
        self.linear = nn.Linear(in_features, out_features)
        self.nonlinearity = nn.SiLU()

    def forward(self, temb: torch.Tensor) -> Tuple[torch.Tensor, torch.Tensor, torch.Tensor, torch.Tensor, torch.Tensor]:
        temb = self.linear(self.nonlinearity(temb))
        gate_msa, gate_mlp = temb.chunk(2, dim=-1)
        gate_msa, gate_mlp = gate_msa.unsqueeze(1), gate_mlp.unsqueeze(1)
        return gate_msa, gate_mlp


class HunyuanVideoIndividualTokenRefinerBlock(nn.Module):
    def __init__(
        self,
        num_attention_heads: int,
        attention_head_dim: int,
        mlp_width_ratio: float = 4.0,
        mlp_drop_rate: float = 0.0,
        attention_bias: bool = True,
    ) -> None:
        super().__init__()

        hidden_size = num_attention_heads * attention_head_dim

        self.norm1 = LayerNormFramePack(hidden_size, elementwise_affine=True, eps=1e-6)
        self.attn = Attention(
            query_dim=hidden_size,
            cross_attention_dim=None,
            heads=num_attention_heads,
            dim_head=attention_head_dim,
            bias=attention_bias,
        )

        self.norm2 = LayerNormFramePack(hidden_size, elementwise_affine=True, eps=1e-6)
        self.ff = FeedForward(hidden_size, mult=mlp_width_ratio, activation_fn="linear-silu", dropout=mlp_drop_rate)

        self.norm_out = HunyuanVideoAdaNorm(hidden_size, 2 * hidden_size)

    def forward(
        self,
        hidden_states: torch.Tensor,
        temb: torch.Tensor,
        attention_mask: Optional[torch.Tensor] = None,
    ) -> torch.Tensor:
        norm_hidden_states = self.norm1(hidden_states)

        # Self-attention
        attn_output = self.attn(
            hidden_states=norm_hidden_states,
            encoder_hidden_states=None,
            attention_mask=attention_mask,
        )
        del norm_hidden_states  # free memory

        gate_msa, gate_mlp = self.norm_out(temb)
        hidden_states = hidden_states + attn_output * gate_msa
        del attn_output, gate_msa  # free memory

        ff_output = self.ff(self.norm2(hidden_states))
        hidden_states = hidden_states + ff_output * gate_mlp
        del ff_output, gate_mlp  # free memory

        return hidden_states


class HunyuanVideoIndividualTokenRefiner(nn.Module):
    def __init__(
        self,
        num_attention_heads: int,
        attention_head_dim: int,
        num_layers: int,
        mlp_width_ratio: float = 4.0,
        mlp_drop_rate: float = 0.0,
        attention_bias: bool = True,
    ) -> None:
        super().__init__()

        self.refiner_blocks = nn.ModuleList(
            [
                HunyuanVideoIndividualTokenRefinerBlock(
                    num_attention_heads=num_attention_heads,
                    attention_head_dim=attention_head_dim,
                    mlp_width_ratio=mlp_width_ratio,
                    mlp_drop_rate=mlp_drop_rate,
                    attention_bias=attention_bias,
                )
                for _ in range(num_layers)
            ]
        )

    def forward(
        self,
        hidden_states: torch.Tensor,
        temb: torch.Tensor,
        attention_mask: Optional[torch.Tensor] = None,
    ) -> torch.Tensor:
        self_attn_mask = None
        if attention_mask is not None:
            batch_size = attention_mask.shape[0]
            seq_len = attention_mask.shape[1]
            attention_mask = attention_mask.to(hidden_states.device).bool()
            self_attn_mask_1 = attention_mask.view(batch_size, 1, 1, seq_len).repeat(1, 1, seq_len, 1)
            self_attn_mask_2 = self_attn_mask_1.transpose(2, 3)
            self_attn_mask = (self_attn_mask_1 & self_attn_mask_2).bool()
            self_attn_mask[:, :, :, 0] = True

        for block in self.refiner_blocks:
            hidden_states = block(hidden_states, temb, self_attn_mask)

        return hidden_states


class HunyuanVideoTokenRefiner(nn.Module):
    def __init__(
        self,
        in_channels: int,
        num_attention_heads: int,
        attention_head_dim: int,
        num_layers: int,
        mlp_ratio: float = 4.0,
        mlp_drop_rate: float = 0.0,
        attention_bias: bool = True,
    ) -> None:
        super().__init__()

        hidden_size = num_attention_heads * attention_head_dim

        self.time_text_embed = CombinedTimestepTextProjEmbeddings(embedding_dim=hidden_size, pooled_projection_dim=in_channels)
        self.proj_in = nn.Linear(in_channels, hidden_size, bias=True)
        self.token_refiner = HunyuanVideoIndividualTokenRefiner(
            num_attention_heads=num_attention_heads,
            attention_head_dim=attention_head_dim,
            num_layers=num_layers,
            mlp_width_ratio=mlp_ratio,
            mlp_drop_rate=mlp_drop_rate,
            attention_bias=attention_bias,
        )

    def forward(
        self,
        hidden_states: torch.Tensor,
        timestep: torch.LongTensor,
        attention_mask: Optional[torch.LongTensor] = None,
    ) -> torch.Tensor:
        if attention_mask is None:
            pooled_projections = hidden_states.mean(dim=1)
        else:
            original_dtype = hidden_states.dtype
            mask_float = attention_mask.float().unsqueeze(-1)
            pooled_projections = (hidden_states * mask_float).sum(dim=1) / mask_float.sum(dim=1)
            pooled_projections = pooled_projections.to(original_dtype)

        temb = self.time_text_embed(timestep, pooled_projections)
        del pooled_projections  # free memory

        hidden_states = self.proj_in(hidden_states)
        hidden_states = self.token_refiner(hidden_states, temb, attention_mask)
        del temb, attention_mask  # free memory

        return hidden_states


class HunyuanVideoRotaryPosEmbed(nn.Module):
    def __init__(self, rope_dim, theta):
        super().__init__()
        self.DT, self.DY, self.DX = rope_dim
        self.theta = theta
        self.h_w_scaling_factor = 1.0

    @torch.no_grad()
    def get_frequency(self, dim, pos):
        T, H, W = pos.shape
        freqs = 1.0 / (self.theta ** (torch.arange(0, dim, 2, dtype=torch.float32, device=pos.device)[: (dim // 2)] / dim))
        freqs = torch.outer(freqs, pos.reshape(-1)).unflatten(-1, (T, H, W)).repeat_interleave(2, dim=0)
        return freqs.cos(), freqs.sin()

    @torch.no_grad()
    def forward_inner(self, frame_indices, height, width, device):
        GT, GY, GX = torch.meshgrid(
            frame_indices.to(device=device, dtype=torch.float32),
            torch.arange(0, height, device=device, dtype=torch.float32) * self.h_w_scaling_factor,
            torch.arange(0, width, device=device, dtype=torch.float32) * self.h_w_scaling_factor,
            indexing="ij",
        )

        FCT, FST = self.get_frequency(self.DT, GT)
        del GT  # free memory
        FCY, FSY = self.get_frequency(self.DY, GY)
        del GY  # free memory
        FCX, FSX = self.get_frequency(self.DX, GX)
        del GX  # free memory

        result = torch.cat([FCT, FCY, FCX, FST, FSY, FSX], dim=0)
        del FCT, FCY, FCX, FST, FSY, FSX  # free memory

        # Return result already on the correct device
        return result  # Shape (2 * total_dim / 2, T, H, W) -> (total_dim, T, H, W)

    @torch.no_grad()
    def forward(self, frame_indices, height, width, device):
        frame_indices = frame_indices.unbind(0)
        results = [self.forward_inner(f, height, width, device) for f in frame_indices]
        results = torch.stack(results, dim=0)
        return results


class AdaLayerNormZero(nn.Module):
    def __init__(self, embedding_dim: int, norm_type="layer_norm", bias=True):
        super().__init__()
        self.silu = nn.SiLU()
        self.linear = nn.Linear(embedding_dim, 6 * embedding_dim, bias=bias)
        if norm_type == "layer_norm":
            self.norm = LayerNormFramePack(embedding_dim, elementwise_affine=False, eps=1e-6)
        else:
            raise ValueError(f"unknown norm_type {norm_type}")

    def forward(
        self, x: torch.Tensor, emb: Optional[torch.Tensor] = None
    ) -> Tuple[torch.Tensor, torch.Tensor, torch.Tensor, torch.Tensor, torch.Tensor]:
        emb = emb.unsqueeze(-2)
        emb = self.linear(self.silu(emb))
        shift_msa, scale_msa, gate_msa, shift_mlp, scale_mlp, gate_mlp = emb.chunk(6, dim=-1)
        x = self.norm(x) * (1 + scale_msa) + shift_msa
        return x, gate_msa, shift_mlp, scale_mlp, gate_mlp


class AdaLayerNormZeroSingle(nn.Module):
    def __init__(self, embedding_dim: int, norm_type="layer_norm", bias=True):
        super().__init__()

        self.silu = nn.SiLU()
        self.linear = nn.Linear(embedding_dim, 3 * embedding_dim, bias=bias)
        if norm_type == "layer_norm":
            self.norm = LayerNormFramePack(embedding_dim, elementwise_affine=False, eps=1e-6)
        else:
            raise ValueError(f"unknown norm_type {norm_type}")

    def forward(
        self,
        x: torch.Tensor,
        emb: Optional[torch.Tensor] = None,
    ) -> Tuple[torch.Tensor, torch.Tensor]:
        emb = emb.unsqueeze(-2)
        emb = self.linear(self.silu(emb))
        shift_msa, scale_msa, gate_msa = emb.chunk(3, dim=-1)
        x = self.norm(x) * (1 + scale_msa) + shift_msa
        return x, gate_msa


class AdaLayerNormContinuous(nn.Module):
    def __init__(
        self,
        embedding_dim: int,
        conditioning_embedding_dim: int,
        elementwise_affine=True,
        eps=1e-5,
        bias=True,
        norm_type="layer_norm",
    ):
        super().__init__()
        self.silu = nn.SiLU()
        self.linear = nn.Linear(conditioning_embedding_dim, embedding_dim * 2, bias=bias)
        if norm_type == "layer_norm":
            self.norm = LayerNormFramePack(embedding_dim, eps, elementwise_affine, bias)
        else:
            raise ValueError(f"unknown norm_type {norm_type}")

    def forward(self, x: torch.Tensor, emb: torch.Tensor) -> torch.Tensor:
        emb = emb.unsqueeze(-2)
        emb = self.linear(self.silu(emb))
        scale, shift = emb.chunk(2, dim=-1)
        del emb  # free memory
        x = self.norm(x) * (1 + scale) + shift
        return x


class HunyuanVideoSingleTransformerBlock(nn.Module):
    def __init__(
        self,
        num_attention_heads: int,
        attention_head_dim: int,
        mlp_ratio: float = 4.0,
        qk_norm: str = "rms_norm",
        attn_mode: Optional[str] = None,
        split_attn: Optional[bool] = False,
    ) -> None:
        super().__init__()

        hidden_size = num_attention_heads * attention_head_dim
        mlp_dim = int(hidden_size * mlp_ratio)
        self.attn_mode = attn_mode
        self.split_attn = split_attn

        # Attention layer (pre_only=True means no output projection in Attention module itself)
        self.attn = Attention(
            query_dim=hidden_size,
            cross_attention_dim=None,
            dim_head=attention_head_dim,
            heads=num_attention_heads,
            out_dim=hidden_size,
            bias=True,
            processor=HunyuanAttnProcessorFlashAttnSingle(),
            qk_norm=qk_norm,
            eps=1e-6,
            pre_only=True,  # Crucial: Attn processor will return raw attention output
        )

        self.norm = AdaLayerNormZeroSingle(hidden_size, norm_type="layer_norm")
        self.proj_mlp = nn.Linear(hidden_size, mlp_dim)
        self.act_mlp = nn.GELU(approximate="tanh")
        self.proj_out = nn.Linear(hidden_size + mlp_dim, hidden_size)

    def forward(
        self,
        hidden_states: torch.Tensor,
        encoder_hidden_states: torch.Tensor,
        temb: torch.Tensor,
        attention_mask: Optional[torch.Tensor] = None,
        image_rotary_emb: Optional[Tuple[torch.Tensor, torch.Tensor]] = None,
    ) -> torch.Tensor:
        text_seq_length = encoder_hidden_states.shape[1]
        hidden_states = torch.cat([hidden_states, encoder_hidden_states], dim=1)
        del encoder_hidden_states  # free memory

        residual = hidden_states

        # 1. Input normalization
        norm_hidden_states, gate = self.norm(hidden_states, emb=temb)
        mlp_hidden_states = self.act_mlp(self.proj_mlp(norm_hidden_states))

        norm_hidden_states, norm_encoder_hidden_states = (
            norm_hidden_states[:, :-text_seq_length, :],
            norm_hidden_states[:, -text_seq_length:, :],
        )

        # 2. Attention
        attn_output, context_attn_output = self.attn(
            hidden_states=norm_hidden_states,
            encoder_hidden_states=norm_encoder_hidden_states,
            attention_mask=attention_mask,
            image_rotary_emb=image_rotary_emb,
            attn_mode=self.attn_mode,
            split_attn=self.split_attn,
        )
        attn_output = torch.cat([attn_output, context_attn_output], dim=1)
        del norm_hidden_states, norm_encoder_hidden_states, context_attn_output  # free memory
        del image_rotary_emb

        # 3. Modulation and residual connection
        hidden_states = torch.cat([attn_output, mlp_hidden_states], dim=2)
        del attn_output, mlp_hidden_states  # free memory
        hidden_states = gate * self.proj_out(hidden_states)
        hidden_states = hidden_states + residual

        hidden_states, encoder_hidden_states = (
            hidden_states[:, :-text_seq_length, :],
            hidden_states[:, -text_seq_length:, :],
        )
        return hidden_states, encoder_hidden_states


class HunyuanVideoTransformerBlock(nn.Module):
    def __init__(
        self,
        num_attention_heads: int,
        attention_head_dim: int,
        mlp_ratio: float,
        qk_norm: str = "rms_norm",
        attn_mode: Optional[str] = None,
        split_attn: Optional[bool] = False,
    ) -> None:
        super().__init__()

        hidden_size = num_attention_heads * attention_head_dim
        self.attn_mode = attn_mode
        self.split_attn = split_attn

        self.norm1 = AdaLayerNormZero(hidden_size, norm_type="layer_norm")
        self.norm1_context = AdaLayerNormZero(hidden_size, norm_type="layer_norm")

        self.attn = Attention(
            query_dim=hidden_size,
            cross_attention_dim=None,
            added_kv_proj_dim=hidden_size,
            dim_head=attention_head_dim,
            heads=num_attention_heads,
            out_dim=hidden_size,
            context_pre_only=False,
            bias=True,
            processor=HunyuanAttnProcessorFlashAttnDouble(),
            qk_norm=qk_norm,
            eps=1e-6,
        )

        self.norm2 = LayerNormFramePack(hidden_size, elementwise_affine=False, eps=1e-6)
        self.ff = FeedForward(hidden_size, mult=mlp_ratio, activation_fn="gelu-approximate")

        self.norm2_context = LayerNormFramePack(hidden_size, elementwise_affine=False, eps=1e-6)
        self.ff_context = FeedForward(hidden_size, mult=mlp_ratio, activation_fn="gelu-approximate")

    def forward(
        self,
        hidden_states: torch.Tensor,
        encoder_hidden_states: torch.Tensor,
        temb: torch.Tensor,
        attention_mask: Optional[torch.Tensor] = None,
        freqs_cis: Optional[Tuple[torch.Tensor, torch.Tensor]] = None,
    ) -> Tuple[torch.Tensor, torch.Tensor]:
        # 1. Input normalization
        norm_hidden_states, gate_msa, shift_mlp, scale_mlp, gate_mlp = self.norm1(hidden_states, emb=temb)
        norm_encoder_hidden_states, c_gate_msa, c_shift_mlp, c_scale_mlp, c_gate_mlp = self.norm1_context(
            encoder_hidden_states, emb=temb
        )

        # 2. Joint attention
        attn_output, context_attn_output = self.attn(
            hidden_states=norm_hidden_states,
            encoder_hidden_states=norm_encoder_hidden_states,
            attention_mask=attention_mask,
            image_rotary_emb=freqs_cis,
            attn_mode=self.attn_mode,
            split_attn=self.split_attn,
        )
        del norm_hidden_states, norm_encoder_hidden_states, freqs_cis  # free memory

        # 3. Modulation and residual connection
        hidden_states = hidden_states + attn_output * gate_msa
        del attn_output, gate_msa  # free memory
        encoder_hidden_states = encoder_hidden_states + context_attn_output * c_gate_msa
        del context_attn_output, c_gate_msa  # free memory

        norm_hidden_states = self.norm2(hidden_states)
        norm_encoder_hidden_states = self.norm2_context(encoder_hidden_states)

        norm_hidden_states = norm_hidden_states * (1 + scale_mlp) + shift_mlp
        del shift_mlp, scale_mlp  # free memory
        norm_encoder_hidden_states = norm_encoder_hidden_states * (1 + c_scale_mlp) + c_shift_mlp
        del c_shift_mlp, c_scale_mlp  # free memory

        # 4. Feed-forward
        ff_output = self.ff(norm_hidden_states)
        del norm_hidden_states  # free memory
        context_ff_output = self.ff_context(norm_encoder_hidden_states)
        del norm_encoder_hidden_states  # free memory

        hidden_states = hidden_states + gate_mlp * ff_output
        del ff_output, gate_mlp  # free memory
        encoder_hidden_states = encoder_hidden_states + c_gate_mlp * context_ff_output
        del context_ff_output, c_gate_mlp  # free memory

        return hidden_states, encoder_hidden_states


class ClipVisionProjection(nn.Module):
    def __init__(self, in_channels, out_channels):
        super().__init__()
        self.up = nn.Linear(in_channels, out_channels * 3)
        self.down = nn.Linear(out_channels * 3, out_channels)

    def forward(self, x):
        projected_x = self.down(nn.functional.silu(self.up(x)))
        return projected_x


class HunyuanVideoPatchEmbed(nn.Module):
    def __init__(self, patch_size, in_chans, embed_dim):
        super().__init__()
        self.proj = nn.Conv3d(in_chans, embed_dim, kernel_size=patch_size, stride=patch_size)


class HunyuanVideoPatchEmbedForCleanLatents(nn.Module):
    def __init__(self, inner_dim):
        super().__init__()
        self.proj = nn.Conv3d(16, inner_dim, kernel_size=(1, 2, 2), stride=(1, 2, 2))
        self.proj_2x = nn.Conv3d(16, inner_dim, kernel_size=(2, 4, 4), stride=(2, 4, 4))
        self.proj_4x = nn.Conv3d(16, inner_dim, kernel_size=(4, 8, 8), stride=(4, 8, 8))

    @torch.no_grad()
    def initialize_weight_from_another_conv3d(self, another_layer):
        weight = another_layer.weight.detach().clone()
        bias = another_layer.bias.detach().clone()

        sd = {
            "proj.weight": weight.clone(),
            "proj.bias": bias.clone(),
            "proj_2x.weight": einops.repeat(weight, "b c t h w -> b c (t tk) (h hk) (w wk)", tk=2, hk=2, wk=2) / 8.0,
            "proj_2x.bias": bias.clone(),
            "proj_4x.weight": einops.repeat(weight, "b c t h w -> b c (t tk) (h hk) (w wk)", tk=4, hk=4, wk=4) / 64.0,
            "proj_4x.bias": bias.clone(),
        }

        sd = {k: v.clone() for k, v in sd.items()}

        self.load_state_dict(sd)
        return


FP8_OPTIMIZATION_TARGET_KEYS = ["transformer_blocks", "single_transformer_blocks"]
FP8_OPTIMIZATION_EXCLUDE_KEYS = ["norm"]  # Exclude norm layers (e.g., LayerNorm, RMSNorm) from FP8


class HunyuanVideoTransformer3DModelPacked(nn.Module):  # (PreTrainedModelMixin, GenerationMixin,
    # ModelMixin, ConfigMixin, PeftAdapterMixin, FromOriginalModelMixin):
    # @register_to_config
    def __init__(
        self,
        in_channels: int = 16,
        out_channels: int = 16,
        num_attention_heads: int = 24,
        attention_head_dim: int = 128,
        num_layers: int = 20,
        num_single_layers: int = 40,
        num_refiner_layers: int = 2,
        mlp_ratio: float = 4.0,
        patch_size: int = 2,
        patch_size_t: int = 1,
        qk_norm: str = "rms_norm",
        guidance_embeds: bool = True,
        text_embed_dim: int = 4096,
        pooled_projection_dim: int = 768,
        rope_theta: float = 256.0,
        rope_axes_dim: Tuple[int] = (16, 56, 56),
        has_image_proj=False,
        image_proj_dim=1152,
        has_clean_x_embedder=False,
        attn_mode: Optional[str] = None,
        split_attn: Optional[bool] = False,
    ) -> None:
        super().__init__()

        inner_dim = num_attention_heads * attention_head_dim
        out_channels = out_channels or in_channels
        self.config_patch_size = patch_size
        self.config_patch_size_t = patch_size_t

        # 1. Latent and condition embedders
        self.x_embedder = HunyuanVideoPatchEmbed((patch_size_t, patch_size, patch_size), in_channels, inner_dim)
        self.context_embedder = HunyuanVideoTokenRefiner(
            text_embed_dim, num_attention_heads, attention_head_dim, num_layers=num_refiner_layers
        )
        self.time_text_embed = CombinedTimestepGuidanceTextProjEmbeddings(inner_dim, pooled_projection_dim)

        self.clean_x_embedder = None
        self.image_projection = None

        # 2. RoPE
        self.rope = HunyuanVideoRotaryPosEmbed(rope_axes_dim, rope_theta)

        # 3. Dual stream transformer blocks
        self.attn_mode = attn_mode
        self.split_attn = split_attn
        self.transformer_blocks = nn.ModuleList(
            [
                HunyuanVideoTransformerBlock(
                    num_attention_heads,
                    attention_head_dim,
                    mlp_ratio=mlp_ratio,
                    qk_norm=qk_norm,
                    attn_mode=attn_mode,
                    split_attn=split_attn,
                )
                for _ in range(num_layers)
            ]
        )

        # 4. Single stream transformer blocks
        self.single_transformer_blocks = nn.ModuleList(
            [
                HunyuanVideoSingleTransformerBlock(
                    num_attention_heads,
                    attention_head_dim,
                    mlp_ratio=mlp_ratio,
                    qk_norm=qk_norm,
                    attn_mode=attn_mode,
                    split_attn=split_attn,
                )
                for _ in range(num_single_layers)
            ]
        )

        # 5. Output projection
        self.norm_out = AdaLayerNormContinuous(inner_dim, inner_dim, elementwise_affine=False, eps=1e-6)
        self.proj_out = nn.Linear(inner_dim, patch_size_t * patch_size * patch_size * out_channels)

        self.inner_dim = inner_dim
        self.use_gradient_checkpointing = False
        self.activation_cpu_offloading = False
        self.enable_teacache = False

        # if has_image_proj:
        #     self.install_image_projection(image_proj_dim)
        self.image_projection = ClipVisionProjection(in_channels=image_proj_dim, out_channels=self.inner_dim)
        # self.config["has_image_proj"] = True
        # self.config["image_proj_dim"] = in_channels

        # if has_clean_x_embedder:
        #     self.install_clean_x_embedder()
        self.clean_x_embedder = HunyuanVideoPatchEmbedForCleanLatents(self.inner_dim)
        # self.config["has_clean_x_embedder"] = True

        self.high_quality_fp32_output_for_inference = True  # False # change default to True

        # Block swapping attributes (initialized to None)
        self.blocks_to_swap = None
        self.offloader_double = None
        self.offloader_single = None

        # RoPE scaling
        self.rope_scaling_timestep_threshold: Optional[int] = None  # scale RoPE above this timestep
        self.rope_scaling_factor: float = 1.0  # RoPE scaling factor

    @property
    def device(self):
        return next(self.parameters()).device

    @property
    def dtype(self):
        return next(self.parameters()).dtype

    def enable_gradient_checkpointing(self, activation_cpu_offloading=False):
        self.use_gradient_checkpointing = True
<<<<<<< HEAD
        logger.info("Gradient checkpointing enabled for HunyuanVideoTransformer3DModelPacked.")  # Logging

    def disable_gradient_checkpointing(self):
        self.use_gradient_checkpointing = False
        logger.info("Gradient checkpointing disabled for HunyuanVideoTransformer3DModelPacked.")  # Logging
=======
        self.activation_cpu_offloading = activation_cpu_offloading
        print(
            f"Gradient checkpointing enabled for HunyuanVideoTransformer3DModelPacked. Activation CPU offloading: {activation_cpu_offloading}"
        )  # Logging

    def disable_gradient_checkpointing(self):
        self.use_gradient_checkpointing = False
        self.activation_cpu_offloading = False
        print("Gradient checkpointing disabled for HunyuanVideoTransformer3DModelPacked.")  # Logging
>>>>>>> 7c2f39f6

    def initialize_teacache(self, enable_teacache=True, num_steps=25, rel_l1_thresh=0.15):
        self.enable_teacache = enable_teacache
        self.cnt = 0
        self.num_steps = num_steps
        self.rel_l1_thresh = rel_l1_thresh  # 0.1 for 1.6x speedup, 0.15 for 2.1x speedup
        self.accumulated_rel_l1_distance = 0
        self.previous_modulated_input = None
        self.previous_residual = None
        self.teacache_rescale_func = np.poly1d([7.33226126e02, -4.01131952e02, 6.75869174e01, -3.14987800e00, 9.61237896e-02])
        if enable_teacache:
            logger.info(f"TeaCache enabled: num_steps={num_steps}, rel_l1_thresh={rel_l1_thresh}")
        else:
            logger.info("TeaCache disabled.")

    def gradient_checkpointing_method(self, block, *args):
        if self.use_gradient_checkpointing:
            if self.activation_cpu_offloading:
                block = create_cpu_offloading_wrapper(block, self.proj_out.weight.device)
            result = torch.utils.checkpoint.checkpoint(block, *args, use_reentrant=False)
        else:
            result = block(*args)
        return result

    def enable_block_swap(self, num_blocks: int, device: torch.device, supports_backward: bool):
        self.blocks_to_swap = num_blocks
        self.num_double_blocks = len(self.transformer_blocks)
        self.num_single_blocks = len(self.single_transformer_blocks)
        double_blocks_to_swap = num_blocks // 2
        single_blocks_to_swap = (num_blocks - double_blocks_to_swap) * 2 + 1

        assert double_blocks_to_swap <= self.num_double_blocks - 1 and single_blocks_to_swap <= self.num_single_blocks - 1, (
            f"Cannot swap more than {self.num_double_blocks - 1} double blocks and {self.num_single_blocks - 1} single blocks. "
            f"Requested {double_blocks_to_swap} double blocks and {single_blocks_to_swap} single blocks."
        )

        self.offloader_double = ModelOffloader(
            "double",
            self.transformer_blocks,
            self.num_double_blocks,
            double_blocks_to_swap,
            supports_backward,
            device,
            # debug=True # Optional debugging
        )
        self.offloader_single = ModelOffloader(
            "single",
            self.single_transformer_blocks,
            self.num_single_blocks,
            single_blocks_to_swap,
            supports_backward,
            device,  # , debug=True
        )
        logger.info(
            f"HunyuanVideoTransformer3DModelPacked: Block swap enabled. Swapping {num_blocks} blocks, "
            + f"double blocks: {double_blocks_to_swap}, single blocks: {single_blocks_to_swap}, supports_backward: {supports_backward}."
        )

    def switch_block_swap_for_inference(self):
        if self.blocks_to_swap and self.blocks_to_swap > 0:
            self.offloader_double.set_forward_only(True)
            self.offloader_single.set_forward_only(True)
            self.prepare_block_swap_before_forward()
            logger.info("HunyuanVideoTransformer3DModelPacked: Block swap set to forward only.")

    def switch_block_swap_for_training(self):
        if self.blocks_to_swap and self.blocks_to_swap > 0:
            self.offloader_double.set_forward_only(False)
            self.offloader_single.set_forward_only(False)
            self.prepare_block_swap_before_forward()
            logger.info("HunyuanVideoTransformer3DModelPacked: Block swap set to forward and backward.")

    def move_to_device_except_swap_blocks(self, device: torch.device):
        # assume model is on cpu. do not move blocks to device to reduce temporary memory usage
        if self.blocks_to_swap:
            saved_double_blocks = self.transformer_blocks
            saved_single_blocks = self.single_transformer_blocks
            self.transformer_blocks = None
            self.single_transformer_blocks = None

        self.to(device)

        if self.blocks_to_swap:
            self.transformer_blocks = saved_double_blocks
            self.single_transformer_blocks = saved_single_blocks

    def prepare_block_swap_before_forward(self):
        if self.blocks_to_swap is None or self.blocks_to_swap == 0:
            return
        self.offloader_double.prepare_block_devices_before_forward(self.transformer_blocks)
        self.offloader_single.prepare_block_devices_before_forward(self.single_transformer_blocks)

    def enable_rope_scaling(self, timestep_threshold: Optional[int], rope_scaling_factor: float = 1.0):
        if timestep_threshold is not None and rope_scaling_factor > 0:
            self.rope_scaling_timestep_threshold = timestep_threshold
            self.rope_scaling_factor = rope_scaling_factor
            logger.info(f"RoPE scaling enabled: threshold={timestep_threshold}, scaling_factor={rope_scaling_factor}.")
        else:
            self.rope_scaling_timestep_threshold = None
            self.rope_scaling_factor = 1.0
            self.rope.h_w_scaling_factor = 1.0  # reset to default
            logger.info("RoPE scaling disabled.")

    def process_input_hidden_states(
        self,
        latents,
        latent_indices=None,
        clean_latents=None,
        clean_latent_indices=None,
        clean_latents_2x=None,
        clean_latent_2x_indices=None,
        clean_latents_4x=None,
        clean_latent_4x_indices=None,
    ):
        hidden_states = self.gradient_checkpointing_method(self.x_embedder.proj, latents)
        B, C, T, H, W = hidden_states.shape

        if latent_indices is None:
            latent_indices = torch.arange(0, T).unsqueeze(0).expand(B, -1)

        hidden_states = hidden_states.flatten(2).transpose(1, 2)

        rope_freqs = self.rope(frame_indices=latent_indices, height=H, width=W, device=hidden_states.device)
        rope_freqs = rope_freqs.flatten(2).transpose(1, 2)

        if clean_latents is not None and clean_latent_indices is not None:
            clean_latents = clean_latents.to(hidden_states)
            clean_latents = self.gradient_checkpointing_method(self.clean_x_embedder.proj, clean_latents)
            clean_latents = clean_latents.flatten(2).transpose(1, 2)

            clean_latent_rope_freqs = self.rope(frame_indices=clean_latent_indices, height=H, width=W, device=clean_latents.device)
            clean_latent_rope_freqs = clean_latent_rope_freqs.flatten(2).transpose(1, 2)

            hidden_states = torch.cat([clean_latents, hidden_states], dim=1)
            rope_freqs = torch.cat([clean_latent_rope_freqs, rope_freqs], dim=1)

        if clean_latents_2x is not None and clean_latent_2x_indices is not None:
            clean_latents_2x = clean_latents_2x.to(hidden_states)
            clean_latents_2x = pad_for_3d_conv(clean_latents_2x, (2, 4, 4))
            clean_latents_2x = self.gradient_checkpointing_method(self.clean_x_embedder.proj_2x, clean_latents_2x)
            clean_latents_2x = clean_latents_2x.flatten(2).transpose(1, 2)

            clean_latent_2x_rope_freqs = self.rope(
                frame_indices=clean_latent_2x_indices, height=H, width=W, device=clean_latents_2x.device
            )
            clean_latent_2x_rope_freqs = pad_for_3d_conv(clean_latent_2x_rope_freqs, (2, 2, 2))
            clean_latent_2x_rope_freqs = center_down_sample_3d(clean_latent_2x_rope_freqs, (2, 2, 2))
            clean_latent_2x_rope_freqs = clean_latent_2x_rope_freqs.flatten(2).transpose(1, 2)

            hidden_states = torch.cat([clean_latents_2x, hidden_states], dim=1)
            rope_freqs = torch.cat([clean_latent_2x_rope_freqs, rope_freqs], dim=1)

        if clean_latents_4x is not None and clean_latent_4x_indices is not None:
            clean_latents_4x = clean_latents_4x.to(hidden_states)
            clean_latents_4x = pad_for_3d_conv(clean_latents_4x, (4, 8, 8))
            clean_latents_4x = self.gradient_checkpointing_method(self.clean_x_embedder.proj_4x, clean_latents_4x)
            clean_latents_4x = clean_latents_4x.flatten(2).transpose(1, 2)

            clean_latent_4x_rope_freqs = self.rope(
                frame_indices=clean_latent_4x_indices, height=H, width=W, device=clean_latents_4x.device
            )
            clean_latent_4x_rope_freqs = pad_for_3d_conv(clean_latent_4x_rope_freqs, (4, 4, 4))
            clean_latent_4x_rope_freqs = center_down_sample_3d(clean_latent_4x_rope_freqs, (4, 4, 4))
            clean_latent_4x_rope_freqs = clean_latent_4x_rope_freqs.flatten(2).transpose(1, 2)

            hidden_states = torch.cat([clean_latents_4x, hidden_states], dim=1)
            rope_freqs = torch.cat([clean_latent_4x_rope_freqs, rope_freqs], dim=1)

        return hidden_states, rope_freqs

    def forward(
        self,
        hidden_states,
        timestep,
        encoder_hidden_states,
        encoder_attention_mask,
        pooled_projections,
        guidance,
        latent_indices=None,
        clean_latents=None,
        clean_latent_indices=None,
        clean_latents_2x=None,
        clean_latent_2x_indices=None,
        clean_latents_4x=None,
        clean_latent_4x_indices=None,
        image_embeddings=None,
        attention_kwargs=None,
        return_dict=True,
    ):

        if attention_kwargs is None:
            attention_kwargs = {}

        # RoPE scaling: must be done before processing hidden states
        if self.rope_scaling_timestep_threshold is not None:
            if timestep >= self.rope_scaling_timestep_threshold:
                self.rope.h_w_scaling_factor = self.rope_scaling_factor
            else:
                self.rope.h_w_scaling_factor = 1.0

        batch_size, num_channels, num_frames, height, width = hidden_states.shape
        p, p_t = self.config_patch_size, self.config_patch_size_t
        post_patch_num_frames = num_frames // p_t
        post_patch_height = height // p
        post_patch_width = width // p
        original_context_length = post_patch_num_frames * post_patch_height * post_patch_width

        input_device = hidden_states.device

        hidden_states, rope_freqs = self.process_input_hidden_states(
            hidden_states,
            latent_indices,
            clean_latents,
            clean_latent_indices,
            clean_latents_2x,
            clean_latent_2x_indices,
            clean_latents_4x,
            clean_latent_4x_indices,
        )
        del (
            latent_indices,
            clean_latents,
            clean_latent_indices,
            clean_latents_2x,
            clean_latent_2x_indices,
            clean_latents_4x,
            clean_latent_4x_indices,
        )  # free memory

        temb = self.gradient_checkpointing_method(self.time_text_embed, timestep, guidance, pooled_projections)
        encoder_hidden_states = self.gradient_checkpointing_method(
            self.context_embedder, encoder_hidden_states, timestep, encoder_attention_mask
        )

        if self.image_projection is not None:
            assert image_embeddings is not None, "You must use image embeddings!"
            extra_encoder_hidden_states = self.gradient_checkpointing_method(self.image_projection, image_embeddings)
            extra_attention_mask = torch.ones(
                (batch_size, extra_encoder_hidden_states.shape[1]),
                dtype=encoder_attention_mask.dtype,
                device=encoder_attention_mask.device,
            )

            # must cat before (not after) encoder_hidden_states, due to attn masking
            encoder_hidden_states = torch.cat([extra_encoder_hidden_states, encoder_hidden_states], dim=1)
            encoder_attention_mask = torch.cat([extra_attention_mask, encoder_attention_mask], dim=1)
            del extra_encoder_hidden_states, extra_attention_mask  # free memory

        with torch.no_grad():
            if batch_size == 1 and not self.split_attn:
                # When batch size is 1, we do not need any masks or var-len funcs since cropping is mathematically same to what we want
                # If they are not same, then their impls are wrong. Ours are always the correct one.
                text_len = encoder_attention_mask.sum().item()
                encoder_hidden_states = encoder_hidden_states[:, :text_len]
                attention_mask = None, None, None, None, None
            else:
                # If batch size = 1 and split_attn is True, it will be same as above
                img_seq_len = hidden_states.shape[1]
                txt_seq_len = encoder_hidden_states.shape[1]

                cu_seqlens_q, seq_len = get_cu_seqlens(encoder_attention_mask, img_seq_len)
                cu_seqlens_kv = cu_seqlens_q
                max_seqlen_q = img_seq_len + txt_seq_len
                max_seqlen_kv = max_seqlen_q

                attention_mask = cu_seqlens_q, cu_seqlens_kv, max_seqlen_q, max_seqlen_kv, seq_len
                del cu_seqlens_q, cu_seqlens_kv, max_seqlen_q, max_seqlen_kv, seq_len  # free memory
        del encoder_attention_mask  # free memory

        if self.enable_teacache:
            modulated_inp = self.transformer_blocks[0].norm1(hidden_states, emb=temb)[0]

            if self.cnt == 0 or self.cnt == self.num_steps - 1:
                should_calc = True
                self.accumulated_rel_l1_distance = 0
            else:
                curr_rel_l1 = (
                    ((modulated_inp - self.previous_modulated_input).abs().mean() / self.previous_modulated_input.abs().mean())
                    .cpu()
                    .item()
                )
                self.accumulated_rel_l1_distance += self.teacache_rescale_func(curr_rel_l1)
                should_calc = self.accumulated_rel_l1_distance >= self.rel_l1_thresh

                if should_calc:
                    self.accumulated_rel_l1_distance = 0

            self.previous_modulated_input = modulated_inp
            self.cnt += 1

            if self.cnt == self.num_steps:
                self.cnt = 0

            if not should_calc:
                hidden_states = hidden_states + self.previous_residual
            else:
                ori_hidden_states = hidden_states.clone()

                for block_id, block in enumerate(self.transformer_blocks):
                    hidden_states, encoder_hidden_states = self.gradient_checkpointing_method(
                        block, hidden_states, encoder_hidden_states, temb, attention_mask, rope_freqs
                    )

                for block_id, block in enumerate(self.single_transformer_blocks):
                    hidden_states, encoder_hidden_states = self.gradient_checkpointing_method(
                        block, hidden_states, encoder_hidden_states, temb, attention_mask, rope_freqs
                    )

                self.previous_residual = hidden_states - ori_hidden_states
                del ori_hidden_states  # free memory
        else:
            for block_id, block in enumerate(self.transformer_blocks):
                if self.blocks_to_swap:
                    self.offloader_double.wait_for_block(block_id)

                hidden_states, encoder_hidden_states = self.gradient_checkpointing_method(
                    block, hidden_states, encoder_hidden_states, temb, attention_mask, rope_freqs
                )

                if self.blocks_to_swap:
                    self.offloader_double.submit_move_blocks_forward(self.transformer_blocks, block_id)

            for block_id, block in enumerate(self.single_transformer_blocks):
                if self.blocks_to_swap:
                    self.offloader_single.wait_for_block(block_id)

                hidden_states, encoder_hidden_states = self.gradient_checkpointing_method(
                    block, hidden_states, encoder_hidden_states, temb, attention_mask, rope_freqs
                )

                if self.blocks_to_swap:
                    self.offloader_single.submit_move_blocks_forward(self.single_transformer_blocks, block_id)

        del attention_mask, rope_freqs  # free memory
        del encoder_hidden_states  # free memory

        hidden_states = self.gradient_checkpointing_method(self.norm_out, hidden_states, temb)

        hidden_states = hidden_states[:, -original_context_length:, :]

        if self.high_quality_fp32_output_for_inference:
            hidden_states = hidden_states.to(dtype=torch.float32)
            if self.proj_out.weight.dtype != torch.float32:
                self.proj_out.to(dtype=torch.float32)

        hidden_states = self.gradient_checkpointing_method(self.proj_out, hidden_states)

        if hidden_states.device != input_device:
            hidden_states = hidden_states.to(input_device)

        hidden_states = einops.rearrange(
            hidden_states,
            "b (t h w) (c pt ph pw) -> b c (t pt) (h ph) (w pw)",
            t=post_patch_num_frames,
            h=post_patch_height,
            w=post_patch_width,
            pt=p_t,
            ph=p,
            pw=p,
        )

        if return_dict:
            # return Transformer2DModelOutput(sample=hidden_states)
            return SimpleNamespace(sample=hidden_states)

        return (hidden_states,)

    def fp8_optimization(
        self, state_dict: dict[str, torch.Tensor], device: torch.device, move_to_device: bool, use_scaled_mm: bool = False
    ) -> dict[str, torch.Tensor]:  # Return type hint added
        """
        Optimize the model state_dict with fp8.

        Args:
            state_dict (dict[str, torch.Tensor]):
                The state_dict of the model.
            device (torch.device):
                The device to calculate the weight.
            move_to_device (bool):
                Whether to move the weight to the device after optimization.
            use_scaled_mm (bool):
                Whether to use scaled matrix multiplication for FP8.
        """

        # inplace optimization
        state_dict = optimize_state_dict_with_fp8(
            state_dict, device, FP8_OPTIMIZATION_TARGET_KEYS, FP8_OPTIMIZATION_EXCLUDE_KEYS, move_to_device=move_to_device
        )

        # apply monkey patching
        apply_fp8_monkey_patch(self, state_dict, use_scaled_mm=use_scaled_mm)

        return state_dict


def load_packed_model(
    device: Union[str, torch.device],
    dit_path: str,
    attn_mode: str,
    loading_device: Union[str, torch.device],
    fp8_scaled: bool = False,
    split_attn: bool = False,
    for_inference: bool = False,
    lora_weights_list: Optional[Dict[str, torch.Tensor]] = None,
    lora_multipliers: Optional[List[float]] = None,
) -> HunyuanVideoTransformer3DModelPacked:
    """
    Load a packed DiT model from a given path.
    If fp8_scaled is True, the model will be optimized to fp8 dynamically.

    Args:
        device (Union[str, torch.device]): The device to calculate etc. (usually "cuda").
        dit_path (str): The path to the DiT model file or directory.
        attn_mode (str): The attention mode to use.
        loading_device (Union[str, torch.device]): The device to load the model weights to.
        fp8_scaled (bool): Whether to optimize the model weights to fp8.
        split_attn (bool): Whether to use split attention.
        for_inference (bool): Whether to create the model for inference.
        lora_weights_list (Optional[Dict[str, torch.Tensor]]): List of state_dicts for LoRA weights.
        lora_multipliers (Optional[List[float]]): List of multipliers for LoRA weights.

    Returns:
        HunyuanVideoTransformer3DModelPacked: The loaded DiT model.
    """

    # TODO support split_attn
    device = torch.device(device)
    loading_device = torch.device(loading_device)

    if os.path.isdir(dit_path):
        # we don't support from_pretrained for now, so loading safetensors directly
        safetensor_files = glob.glob(os.path.join(dit_path, "*.safetensors"))
        if len(safetensor_files) == 0:
            raise ValueError(f"Cannot find safetensors file in {dit_path}")
        # sort by name and take the first one
        safetensor_files.sort()
        dit_path = safetensor_files[0]

    logger.info(f"Loading HunyuanVideoTransformer3DModelPacked from {dit_path}")
    logger.info(f"    compute_device={device}")
    logger.info(f"    attention_mode={attn_mode} (split_attn={split_attn})")
    with init_empty_weights():
        logger.info(f"Creating HunyuanVideoTransformer3DModelPacked")

        # import here to avoid circular import issues
        from musubi_tuner.frame_pack.hunyuan_video_packed_inference import HunyuanVideoTransformer3DModelPackedInference

        model_class = HunyuanVideoTransformer3DModelPackedInference if for_inference else HunyuanVideoTransformer3DModelPacked
        model = model_class(
            attention_head_dim=128,
            guidance_embeds=True,
            has_clean_x_embedder=True,
            has_image_proj=True,
            image_proj_dim=1152,
            in_channels=16,
            mlp_ratio=4.0,
            num_attention_heads=24,
            num_layers=20,
            num_refiner_layers=2,
            num_single_layers=40,
            out_channels=16,
            patch_size=2,
            patch_size_t=1,
            pooled_projection_dim=768,
            qk_norm="rms_norm",
            rope_axes_dim=(16, 56, 56),
            rope_theta=256.0,
            text_embed_dim=4096,
            attn_mode=attn_mode,
            split_attn=split_attn,
        )

    # load model weights with dynamic fp8 optimization and LoRA merging if needed
    logger.info(f"Loading DiT model from {dit_path}, device={loading_device}")

    sd = load_safetensors_with_lora_and_fp8(
        model_files=dit_path,
        lora_weights_list=lora_weights_list,
        lora_multipliers=lora_multipliers,
        fp8_optimization=fp8_scaled,
        calc_device=device,
        move_to_device=(loading_device == device),
        target_keys=FP8_OPTIMIZATION_TARGET_KEYS,
        exclude_keys=FP8_OPTIMIZATION_EXCLUDE_KEYS,
    )

    if fp8_scaled:
        logger.info("Optimizing model weights to fp8. This may take a while.")
        apply_fp8_monkey_patch(model, sd, use_scaled_mm=False)

        if loading_device.type != "cpu":
            # make sure all the model weights are on the loading_device
            logger.info(f"Moving weights to {loading_device}")
            for key in sd.keys():
                sd[key] = sd[key].to(loading_device)

    info = model.load_state_dict(sd, strict=True, assign=True)
    logger.info(f"Loaded DiT model from {dit_path}, info={info}")

    return model<|MERGE_RESOLUTION|>--- conflicted
+++ resolved
@@ -1626,23 +1626,15 @@
 
     def enable_gradient_checkpointing(self, activation_cpu_offloading=False):
         self.use_gradient_checkpointing = True
-<<<<<<< HEAD
-        logger.info("Gradient checkpointing enabled for HunyuanVideoTransformer3DModelPacked.")  # Logging
-
-    def disable_gradient_checkpointing(self):
-        self.use_gradient_checkpointing = False
-        logger.info("Gradient checkpointing disabled for HunyuanVideoTransformer3DModelPacked.")  # Logging
-=======
         self.activation_cpu_offloading = activation_cpu_offloading
-        print(
+        logger.info(
             f"Gradient checkpointing enabled for HunyuanVideoTransformer3DModelPacked. Activation CPU offloading: {activation_cpu_offloading}"
         )  # Logging
 
     def disable_gradient_checkpointing(self):
         self.use_gradient_checkpointing = False
         self.activation_cpu_offloading = False
-        print("Gradient checkpointing disabled for HunyuanVideoTransformer3DModelPacked.")  # Logging
->>>>>>> 7c2f39f6
+        logger.info("Gradient checkpointing disabled for HunyuanVideoTransformer3DModelPacked.")  # Logging
 
     def initialize_teacache(self, enable_teacache=True, num_steps=25, rel_l1_thresh=0.15):
         self.enable_teacache = enable_teacache
