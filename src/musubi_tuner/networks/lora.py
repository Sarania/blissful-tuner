--- conflicted
+++ resolved
@@ -15,7 +15,6 @@
 from blissful_tuner.blissful_logger import BlissfulLogger
 
 logger = BlissfulLogger(__name__, "green")
- 
 
 HUNYUAN_TARGET_REPLACE_MODULES = ["MMDoubleStreamBlock", "MMSingleStreamBlock"]
 
@@ -689,11 +688,7 @@
         for future in futures:
             future.result()
 
-<<<<<<< HEAD
-        #logger.info(f"weights are merged")
-=======
-        logger.info("weights are merged")
->>>>>>> 2da34870
+        # logger.info(f"weights are merged")
 
     def set_loraplus_lr_ratio(self, loraplus_lr_ratio):  # , loraplus_unet_lr_ratio, loraplus_text_encoder_lr_ratio):
         self.loraplus_lr_ratio = loraplus_lr_ratio
