--- conflicted
+++ resolved
@@ -1641,7 +1641,7 @@
                 "SageAttention doesn't support training currently. Please use `--sdpa` or `--xformers` etc. instead."
                 " / SageAttentionは現在学習をサポートしていないようです。`--sdpa`や`--xformers`などの他のオプションを使ってください"
             )
-<<<<<<< HEAD
+
         if args.fp16_accumulation:
             logger.info("Enabling FP16 accumulation")
             if hasattr(torch.backends.cuda.matmul, "allow_fp16_accumulation"):
@@ -1649,7 +1649,6 @@
                 torch.backends.cuda.matmul.allow_fp16_accumulation = True
             else:
                 logger.warning("FP16 accumulation not available! Requires at least PyTorch 2.7.0")
-=======
 
         if args.disable_numpy_memmap:
             logger.info(
@@ -1657,7 +1656,7 @@
                 " / モデル読み込み時のnumpyメモリマッピングを無効にします（Wan、FramePack、Qwen-Imageでのみ有効）。これによりメモリ使用量が増える可能性がありますが、場合によっては読み込みが高速化されることがあります"
             )
 
->>>>>>> 0bd85c0f
+
         # check model specific arguments
         self.handle_model_specific_args(args)
 
