import argparse
import gc
from importlib.util import find_spec
import random
import os
import re
import time
import math
import copy
from types import ModuleType
from typing import Tuple, Optional, List, Union, Any, Dict
from rich_argparse import RichHelpFormatter
import torch
import accelerate
from accelerate import Accelerator
from safetensors.torch import load_file, save_file
from safetensors import safe_open
from PIL import Image
import cv2
import numpy as np
import torchvision.transforms.functional as TF
from tqdm import tqdm
from contextlib import nullcontext
from musubi_tuner.dataset import image_video_dataset
from musubi_tuner.networks import lora_wan
from musubi_tuner.utils.lora_utils import filter_lora_state_dict
from musubi_tuner.utils.safetensors_utils import mem_eff_save_file
from musubi_tuner.wan.configs import WAN_CONFIGS, SUPPORTED_SIZES
from musubi_tuner.wan.modules.model import WanModel, load_wan_model, detect_wan_sd_dtype
from musubi_tuner.wan.modules.vae import WanVAE
from musubi_tuner.wan.modules.t5 import T5EncoderModel
from musubi_tuner.wan.modules.clip import CLIPModel
from musubi_tuner.modules.scheduling_flow_match_discrete import FlowMatchDiscreteScheduler
from musubi_tuner.wan.utils.fm_solvers import FlowDPMSolverMultistepScheduler, get_sampling_sigmas, retrieve_timesteps
from musubi_tuner.wan.utils.fm_solvers_unipc import FlowUniPCMultistepScheduler
from musubi_tuner.convert_lora import convert_from_diffusers
from musubi_tuner.utils.model_utils import str_to_dtype
from musubi_tuner.utils.device_utils import clean_memory_on_device
from musubi_tuner.hv_generate_video import get_time_flag, save_images_grid, synchronize_device
from musubi_tuner.dataset.image_video_dataset import load_video

# blissful start
from blissful_tuner.latent_preview import LatentPreviewer
from blissful_tuner.guidance import apply_zerostar_scaling, perpendicular_negative_cfg, parse_scheduled_cfg
from blissful_tuner.utils import power_seed
from blissful_tuner.blissful_logger import BlissfulLogger
from blissful_tuner.prompt_management import MiniT5Wrapper, process_wildcards, prepare_wan_special_inputs
from blissful_tuner.blissful_core import add_blissful_args, parse_blissful_args
from blissful_tuner.common_extensions import (
    save_media_advanced,
    prepare_v2v_noise,
    prepare_i2i_noise,
    prepare_metadata,
    BlissfulKeyboardManager,
)

# blissful end
lycoris_available = find_spec("lycoris") is not None
if lycoris_available:
    from lycoris.kohya import create_network_from_weights
logger = BlissfulLogger(__name__, "green")


class GenerationSettings:
    def __init__(
        self, device: torch.device, cfg, dit_dtype: torch.dtype, dit_weight_dtype: Optional[torch.dtype], vae_dtype: torch.dtype
    ):
        self.device = device
        self.cfg = cfg
        self.dit_dtype = dit_dtype
        self.dit_weight_dtype = dit_weight_dtype  # may be None if fp8_scaled, may be float8 if fp8 not scaled
        self.vae_dtype = vae_dtype


def parse_args() -> argparse.Namespace:
    """parse command line arguments"""
    parser = argparse.ArgumentParser(description="Wan 2.1 inference script", formatter_class=RichHelpFormatter)

    # WAN arguments
    parser.add_argument("--ckpt_dir", type=str, default=None, help="The path to the checkpoint directory (Wan 2.1 official).")
    parser.add_argument("--task", type=str, default="t2v-14B", choices=list(WAN_CONFIGS.keys()), help="The task to run.")
    parser.add_argument(
        "--sample_solver",
        type=str,
        default="unipc",
        choices=["unipc", "dpm++", "vanilla", "lcm", "dpm++sde", "euler_a"],
        help="The solver used to sample.",
    )

    parser.add_argument("--dit", type=str, default=None, help="DiT checkpoint path")
    parser.add_argument("--dit_high_noise", type=str, default=None, help="DiT checkpoint path for high noise (optional)")
    parser.add_argument(
        "--force_v2_1_time_embedding", action="store_true", help="Force using 2.1 style time embedding even for Wan 2.2"
    )
    parser.add_argument("--offload_inactive_dit", action="store_true", help="Offload DiT model to CPU")
    parser.add_argument("--lazy_loading", action="store_true", help="Enable lazy loading for DiT models")
    parser.add_argument("--vae", type=str, default=None, help="VAE checkpoint path")
    parser.add_argument("--vae_dtype", type=str, default=None, help="data type for VAE, default is bfloat16")
    parser.add_argument("--vae_cache_cpu", action="store_true", help="cache features in VAE on CPU")
    parser.add_argument("--t5", type=str, default=None, help="text encoder (T5) checkpoint path")
    parser.add_argument("--clip", type=str, default=None, help="text encoder (CLIP) checkpoint path")
    # LoRA
    parser.add_argument("--lora_weight", type=str, nargs="*", required=False, default=None, help="LoRA weight path")
    parser.add_argument("--lora_multiplier", type=float, nargs="*", default=None, help="LoRA multiplier")
    parser.add_argument("--lora_weight_high_noise", type=str, nargs="*", default=None, help="LoRA weight path for high noise")
    parser.add_argument("--lora_multiplier_high_noise", type=float, nargs="*", default=None, help="LoRA multiplier for high noise")
    parser.add_argument("--include_patterns", type=str, nargs="*", default=None, help="LoRA module include patterns")
    parser.add_argument("--exclude_patterns", type=str, nargs="*", default=None, help="LoRA module exclude patterns")
    parser.add_argument(
        "--save_merged_model",
        type=str,
        default=None,
        help="Save merged model to path. If specified, no inference will be performed.",
    )

    # inference
    parser.add_argument("--prompt", type=str, default=None, help="prompt for generation")
    parser.add_argument(
        "--negative_prompt",
        type=str,
        default=None,
        help="negative prompt for generation, use default negative prompt if not specified",
    )
    parser.add_argument("--video_size", type=int, nargs=2, default=[256, 256], help="video size, height and width")
    parser.add_argument("--video_length", type=int, default=None, help="video length, Default depends on task")
    parser.add_argument("--fps", type=int, default=16, help="video fps, Default is 16")
    parser.add_argument("--infer_steps", type=int, default=None, help="number of inference steps, default depends on task")
    parser.add_argument("--save_path", type=str, required=True, help="path to save generated video")
    parser.add_argument("--seed", type=str, default=None, help="Seed for evaluation.")
    parser.add_argument(
        "--cpu_noise", action="store_true", help="Use CPU to generate noise (compatible with ComfyUI). Default is False."
    )
    parser.add_argument(
        "--timestep_boundary",
        type=float,
        default=None,
        help="Timestep boundary for guidance (0.0 to 1.0). Default depends on task.",
    )
    parser.add_argument(
        "--guidance_scale", type=float, default=None, help="Guidance scale for classifier free guidance. Default depends on task."
    )
    parser.add_argument(
        "--guidance_scale_high_noise",
        type=float,
        default=None,
        help="Guidance scale for classifier free guidance in high noise model. Default depends on task.",
    )
    parser.add_argument("--video_path", type=str, default=None, help="path to video for video2video inference")
    parser.add_argument("--image_path", type=str, default=None, help="path to image for image2video inference")
    parser.add_argument("--end_image_path", type=str, default=None, help="path to end image for image2video inference")
    parser.add_argument(
        "--control_path",
        type=str,
        default=None,
        help="path to control video for inference with controlnet. video file or directory with images",
    )
    parser.add_argument(
        "--one_frame_inference",
        type=str,
        default=None,
        help="one frame inference, default is None, comma separated values from 'no_2x', 'no_4x', 'no_post', 'control_indices' and 'target_index'.",
    )
    parser.add_argument(
        "--control_image_path", type=str, default=None, nargs="*", help="path to control (reference) image for one frame inference."
    )
    parser.add_argument(
        "--control_image_mask_path",
        type=str,
        default=None,
        nargs="*",
        help="path to control (reference) image mask for one frame inference.",
    )
    parser.add_argument("--trim_tail_frames", type=int, default=0, help="trim tail N frames from the video before saving")
    parser.add_argument(
        "--cfg_skip_mode",
        type=str,
        default="none",
        choices=["early", "late", "middle", "early_late", "alternate", "none"],
        help="CFG skip mode. each mode skips different parts of the CFG. "
        " early: initial steps, late: later steps, middle: middle steps, early_late: both early and late, alternate: alternate, none: no skip (default)",
    )
    parser.add_argument(
        "--cfg_apply_ratio",
        type=float,
        default=None,
        help="The ratio of steps to apply CFG (0.0 to 1.0). Default is None (apply all steps).",
    )
    parser.add_argument(
        "--slg_layers", type=str, default=None, help="Skip block (layer) indices for SLG (Skip Layer Guidance), comma separated"
    )
    parser.add_argument(
        "--slg_scale",
        type=float,
        default=3.0,
        help="scale for SLG classifier free guidance. Default is 3.0. Ignored if slg_mode is None or uncond",
    )
    parser.add_argument("--slg_start", type=float, default=0.0, help="start ratio for inference steps for SLG. Default is 0.0.")
    parser.add_argument("--slg_end", type=float, default=0.3, help="end ratio for inference steps for SLG. Default is 0.3.")
    parser.add_argument(
        "--slg_mode",
        type=str,
        default=None,
        choices=["original", "uncond"],
        help="SLG mode. original: same as SD3, uncond: replace uncond pred with SLG pred",
    )

    # Flow Matching
    parser.add_argument(
        "--flow_shift",
        type=float,
        default=None,
        help="Shift factor for flow matching schedulers. Default depends on task.",
    )

    parser.add_argument("--fp8", action="store_true", help="use fp8 for DiT model")
    parser.add_argument("--fp8_scaled", action="store_true", help="use scaled fp8 for DiT, only for fp8")
    parser.add_argument("--fp8_fast", action="store_true", help="Enable fast FP8 arithmetic (RTX 4XXX+), only for fp8_scaled")
    parser.add_argument("--fp8_t5", action="store_true", help="use fp8 for Text Encoder model")
    parser.add_argument(
        "--device", type=str, default=None, help="device to use for inference. If None, use CUDA if available, otherwise use CPU"
    )
    parser.add_argument(
        "--attn_mode",
        type=str,
        default="torch",
        choices=["flash", "flash2", "flash3", "torch", "sageattn", "xformers", "sdpa"],
        help="attention mode",
    )
    parser.add_argument("--blocks_to_swap", type=int, default=0, help="number of blocks to swap in the model")
    parser.add_argument(
        "--output_type",
        type=str,
        default="video",
        choices=["video", "images", "latent", "both", "latent_images"],
        help="output type",
    )
    parser.add_argument("--no_metadata", action="store_true", help="do not save metadata")
    parser.add_argument("--latent_path", type=str, nargs="*", default=None, help="path to latent for decode. no inference")
    parser.add_argument(
        "--lycoris", action="store_true", help=f"use lycoris for inference{'' if lycoris_available else ' (not available)'}"
    )
    parser.add_argument("--compile", action="store_true", help="Enable torch.compile")
    parser.add_argument(
        "--compile_args",
        nargs=4,
        metavar=("BACKEND", "MODE", "DYNAMIC", "FULLGRAPH"),
        default=["inductor", "default", None, "False"],
        help="Torch.compile settings",
    )

    # New arguments for batch and interactive modes
    parser.add_argument("--from_file", type=str, default=None, help="Read prompts from a file")
    parser.add_argument("--interactive", action="store_true", help="Interactive mode: read prompts from console")
    parser = add_blissful_args(parser)
    args = parser.parse_args()
    args = parse_blissful_args(args)
    # Validate arguments
    if args.from_file and args.interactive:
        raise ValueError("Cannot use both --from_file and --interactive at the same time")

    if args.prompt is None and not args.from_file and not args.interactive and args.latent_path is None:
        raise ValueError("Either --prompt, --from_file, --interactive, or --latent_path must be specified")

    assert (args.latent_path is None or len(args.latent_path) == 0) or (
        args.output_type == "images" or args.output_type == "video"
    ), "latent_path is only supported for images or video output"

    if args.lycoris and not lycoris_available:
        raise ValueError("install lycoris: https://github.com/KohakuBlueleaf/LyCORIS")

    return args


def parse_prompt_line(line: str, prompt_wildcards: Optional[str] = None) -> Dict[str, Any]:
    """Parse a prompt line into a dictionary of argument overrides

    Args:
        line: Prompt line with options

    Returns:
        Dict[str, Any]: Dictionary of argument overrides
    """
    # TODO common function with hv_train_network.line_to_prompt_dict
    parts = line.split(" --")
    prompt = parts[0].strip()
    if prompt_wildcards is not None:
        prompt = process_wildcards(prompt, prompt_wildcards)
    # Create dictionary of overrides
    overrides = {"prompt": prompt}
    # Initialize control_image_path and control_image_mask_path as a list to accommodate multiple paths
    overrides["control_image_path"] = []
    overrides["control_image_mask_path"] = []

    for part in parts[1:]:
        if not part.strip():
            continue
        option_parts = part.split(" ", 1)
        option = option_parts[0].strip()
        value = option_parts[1].strip() if len(option_parts) > 1 else ""

        # Map options to argument names
        if option == "w":
            overrides["video_size_width"] = int(value)
        elif option == "h":
            overrides["video_size_height"] = int(value)
        elif option == "f":
            overrides["video_length"] = int(value)
        elif option == "d":
            overrides["seed"] = power_seed(value)
        elif option == "s":
            overrides["infer_steps"] = int(value)
        elif option == "g" or option == "l":
            overrides["guidance_scale"] = float(value)
        elif option == "fs":
            overrides["flow_shift"] = float(value)
        elif option == "i":
            overrides["image_path"] = value
        elif option == "ei":
            overrides["end_image_path"] = value
        elif option == "cn":
            overrides["control_path"] = value
        elif option == "n":
            overrides["negative_prompt"] = value
        # one frame inference options
        elif option == "ci":  # control_image_path
            overrides["control_image_path"].append(value)
        elif option == "cim":  # control_image_mask_path
            overrides["control_image_mask_path"].append(value)
        elif option == "of":  # one_frame_inference
            overrides["one_frame_inference"] = value
        elif option == "cs":
            overrides["cfg_schedule"] = value

    # If no control_image_path was provided, remove the empty list
    if not overrides["control_image_path"]:
        del overrides["control_image_path"]
    if not overrides["control_image_mask_path"]:
        del overrides["control_image_mask_path"]

    return overrides


def apply_overrides(args: argparse.Namespace, overrides: Dict[str, Any]) -> argparse.Namespace:
    """Apply overrides to args

    Args:
        args: Original arguments
        overrides: Dictionary of overrides

    Returns:
        argparse.Namespace: New arguments with overrides applied
    """
    args_copy = copy.deepcopy(args)

    for key, value in overrides.items():
        if key == "video_size_width":
            args_copy.video_size[1] = value
        elif key == "video_size_height":
            args_copy.video_size[0] = value
        else:
            setattr(args_copy, key, value)

    return args_copy


def get_task_defaults(task: str, size: Optional[Tuple[int, int]] = None) -> Tuple[int, float, int, bool]:
    """Return default values for each task

    Args:
        task: task name (t2v, t2i, i2v etc.)
        size: size of the video (width, height)

    Returns:
        Tuple[int, Optional[float], float, float, float, int, bool]: (infer_steps, boundary, flow_shift, guidance_scale, guidance_scale_high_noise, video_length, needs_clip)
    """
    width, height = size if size else (0, 0)

    cfg = WAN_CONFIGS[task]

    infer_steps = cfg.sample_steps
    boundary = cfg.boundary  # may be None
    flow_shift = cfg.sample_shift
    guidance_scale = cfg.sample_guide_scale[0]
    guidance_scale_high_noise = cfg.sample_guide_scale[1] if len(cfg.sample_guide_scale) > 1 else guidance_scale

    video_length = 1 if "t2i" in task else 81  # default video length for t2i is 1, for others is 81

    if not cfg.v2_2:
        # Wan2.1
        needs_clip = "i2v" in task
        if "i2v" in task and ((width == 832 and height == 480) or (width == 480 and height == 832)):
            #  I2V
            flow_shift = 3.0
    else:
        # Wan2.2
        needs_clip = False

    return infer_steps, boundary, flow_shift, guidance_scale, guidance_scale_high_noise, video_length, needs_clip


def setup_args(args: argparse.Namespace) -> argparse.Namespace:
    """Validate and set default values for optional arguments

    Args:
        args: command line arguments

    Returns:
        argparse.Namespace: updated arguments
    """
    # Get default values for the task
    infer_steps, boundary, flow_shift, guidance_scale, guidance_scale_high_noise, video_length, needs_clip = get_task_defaults(
        args.task, tuple(args.video_size)
    )

    # Apply default values to unset arguments
    if args.infer_steps is None:
        args.infer_steps = infer_steps
    if args.timestep_boundary is None:
        args.timestep_boundary = boundary
    if args.flow_shift is None:
        args.flow_shift = flow_shift
    if args.guidance_scale is None:
        args.guidance_scale = guidance_scale
    if args.guidance_scale_high_noise is None:
        args.guidance_scale_high_noise = guidance_scale_high_noise
    if args.video_length is None:
        args.video_length = video_length

    # Force video_length to 1 for t2i tasks
    if "t2i" in args.task:
        assert args.video_length == 1, f"video_length should be 1 for task {args.task}"
    if args.timestep_boundary is not None:
        if args.timestep_boundary > 1.0:
            logger.warning(
                f"timestep_boundary {args.timestep_boundary} is greater than 1.0, setting to {args.timestep_boundary / 1000.0}"
            )
            args.timestep_boundary = args.timestep_boundary / 1000.0

    # parse slg_layers
    if args.slg_layers is not None:
        args.slg_layers = list(map(int, args.slg_layers.split(",")))

    return args


def check_inputs(args: argparse.Namespace) -> Tuple[int, int, int]:
    """Validate video size and length

    Args:
        args: command line arguments

    Returns:
        Tuple[int, int, int]: (height, width, video_length)
    """
    height = args.video_size[0]
    width = args.video_size[1]
    size = f"{width}*{height}"

    if size not in SUPPORTED_SIZES[args.task]:
        logger.info(
            f"Size {size} is not (officially) supported for task {args.task}.\n Officially supported sizes are {SUPPORTED_SIZES[args.task]}."
        )

    video_length = args.video_length

    if height % 8 != 0 or width % 8 != 0:
        raise ValueError(f"`height` and `width` have to be divisible by 8 but are {height} and {width}.")

    return height, width, video_length


def calculate_dimensions(video_size: Tuple[int, int], video_length: int, config) -> Tuple[Tuple[int, int, int, int], int]:
    """calculate dimensions for the generation

    Args:
        video_size: video frame size (height, width)
        video_length: number of frames in the video
        config: model configuration

    Returns:
        Tuple[Tuple[int, int, int, int], int]:
            ((channels, frames, height, width), seq_len)
    """
    height, width = video_size
    frames = video_length

    # calculate latent space dimensions
    lat_f = (frames - 1) // config.vae_stride[0] + 1
    lat_h = height // config.vae_stride[1]
    lat_w = width // config.vae_stride[2]

    # calculate sequence length
    seq_len = math.ceil((lat_h * lat_w) / (config.patch_size[1] * config.patch_size[2]) * lat_f)

    return ((16, lat_f, lat_h, lat_w), seq_len)


def load_vae(args: argparse.Namespace, config, device: torch.device, dtype: torch.dtype) -> WanVAE:
    """load VAE model

    Args:
        args: command line arguments
        config: model configuration
        device: device to use
        dtype: data type for the model

    Returns:
        WanVAE: loaded VAE model
    """
    vae_path = args.vae if args.vae is not None else os.path.join(args.ckpt_dir, config.vae_checkpoint)

    logger.info(f"Loading VAE model from {vae_path}")
    cache_device = torch.device("cpu") if args.vae_cache_cpu else None
    vae = WanVAE(vae_path=vae_path, device=device, dtype=dtype, cache_device=cache_device)
    return vae


def load_text_encoder(args: argparse.Namespace, config, device: torch.device) -> T5EncoderModel:
    """load text encoder (T5) model

    Args:
        args: command line arguments
        config: model configuration
        device: device to use

    Returns:
        T5EncoderModel: loaded text encoder model
    """
    checkpoint_path = None if args.ckpt_dir is None else os.path.join(args.ckpt_dir, config.t5_checkpoint)
    tokenizer_path = None if args.ckpt_dir is None else os.path.join(args.ckpt_dir, config.t5_tokenizer)

    text_encoder = T5EncoderModel(
        text_len=config.text_len,
        dtype=config.t5_dtype,
        device=device,
        checkpoint_path=checkpoint_path,
        tokenizer_path=tokenizer_path,
        weight_path=args.t5,
        fp8=args.fp8_t5,
    )

    return text_encoder


def load_clip_model(args: argparse.Namespace, config, device: torch.device) -> CLIPModel:
    """load CLIP model (for I2V only)

    Args:
        args: command line arguments
        config: model configuration
        device: device to use

    Returns:
        CLIPModel: loaded CLIP model
    """
    checkpoint_path = None if args.ckpt_dir is None else os.path.join(args.ckpt_dir, config.clip_checkpoint)
    tokenizer_path = None if args.ckpt_dir is None else os.path.join(args.ckpt_dir, config.clip_tokenizer)

    clip = CLIPModel(
        dtype=config.clip_dtype,
        device=device,
        checkpoint_path=checkpoint_path,
        tokenizer_path=tokenizer_path,
        weight_path=args.clip,
    )

    return clip


def load_dit_models(
    args: argparse.Namespace,
    config,
    device: torch.device,
    dit_dtype: torch.dtype,
    dit_weight_dtype: Optional[torch.dtype] = None,
    is_i2v: bool = False,
) -> List[WanModel]:
    """load DiT models

    Returns:
        List[WanModel]: loaded DiT models. If args.dit_high_noise is specified, returns a list with two models: high noise and low noise.
    """
    use_high_model = args.dit_high_noise is not None and len(args.dit_high_noise) > 0
    if use_high_model and args.lazy_loading:
        logger.info("Using lazy loading")
        return [None, None]  # lazy loading will load models on demand

    model = load_dit_model(args, args.dit, args.lora_weight, args.lora_multiplier, config, device, dit_weight_dtype)

    if use_high_model:
        if args.offload_inactive_dit:
            logger.warning("Offloading low noise DiT model to CPU, high noise DiT will be loaded on GPU")
            model.to("cpu")

        logger.info(f"Loading high noise DiT model from {args.dit_high_noise}")
        dit_high_noise = load_dit_model(
            args,
            args.dit_high_noise,
            args.lora_weight_high_noise,
            args.lora_multiplier_high_noise,
            config,
            device,
            dit_weight_dtype,
        )
        return [dit_high_noise, model]

    return [model]


def load_dit_model(
    args: argparse.Namespace,
    dit_path: str,
    lora_weights: List[str],
    lora_multipliers: List[float],
    config,
    device: torch.device,
    dit_weight_dtype: Optional[torch.dtype] = None,
) -> WanModel:
    """load DiT model

    Args:
        args: command line arguments
        dit_path: path to the DiT checkpoint
        lora_weights: path to the LoRA weights
        lora_multipliers: multiplier for the LoRA weights
        config: model configuration
        device: device to use
        dit_dtype: data type for the model
        dit_weight_dtype: data type for the model weights. None for as-is
        is_i2v: I2V mode

    Returns:
        WanModel: loaded DiT model
    """

    # If LyCORIS is enabled, we will load the model to CPU and then merge LoRA weights (static method)

    loading_device = "cpu"
    if args.blocks_to_swap == 0 and not args.lycoris:
        loading_device = device

    # load LoRA weights
    if not args.lycoris and lora_weights is not None and len(lora_weights) > 0:
        lora_weights_list = []
        for lora_weight in lora_weights:
            logger.info(f"Loading LoRA weight from: {lora_weight}")
            lora_sd = load_file(lora_weight)  # load on CPU, dtype is as is
            conversion_needed = False
            for key, weight in lora_sd.items():
                prefix, key_body = key.split(".", 1)
                if prefix == "diffusion_model" or prefix == "transformer":
                    conversion_needed = True
                    break
                elif "lora_unet" in prefix:
                    conversion_needed = False
                    break
            if conversion_needed:
                logger.info("Converting LoRA from foreign key naming format")
                lora_sd = convert_from_diffusers("lora_unet_", lora_sd)
            lora_sd = filter_lora_state_dict(lora_sd, args.include_patterns, args.exclude_patterns)
            lora_weights_list.append(lora_sd)
    else:
        lora_weights_list = None

    loading_weight_dtype = dit_weight_dtype
    if (args.fp8_scaled or args.mixed_precision_transformer) and not args.lycoris:
        loading_weight_dtype = None  # we will load weights as-is

    blissful_kwargs = {
        "rope_func": "default" if not hasattr(args, "rope_func") else args.rope_func,
        "riflex_index": 0 if not hasattr(args, "riflex_index") else args.riflex_index,
        "num_frames": 81 if not hasattr(args, "video_length") else args.video_length,
        "lower_precision_attention": False if not hasattr(args, "lower_precision_attention") else args.lower_precision_attention,
        "simple_modulation": False if not hasattr(args, "simple_modulation") else args.simple_modulation,
        "optimized_compile": False if not hasattr(args, "optimized_compile") else args.optimized_compile,
        "compile_args": ["inductor", "default", None, "false"] if not hasattr(args, "compile_args") else args.compile_args,
        "nag_scale": None if not hasattr(args, "nag_scale") else args.nag_scale,
        "nag_tau": None if not hasattr(args, "nag_tau") else args.nag_tau,
        "nag_alpha": None if not hasattr(args, "nag_alpha") else args.nag_alpha,
    }
    model = load_wan_model(
        config,
        device,
        dit_path,
        args.attn_mode,
        False,
        loading_device,
        loading_weight_dtype,
        args.fp8_scaled and not args.lycoris,
        lora_weights_list=lora_weights_list,
        lora_multipliers=lora_multipliers,
        use_scaled_mm=args.fp8_fast,
        **blissful_kwargs,
    )
    # if args.force_v2_1_time_embedding:  # Not needed in Blissful, redirected to args.simple_modulation
    #     model.set_time_embedding_v2_1(True)

    # merge LoRA weights
    if args.lycoris:
        if lora_weights is not None and len(lora_weights) > 0:
            merge_lora_weights(
                lora_wan,
                model,
                lora_weights,
                lora_multipliers,
                args.include_patterns,
                args.exclude_patterns,
                device,
                lycoris=True,
                save_merged_model=args.save_merged_model,
            )

        if args.fp8_scaled:
            # load state dict as-is and optimize to fp8
            state_dict = model.state_dict()

            # if no blocks to swap, we can move the weights to GPU after optimization on GPU (omit redundant CPU->GPU copy)
            move_to_device = args.blocks_to_swap == 0  # if blocks_to_swap > 0, we will keep the model on CPU
            state_dict = model.fp8_optimization(state_dict, device, move_to_device, use_scaled_mm=args.fp8_fast)

            info = model.load_state_dict(state_dict, strict=True, assign=True)
            logger.info(f"Loaded FP8 optimized weights: {info}")

    # if we only want to save the model, we can skip the rest
    if args.save_merged_model:
        return None

    if not args.fp8_scaled:
        # simple cast to dit_weight_dtype
        target_dtype = None  # load as-is (dit_weight_dtype == dtype of the weights in state_dict)
        target_device = None

        if dit_weight_dtype is not None:  # in case of args.fp8 and not args.fp8_scaled
            logger.info(f"Convert model to {dit_weight_dtype}")
            target_dtype = dit_weight_dtype

        if args.blocks_to_swap == 0:
            logger.info(f"Move model to device: {device}")
            target_device = device

        model.to(target_device, target_dtype)  # move and cast  at the same time. this reduces redundant copy operations

    if args.compile:
        compile_backend, compile_mode, compile_dynamic, compile_fullgraph = args.compile_args
        logger.info(
            f"Torch Compiling[Backend: {compile_backend}; Mode: {compile_mode}; Dynamic: {compile_dynamic if compile_dynamic is not None else 'Auto'}; Fullgraph: {compile_fullgraph}]"
        )
        torch._dynamo.config.cache_size_limit = 64
        for i in range(len(model.blocks)):
            model.blocks[i] = torch.compile(
                model.blocks[i],
                backend=compile_backend,
                mode=compile_mode,
                dynamic=None if compile_dynamic is None else compile_dynamic.lower() in "true",
                fullgraph=compile_fullgraph.lower() in "true",
            )

    if args.blocks_to_swap > 0:
        logger.info(f"Enable swap {args.blocks_to_swap} blocks to CPU from device: {device}")
        model.enable_block_swap(args.blocks_to_swap, device, supports_backward=False)
        model.move_to_device_except_swap_blocks(device)
        model.prepare_block_swap_before_forward()
    else:
        # make sure the model is on the right device
        model.to(device)

    model.eval().requires_grad_(False)
    clean_memory_on_device(device)

    return model


def merge_lora_weights(
    lora_module: ModuleType,
    model: torch.nn.Module,
    lora_weights: List[str],
    lora_multipliers: List[float],
    include_patterns: Optional[List[str]],
    exclude_patterns: Optional[List[str]],
    device: torch.device,
    lycoris: bool = False,
    save_merged_model: Optional[str] = None,
    converter: Optional[callable] = None,
) -> None:
    """merge LoRA weights to the model

    Args:
        lora_module: LoRA module, e.g. lora_wan
        model: DiT model
        lora_weights: paths to LoRA weights
        lora_multipliers: multipliers for LoRA weights
        include_patterns: regex patterns to include LoRA modules
        exclude_patterns: regex patterns to exclude LoRA modules
        device: torch.device
        lycoris: use LyCORIS
        save_merged_model: path to save merged model, if specified, no inference will be performed
        converter: Optional[callable] = None
    """
    if lora_weights is None or len(lora_weights) == 0:
        return

    for i, lora_weight in enumerate(lora_weights):
        if lora_multipliers is not None and len(lora_multipliers) > i:
            lora_multiplier = lora_multipliers[i]
        else:
            lora_multiplier = 1.0

        logger.info(f"Loading LoRA weights from {lora_weight} with multiplier {lora_multiplier}")
        weights_sd = load_file(lora_weight)
        conversion_needed = False
        if converter is not None:
            weights_sd = converter(weights_sd)
        else:  # Kohya still hasn't implemented conversion for Wan/Hunyuan so this else handles that
            for key, weight in weights_sd.items():
                prefix, key_body = key.split(".", 1)
                if prefix == "diffusion_model" or prefix == "transformer":
                    conversion_needed = True
                    break
                elif "lora_unet" in prefix:
                    conversion_needed = False
                    break

        if conversion_needed:
            logger.info("Converting LoRA from foreign key naming format")
            weights_sd = convert_from_diffusers("lora_unet_", weights_sd)
        # apply include/exclude patterns
        original_key_count = len(weights_sd.keys())
        if include_patterns is not None and len(include_patterns) > i:
            include_pattern = include_patterns[i]
            regex_include = re.compile(include_pattern)
            weights_sd = {k: v for k, v in weights_sd.items() if regex_include.search(k)}
            logger.info(f"Filtered keys with include pattern {include_pattern}: {original_key_count} -> {len(weights_sd.keys())}")
        if exclude_patterns is not None and len(exclude_patterns) > i:
            original_key_count_ex = len(weights_sd.keys())
            exclude_pattern = exclude_patterns[i]
            regex_exclude = re.compile(exclude_pattern)
            weights_sd = {k: v for k, v in weights_sd.items() if not regex_exclude.search(k)}
            logger.info(
                f"Filtered keys with exclude pattern {exclude_pattern}: {original_key_count_ex} -> {len(weights_sd.keys())}"
            )
        if len(weights_sd) != original_key_count:
            remaining_keys = list(set([k.split(".", 1)[0] for k in weights_sd.keys()]))
            remaining_keys.sort()
            logger.info(f"Remaining LoRA modules after filtering: {remaining_keys}")
            if len(weights_sd) == 0:
                logger.warning("No keys left after filtering.")

        if lycoris:
            lycoris_net, _ = create_network_from_weights(
                multiplier=lora_multiplier,
                file=None,
                weights_sd=weights_sd,
                unet=model,
                text_encoder=None,
                vae=None,
                for_inference=True,
            )
            lycoris_net.merge_to(None, model, weights_sd, dtype=None, device=device)
        else:
            network = lora_module.create_arch_network_from_weights(lora_multiplier, weights_sd, unet=model, for_inference=True)
            network.merge_to(None, model, weights_sd, device=device, non_blocking=True)

        synchronize_device(device)
        logger.info("LoRA weights loaded")

    # save model here before casting to dit_weight_dtype
    if save_merged_model:
        logger.info(f"Saving merged model to {save_merged_model}")
        mem_eff_save_file(model.state_dict(), save_merged_model)  # save_file needs a lot of memory
        logger.info("Merged model saved")


def optimize_model(
    model: WanModel, args: argparse.Namespace, device: torch.device, dit_dtype: torch.dtype, dit_weight_dtype: torch.dtype
) -> None:
    """optimize the model (FP8 conversion, device move etc.)

    Args:
        model: dit model
        args: command line arguments
        device: device to use
        dit_dtype: dtype for the model
        dit_weight_dtype: dtype for the model weights
    """
    if args.fp8_scaled:
        # load state dict as-is and optimize to fp8
        state_dict = model.state_dict()
        state_dict = model.fp8_optimization(state_dict, device, use_scaled_mm=args.fp8_fast)
        info = model.load_state_dict(state_dict, strict=True, assign=True)
        logger.info(f"Loaded FP8 optimized weights: {info}")

        if args.blocks_to_swap == 0:
            model.to(device)  # make sure all parameters are on the right device (e.g. RoPE etc.)
    else:
        # simple cast to dit_dtype
        target_dtype = None  # load as-is (dit_weight_dtype == dtype of the weights in state_dict)
        target_device = None

        if dit_weight_dtype is not None:  # in case of args.fp8 and not args.fp8_scaled
            logger.info(f"Convert model to {dit_weight_dtype}")
            target_dtype = dit_weight_dtype

        if args.blocks_to_swap == 0:
            logger.info(f"Move model to device: {device}")
            target_device = device

        model.to(target_device, target_dtype)  # move and cast  at the same time. this reduces redundant copy operations

    if args.compile:
        compile_backend, compile_mode, compile_dynamic, compile_fullgraph = args.compile_args
        logger.info(
            f"Torch Compiling[Backend: {compile_backend}; Mode: {compile_mode}; Dynamic: {compile_dynamic if compile_dynamic is not None else 'Auto'}; Fullgraph: {compile_fullgraph}]"
        )
        torch._dynamo.config.cache_size_limit = 32
        for i in range(len(model.blocks)):
            model.blocks[i] = torch.compile(
                model.blocks[i],
                backend=compile_backend,
                mode=compile_mode,
                dynamic=None if compile_dynamic is None else compile_dynamic.lower() in "true",
                fullgraph=compile_fullgraph.lower() in "true",
            )

    if args.blocks_to_swap > 0:
        # logger.info(f"Enable swap {args.blocks_to_swap} blocks to CPU from device: {device}")
        model.enable_block_swap(args.blocks_to_swap, device, supports_backward=False)
        model.move_to_device_except_swap_blocks(device)
        model.prepare_block_swap_before_forward()
    else:
        # make sure the model is on the right device
        model.to(device)

    model.eval().requires_grad_(False)
    clean_memory_on_device(device)


def prepare_t2v_inputs(
    args: argparse.Namespace,
    config,
    accelerator: Accelerator,
    device: torch.device,
    vae: Optional[WanVAE] = None,
    encoded_context: Optional[Dict] = None,
) -> Tuple[torch.Tensor, Tuple[dict, dict]]:
    """Prepare inputs for T2V

    Args:
        args: command line arguments
        config: model configuration
        accelerator: Accelerator instance
        device: device to use
        vae: VAE model for control video encoding
        encoded_context: Pre-encoded text context

    Returns:
        Tuple[torch.Tensor, torch.Tensor, torch.Tensor, Tuple[dict, dict]]:
            (noise, context, context_null, (arg_c, arg_null))
    """
    # Prepare inputs for T2V
    # calculate dimensions and sequence length
    height, width = args.video_size
    frames = args.video_length
    (_, lat_f, lat_h, lat_w), seq_len = calculate_dimensions(args.video_size, args.video_length, config)
    target_shape = (16, lat_f, lat_h, lat_w)

    # configure negative prompt
    n_prompt = args.negative_prompt if args.negative_prompt else config.sample_neg_prompt

    # set seed
    seed = args.seed if args.seed is not None else random.randint(0, 2**32 - 1)
    if not args.cpu_noise:
        seed_g = torch.Generator(device=device)
        seed_g.manual_seed(seed)
    else:
        # ComfyUI compatible noise
        seed_g = torch.manual_seed(seed)
    text_encoder = None  # Sentinel to tell blissful function to load it herself
    if encoded_context is None:
        # load text encoder
        text_encoder = load_text_encoder(args, config, device)
        text_encoder.model.to(device)
        if args.prompt_weighting:
            text_encoder = MiniT5Wrapper(device, config.t5_dtype, t5=text_encoder.model, tokenizer=text_encoder.tokenizer.tokenizer)

        # encode prompt
        with torch.no_grad():
            with torch.amp.autocast(device_type=device.type, dtype=config.t5_dtype) if args.fp8_t5 else nullcontext():
                logger.info("Encoding positive and negative prompt")
                context = text_encoder([args.prompt], device)
                context_null = text_encoder([n_prompt], device)
    else:
        # Use pre-encoded context
        context = encoded_context["context"]
        context_null = encoded_context["context_null"]
    # prepare model input arguments
    perp_neg_context, nag_context = prepare_wan_special_inputs(args, device, config, text_encoder)
    if text_encoder is not None:
        del text_encoder
        clean_memory_on_device(device)
    # Fun-Control: encode control video to latent space
    if config.is_fun_control:
        # TODO use same resizing as for image
        logger.info("Encoding control video to latent space")
        # C, F, H, W
        control_video = load_control_video(args.control_path, frames, height, width).to(device)
        vae.to_device(device)
        with torch.autocast(device_type=device.type, dtype=vae.dtype), torch.no_grad():
            control_latent = vae.encode([control_video])[0]
        y = torch.concat([control_latent, torch.zeros_like(control_latent)], dim=0)  # add control video latent
        vae.to_device("cpu")
    else:
        y = None

    # generate noise
    noise = torch.randn(target_shape, dtype=torch.float32, generator=seed_g, device=device if not args.cpu_noise else "cpu")
    noise = noise.to(device)

    arg_c = {"context": context, "seq_len": seq_len}
    arg_null = {"context": context_null, "seq_len": seq_len}
    arg_true_uncond = {"context": perp_neg_context, "seq_len": seq_len}
    if y is not None:
        arg_c["y"] = [y]
        arg_null["y"] = [y]
        arg_true_uncond["y"] = [y]

    return noise, (arg_c, arg_null, (arg_true_uncond, nag_context)), context, context_null


def parse_one_frame_inference_args(one_frame_inference_arg: str) -> Tuple[int, List[int], List[int], int]:
    """Parse one frame inference arguments"""
    one_frame_inference = set()
    for mode in one_frame_inference_arg.split(","):
        one_frame_inference.add(mode.strip())

    target_index = 0
    control_indices = []
    for one_frame_param in one_frame_inference:
        if one_frame_param.startswith("target_index="):
            target_index = int(one_frame_param.split("=")[1])
            logger.info(f"Set index for target: {target_index}")
        elif one_frame_param.startswith("control_index="):
            control_indices = one_frame_param.split("=")[1].split(";")
            control_indices = [int(idx) for idx in control_indices]
            logger.info(f"Set control indices: {control_indices}")

    target_and_control_latent_indices = control_indices + [target_index]
    f_indices = sorted(target_and_control_latent_indices)

    one_frame_inference_index = f_indices.index(target_index)

    return target_index, control_indices, f_indices, one_frame_inference_index


def prepare_one_frame_inference(
    args: argparse.Namespace,
    accelerator: Accelerator,
    vae: WanVAE,
    device: torch.device,
    lat_h: int,
    lat_w: int,
    height: int,
    width: int,
) -> Tuple[int, torch.Tensor, List[int]]:
    target_index, _, f_indices, one_frame_inference_index = parse_one_frame_inference_args(args.one_frame_inference)

    # prepare image
    def preprocess_image(image_path: str):
        image = Image.open(image_path)
        if image.mode == "RGBA":
            alpha = image.split()[-1]
        else:
            alpha = None
        image = image.convert("RGB")

        image_np = np.array(image)  # PIL to numpy, HWC

        image_np = image_video_dataset.resize_image_to_bucket(image_np, (width, height))
        image_tensor = torch.from_numpy(image_np).float() / 127.5 - 1.0  # -1 to 1.0, HWC
        image_tensor = image_tensor.permute(2, 0, 1)[:, None]  # HWC -> CHW -> CFHW, C=3, F=1
        return image_tensor, image_np, alpha

    # check control images
    control_image_tensors = []
    control_mask_images = []
    if args.control_image_path is not None and len(args.control_image_path) > 0:
        for ctrl_image_path in args.control_image_path:
            control_image_tensor, _, control_mask = preprocess_image(ctrl_image_path)
            control_image_tensors.append(control_image_tensor)
            control_mask_images.append(control_mask)

    # TODO mask is not supported yet

    vae.to_device(device)

    with accelerator.autocast(), torch.no_grad():
        black_image_latent = vae.encode([torch.zeros((3, 1, height, width), dtype=torch.float32, device=device)])[0]

    control_latents = []
    if control_image_tensors is not None:
        # encode image to latent space with VAE
        logger.info("Encoding image to latent space")

        for ctrl_image_tensor in control_image_tensors:
            # encode image one by one
            with accelerator.autocast(), torch.no_grad():
                control_latent = vae.encode([ctrl_image_tensor.to(device)])[0]
            control_latents.append(control_latent)

    vae.to_device("cpu")

    lat_f = 1 + (len(control_latents) if control_latents is not None else 0)

    # Create latent and mask for the required number of frames
    y = torch.zeros(4 + 16, lat_f, lat_h, lat_w, dtype=torch.float32, device=device)
    ci = 0
    for j, index in enumerate(f_indices):
        if index == target_index:
            y[4:, j : j + 1, :, :] = black_image_latent  # set target latent to black image
        else:
            y[:4, j, :, :] = 1.0  # set mask to 1.0 for the clean latent frames
            y[4:, j : j + 1, :, :] = control_latents[ci]  # set control latent
            ci += 1

    return one_frame_inference_index, y, f_indices


def prepare_i2v_inputs(
    args: argparse.Namespace,
    config,
    accelerator: Accelerator,
    device: torch.device,
    vae: WanVAE,
    encoded_context: Optional[Dict] = None,
) -> Tuple[torch.Tensor, Tuple[dict, dict], Optional[int]]:
    """Prepare inputs for I2V

    Args:
        args: command line arguments
        config: model configuration
        accelerator: Accelerator instance
        device: device to use
        vae: VAE model, used for image encoding
        encoded_context: Pre-encoded text context

    Returns:
        Tuple[torch.Tensor, torch.Tensor, torch.Tensor, torch.Tensor, Tuple[dict, dict]]:
            (noise, context, context_null, y, (arg_c, arg_null))
    """
    # get video dimensions
    v_height, v_width = args.video_size
    frames = args.video_length
    max_area = v_width * v_height
    if args.image_path is not None:
        # classic I2V path
        img = Image.open(args.image_path).convert("RGB")
        img_cv2 = np.array(img)  # for the VAE path later
        if args.video_path is not None:
            logger.info(f"Loaded still image `{args.image_path}` as I2V anchor for IV2V.")
    elif args.video_path is not None:
        # V2V‐with‐I2V‐anchor path
        logger.info("Using first frame of video as I2V anchor for IV2V.")
        cap = cv2.VideoCapture(args.video_path)
        success, frame_bgr = cap.read()
        cap.release()
        if not success or frame_bgr is None:
            raise RuntimeError(f"Failed to read first frame from `{args.video_path}`")
        img_cv2 = cv2.cvtColor(frame_bgr, cv2.COLOR_BGR2RGB)
        img = Image.fromarray(img_cv2)
    else:
        raise ValueError(f"Must supply --image_path for I2V or --video_path for IV2V when task is {args.task}!")

    # convert to tensor (-1 to 1)
    img_tensor = TF.to_tensor(img).sub_(0.5).div_(0.5).to(device)
    # end frame image
    if args.end_image_path is not None:
        end_img = Image.open(args.end_image_path).convert("RGB")
        end_img_cv2 = np.array(end_img)  # PIL to numpy
    else:
        end_img = None
        end_img_cv2 = None
    has_end_image = end_img is not None
    additional_frames = 1 if has_end_image and not config.flf2v else 0

    # calculate latent dimensions: keep aspect ratio
    i_height, i_width = img_tensor.shape[1:]
    logger.info(
        f"Input image res: '{i_width}x{i_height}' will be rescaled to requested video res '{v_width}x{v_height}' (width x height)"
    )
    aspect_ratio = v_height / v_width
    lat_h = int(round(np.sqrt(max_area * aspect_ratio) // config.vae_stride[1] // config.patch_size[1] * config.patch_size[1]))
    lat_w = int(round(np.sqrt(max_area / aspect_ratio) // config.vae_stride[2] // config.patch_size[2] * config.patch_size[2]))
    height = lat_h * config.vae_stride[1]
    width = lat_w * config.vae_stride[2]
    lat_f = (frames - 1) // config.vae_stride[0] + 1  # size of latent frames
    max_seq_len = (lat_f + (1 if has_end_image else 0)) * lat_h * lat_w // (config.patch_size[1] * config.patch_size[2])
    logger.info(f"Latent dimensions: '{lat_w}x{lat_h}@{lat_f}' <- '{width}x{height}@{frames}' (width x height @ frames)")

    # set seed
    seed = args.seed if args.seed is not None else random.randint(0, 2**32 - 1)
    if not args.cpu_noise:
        seed_g = torch.Generator(device=device)
        seed_g.manual_seed(seed)
    else:
        # ComfyUI compatible noise
        seed_g = torch.manual_seed(seed)

    # configure negative prompt
    n_prompt = args.negative_prompt if args.negative_prompt else config.sample_neg_prompt
    text_encoder = None  # Sentinel to tell blissful function to load it herself
    if encoded_context is None:
        # load text encoder
        text_encoder = load_text_encoder(args, config, device)
        text_encoder.model.to(device)
        if args.prompt_weighting:
            text_encoder = MiniT5Wrapper(device, config.t5_dtype, t5=text_encoder.model, tokenizer=text_encoder.tokenizer.tokenizer)

        # encode prompt
        with torch.no_grad():
            with torch.amp.autocast(device_type=device.type, dtype=config.t5_dtype) if args.fp8_t5 else nullcontext():
                logger.info("Encoding positive and negative prompt")
                context = text_encoder([args.prompt], device)
                context_null = text_encoder([n_prompt], device)

        # free text encoder and clean memory
        text_encoder.model.to("cpu")  # Offload instead because blissful might use it
        clean_memory_on_device(device)

        # load CLIP model
        clip_context = None
        if not config.v2_2:
            clip = load_clip_model(args, config, device)
            clip.model.to(device)

            # encode image to CLIP context
            logger.info("Encoding image to CLIP context")
            with torch.amp.autocast(device_type=device.type, dtype=torch.float16), torch.no_grad():
                clip_context = clip.visual([img_tensor[:, None, :, :]])
                # I2V end image is not officially supported, so no additional CLIP context
                if end_img is not None and config.flf2v:
                    end_img_tensor = TF.to_tensor(end_img).sub_(0.5).div_(0.5).to(device)
                    end_clip_context = clip.visual([end_img_tensor[:, None, :, :]])
                    clip_context = torch.concat([clip_context, end_clip_context], dim=0)
            logger.info("Encoding complete")

            # free CLIP model and clean memory
            del clip
            clean_memory_on_device(device)
    else:
        # Use pre-encoded context
        context = encoded_context["context"]
        context_null = encoded_context["context_null"]
        clip_context = encoded_context["clip_context"]

    perp_neg_context, nag_context = prepare_wan_special_inputs(args, device, config, text_encoder)
    if text_encoder is not None:
        del text_encoder
        clean_memory_on_device(device)
    # check if one frame inference is enabled
    if args.one_frame_inference is not None:
        if has_end_image and not config.flf2v:
            logger.warning("One frame inference with end image is not supported other than FLF2V")
        one_frame_inference_index, y, f_indices = prepare_one_frame_inference(
            args, accelerator, vae, device, lat_h, lat_w, height, width
        )
        max_seq_len = len(f_indices) * lat_h * lat_w // (config.patch_size[1] * config.patch_size[2])
    else:
        one_frame_inference_index, f_indices = None, None

        # encode image to latent space with VAE
        logger.info("Encoding image to latent space")
        vae.to_device(device)

        # resize image
        interpolation = cv2.INTER_AREA if height < img_cv2.shape[0] else cv2.INTER_CUBIC
        img_resized = cv2.resize(img_cv2, (width, height), interpolation=interpolation)
        img_resized = TF.to_tensor(img_resized).sub_(0.5).div_(0.5).to(device)  # -1 to 1, CHW
        img_resized = img_resized.unsqueeze(1)  # CFHW

        if has_end_image:
            interpolation = cv2.INTER_AREA if height < end_img_cv2.shape[1] else cv2.INTER_CUBIC
            end_img_resized = cv2.resize(end_img_cv2, (width, height), interpolation=interpolation)
            end_img_resized = TF.to_tensor(end_img_resized).sub_(0.5).div_(0.5).to(device)  # -1 to 1, CHW
            end_img_resized = end_img_resized.unsqueeze(1)  # CFHW

        # create mask for the first frame
        # if unofficial end image is used, we need to add an additional frame for it
        msk = torch.zeros(4, lat_f + additional_frames, lat_h, lat_w, device=device)
        msk[:, 0] = 1
        if has_end_image:
            # this process is confirmed by official code for FLF2V
            if config.flf2v:
                msk[-1, -1] = 1
            else:
                msk[:, -1] = 1

        # encode image to latent space
        with accelerator.autocast(), torch.no_grad():
            if not config.flf2v or not has_end_image:
                # padding to match the required number of frames
                padding_frames = frames - 1  # the first frame is image
                img_resized = torch.concat([img_resized, torch.zeros(3, padding_frames, height, width, device=device)], dim=1)
                y = vae.encode([img_resized])[0]

                if has_end_image:
                    y_end = vae.encode([end_img_resized])[0]
                    y = torch.concat([y, y_end], dim=1)  # add end frame
            else:
                # FLF2V: encode image and end image together
                padding_frames = frames - 2  # first and last frames are images
                img_resized = torch.concat(
                    [img_resized, torch.zeros(3, padding_frames, height, width, device=device), end_img_resized], dim=1
                )
                y = vae.encode([img_resized])[0]

        y = torch.concat([msk, y])
        logger.info("Encoding complete")

        # Fun-Control: encode control video to latent space
        if config.is_fun_control:
            # TODO use same resizing as for image
            logger.info("Encoding control video to latent space")
            # C, F, H, W
            control_video = load_control_video(args.control_path, frames + (1 if has_end_image else 0), height, width).to(device)
            with accelerator.autocast(), torch.no_grad():
                control_latent = vae.encode([control_video])[0]
            y = y[msk.shape[0] :]  # remove mask because Fun-Control does not need it
            if has_end_image:
                y[:, 1:-1] = 0  # remove image latent except first and last frame. according to WanVideoWrapper, this doesn't work
            else:
                y[:, 1:] = 0  # remove image latent except first frame
            y = torch.concat([control_latent, y], dim=0)  # add control video latent
    if args.i2_extra_noise not in (None, 0.0):
        logger.info(f"Adding {100 * args.i2_extra_noise:.1f}% extra noise to I2V conditioning latents")
        extra_noise = (
            torch.randn(y.shape, generator=seed_g, device=y.device if not args.cpu_noise else "cpu", dtype=y.dtype)
            * args.i2_extra_noise
        )
        y = y + extra_noise.to(y.device)
    # generate noise
    noise = torch.randn(
        16,
        y.shape[1],  # number of frames in latent space
        lat_h,
        lat_w,
        dtype=torch.float32,
        generator=seed_g,
        device=device if not args.cpu_noise else "cpu",
    )
    noise = noise.to(device)

    # prepare model input arguments
    arg_c = {
        "context": [context[0]],
        "clip_fea": clip_context,
        "seq_len": max_seq_len,
        "y": [y],
        "f_indices": [f_indices] if f_indices is not None else None,
    }

    arg_null = {
        "context": context_null,
        "clip_fea": clip_context,
        "seq_len": max_seq_len,
        "y": [y],
        "f_indices": [f_indices] if f_indices is not None else None,
    }

    arg_true_uncond = {
        "context": perp_neg_context,
        "clip_fea": clip_context,
        "seq_len": max_seq_len,
        "y": [y],
        "f_indices": [f_indices] if f_indices is not None else None,
    }

    vae.to_device("cpu")  # move VAE to CPU to save memory
    clean_memory_on_device(device)

    return noise, (arg_c, arg_null, (arg_true_uncond, nag_context)), one_frame_inference_index


def load_control_video(control_path: str, frames: int, height: int, width: int) -> torch.Tensor:
    """load control video to latent space

    Args:
        control_path: path to control video
        frames: number of frames in the video
        height: height of the video
        width: width of the video

    Returns:
        torch.Tensor: control video latent, CFHW
    """
    logger.info(f"Load control video from {control_path}")
    video = load_video(control_path, 0, frames, bucket_reso=(width, height))  # list of frames
    if len(video) < frames:
        raise ValueError(f"Video length is less than {frames}")
    # video = np.stack(video, axis=0)  # F, H, W, C
    video = torch.stack([TF.to_tensor(frame).sub_(0.5).div_(0.5) for frame in video], dim=0)  # F, C, H, W, -1 to 1
    video = video.permute(1, 0, 2, 3)  # C, F, H, W
    return video


def setup_scheduler(args: argparse.Namespace, config, device: torch.device) -> Tuple[Any, torch.Tensor]:
    """setup scheduler for sampling

    Args:
        args: command line arguments
        config: model configuration
        device: device to use

    Returns:
        Tuple[Any, torch.Tensor]: (scheduler, timesteps)
    """
    if args.sample_solver == "unipc":
        scheduler = FlowUniPCMultistepScheduler(num_train_timesteps=config.num_train_timesteps, shift=1, use_dynamic_shifting=False)
        scheduler.set_timesteps(args.infer_steps, device=device, shift=args.flow_shift)
        timesteps = scheduler.timesteps
    elif args.sample_solver == "lcm":
        from blissful_tuner.scheduling import FlowMatchLCMScheduler

        scheduler = FlowMatchLCMScheduler(num_train_timesteps=config.num_train_timesteps, shift=args.flow_shift)
        scheduler.set_timesteps(args.infer_steps, device=device)
        timesteps = scheduler.timesteps
    elif "dpm++" in args.sample_solver:
        scheduler = FlowDPMSolverMultistepScheduler(
            num_train_timesteps=config.num_train_timesteps,
            shift=1,
            use_dynamic_shifting=False,
            algorithm_type="sde-dpmsolver++" if "sde" in args.sample_solver else "dpmsolver++",
        )
        sampling_sigmas = get_sampling_sigmas(args.infer_steps, args.flow_shift)
        timesteps, _ = retrieve_timesteps(scheduler, device=device, sigmas=sampling_sigmas)
    elif args.sample_solver == "vanilla":
        scheduler = FlowMatchDiscreteScheduler(num_train_timesteps=config.num_train_timesteps, shift=args.flow_shift)
        scheduler.set_timesteps(args.infer_steps, device=device)
        timesteps = scheduler.timesteps

        # FlowMatchDiscreteScheduler does not support generator argument in step method
        org_step = scheduler.step

        def step_wrapper(
            model_output: torch.Tensor,
            timestep: Union[int, torch.Tensor],
            sample: torch.Tensor,
            return_dict: bool = True,
            generator=None,
        ):
            return org_step(model_output, timestep, sample, return_dict=return_dict)

        scheduler.step = step_wrapper
    else:
        raise NotImplementedError("Unsupported solver.")
    logger.info(f"Prepared scheduler {scheduler.__class__.__name__}")
    return scheduler, timesteps


def run_sampling(
    models: List[WanModel],
    noise: torch.Tensor,
    scheduler: Any,
    timesteps: torch.Tensor,
    args: argparse.Namespace,
    gen_settings: GenerationSettings,
    inputs: Tuple[dict, dict],
    device: torch.device,
    seed_g: torch.Generator,
    accelerator: Accelerator,
    is_i2v: bool = False,
    use_cpu_offload: bool = True,
) -> torch.Tensor:
    """run sampling
    Args:
        models: dit models
        noise: initial noise
        scheduler: scheduler for sampling
        timesteps: time steps for sampling
        args: command line arguments
        inputs: model input (arg_c, arg_null)
        device: device to use
        seed_g: random generator
        accelerator: Accelerator instance
        is_i2v: I2V mode (False means T2V mode)
        use_cpu_offload: Whether to offload tensors to CPU during processing
    Returns:
        torch.Tensor: generated latent
    """
    arg_c, arg_null, special_inputs = inputs
    arg_true_uncond, nag_context = special_inputs
    latent = noise
    latent_storage_device = device if not use_cpu_offload else "cpu"
    latent = latent.to(latent_storage_device)
    if args.preview_latent_every:  # blissful
        previewer = LatentPreviewer(args, noise, scheduler, device, torch.float16, model_type="wan")
    km = BlissfulKeyboardManager()
    # cfg skip
    apply_cfg_array = []
    num_timesteps = len(timesteps)

    if args.cfg_skip_mode != "none" and args.cfg_apply_ratio is not None:
        # Kohya's method
        # Calculate thresholds based on cfg_apply_ratio
        apply_steps = int(num_timesteps * args.cfg_apply_ratio)

        if args.cfg_skip_mode == "early":
            # Skip CFG in early steps, apply in late steps
            start_index = num_timesteps - apply_steps
            end_index = num_timesteps
        elif args.cfg_skip_mode == "late":
            # Skip CFG in late steps, apply in early steps
            start_index = 0
            end_index = apply_steps
        elif args.cfg_skip_mode == "early_late":
            # Skip CFG in early and late steps, apply in middle steps
            start_index = (num_timesteps - apply_steps) // 2
            end_index = start_index + apply_steps
        elif args.cfg_skip_mode == "middle":
            # Skip CFG in middle steps, apply in early and late steps
            skip_steps = num_timesteps - apply_steps
            middle_start = (num_timesteps - skip_steps) // 2
            middle_end = middle_start + skip_steps

        w = 0.0
        for step_idx in range(num_timesteps):
            if args.cfg_skip_mode == "alternate":
                # accumulate w and apply CFG when w >= 1.0
                w += args.cfg_apply_ratio
                apply = w >= 1.0
                if apply:
                    w -= 1.0
            elif args.cfg_skip_mode == "middle":
                # Skip CFG in early and late steps, apply in middle steps
                apply = step_idx < middle_start or step_idx >= middle_end
            else:
                # Apply CFG on some steps based on ratio
                apply = step_idx >= start_index and step_idx < end_index

            apply_cfg_array.append(apply)

        pattern = ["A" if apply else "S" for apply in apply_cfg_array]
        pattern = "".join(pattern)
        logger.info(f"CFG skip mode: {args.cfg_skip_mode}, apply ratio: {args.cfg_apply_ratio}, pattern: {pattern}")
    elif args.cfg_schedule is not None:
        scale_per_step = parse_scheduled_cfg(args.cfg_schedule, num_timesteps, args.guidance_scale)
        apply_cfg_array = [(i + 1) in scale_per_step and scale_per_step[i + 1] != 1.0 for i in range(num_timesteps)]
        included_steps = sorted(scale_per_step.keys())
        step_str = ", ".join(f"{step}: {scale_per_step[step]}" for step in included_steps if scale_per_step[step] != 1.0)
        logger.info(f"CFG Schedule: {step_str}")
        logger.info(f"Total CFG steps: {len(included_steps)}")
    else:
        apply_cfg_array = [args.guidance_scale > 1.0] * num_timesteps

    if args.cfgzerostar_scaling or args.cfgzerostar_init_steps != -1:
        logger.info(
            f"Using CFGZero* - Scaling: {args.cfgzerostar_scaling}; Zero init steps: {'None' if args.cfgzerostar_init_steps == -1 else args.cfgzerostar_init_steps}"
        )
    # SLG original implementation is based on https://github.com/Stability-AI/sd3.5/blob/main/sd3_impls.py
    slg_start_step = int(args.slg_start * num_timesteps)
    slg_end_step = int(args.slg_end * num_timesteps)

    prev_high_noise = args.timestep_boundary is not None
    if prev_high_noise:
        model = models[0]
        guidance_scale = args.guidance_scale_high_noise
    else:
        model = models[-1]  # use low noise model for low noise steps
        guidance_scale = args.guidance_scale

    logger.info(
        f"Starting sampling (high noise: {prev_high_noise}). Models: {len(models)}, timestep boundary: {args.timestep_boundary}, flow shift: {args.flow_shift}, guidance scale: {guidance_scale}"
    )
    if args.nag_scale:
        logger.info(f"NAG is enabled with scale of {args.nag_scale}, tau of {args.nag_tau} and alpha of {args.nag_alpha}")
        if nag_context is None:
            logger.info("Using normal negative prompt as NAG negative prompt as a seperate wasn't provided.")
            nag_context = arg_null["context"]

    for i, t in enumerate(tqdm(timesteps)):
        is_high_noise = (t / 1000.0) >= args.timestep_boundary if args.timestep_boundary is not None else False

        if not is_high_noise and prev_high_noise:
            guidance_scale = args.guidance_scale
            logger.info(f"Switching to low noise at step {i}, t={t}, guidance_scale={guidance_scale}")

            del model
            gc.collect()

            if len(models) > 1 and (args.offload_inactive_dit or args.lazy_loading):
                if args.blocks_to_swap > 0:
                    # prepare block swap for low noise model
                    logger.info("Waiting for 5 seconds to finish block swap")
                    time.sleep(5)

                if args.offload_inactive_dit:
                    logger.info("Switching model to CPU/GPU for both low and high noise models")
                    models[0].to("cpu")

                    if args.blocks_to_swap > 0:
                        # prepare block swap for low noise model
                        models[-1].move_to_device_except_swap_blocks(device)
                        models[-1].prepare_block_swap_before_forward()

                else:  # lazy loading
                    pass

                gc.collect()
                clean_memory_on_device(device)

            model = models[-1]  # use low noise model for low noise steps

        if model is None:
            # lazy loading
            dit_path = args.dit_high_noise if is_high_noise else args.dit
            lora_weight = args.lora_weight_high_noise if is_high_noise else args.lora_weight
            lora_multiplier = args.lora_multiplier_high_noise if is_high_noise else args.lora_multiplier
            model = load_dit_model(
                args, dit_path, lora_weight, lora_multiplier, gen_settings.cfg, device, gen_settings.dit_weight_dtype
            )

        prev_high_noise = is_high_noise

        # latent is on CPU if use_cpu_offload is True
        timestep = torch.stack([t]).to(device)
        latent_model_input = [latent.to(device)]

        with accelerator.autocast(), torch.no_grad():
            noise_pred_cond = model(latent_model_input, t=timestep, **arg_c, km=km, nag_context=nag_context)[0].to(
                latent_storage_device
            )  # Cond is always the same
            apply_cfg = apply_cfg_array[i]  # Will we do any CFG or just proceed with cond?
            if apply_cfg:  # We will do CFG this step
                if args.cfg_schedule is not None:  # Is it scheduled CFG? If so and it's off we won't come here but if it's on...
                    args.guidance_scale = scale_per_step[i + 1]  # Then reset the guidance scale for this step

                apply_slg = args.slg_mode is not None and i >= slg_start_step and i < slg_end_step  # Do we do SLG this step
                do_slg_pass = apply_slg and args.slg_mode == "original"  # We need a third pass in this case
                skip_block_indices = None  # e.g. normal uncond
                if apply_slg and not do_slg_pass:  # args.slg_mode != "original" so args.slg_mode == "uncond"
                    skip_block_indices = args.slg_layers  # uncond with layer skips
                noise_pred_uncond = model(latent_model_input, t=timestep, **arg_null, skip_block_indices=skip_block_indices, km=km)[
                    0
                ].to(latent_storage_device)  # uncond

                if args.perp_neg is not None:  # Are we using perpendicular negative? It needs a third model pass (nocond).
                    noise_pred_nocond = model(latent_model_input, t=timestep, **arg_true_uncond, km=km)[0].to(
                        latent_storage_device
                    )  # Then calculate nocond
                    noise_pred = perpendicular_negative_cfg(
                        noise_pred_cond, noise_pred_uncond, noise_pred_nocond, args.perp_neg, args.guidance_scale
                    )  # And update the noise_pred
                elif args.cfgzerostar_scaling:  # No perp_neg, so CFGZero* scaling instead? (mutually exclusive)
                    noise_pred = apply_zerostar_scaling(
                        noise_pred_cond, noise_pred_uncond, args.guidance_scale
                    )  # does CFG with scaling inside, returns noise_pred after CFG formula
                else:  # Normal CFG
                    noise_pred = noise_pred_uncond + args.guidance_scale * (noise_pred_cond - noise_pred_uncond)

                if do_slg_pass:  # Do SLG original? This mode uses 3 model passes, cond, uncond, and uncond with layer skip and it's calc comes after normal CFG
                    skip_layer_out = model(latent_model_input, t=timestep, **arg_null, km=km, skip_block_indices=args.slg_layers)[
                        0
                    ].to(latent_storage_device)
                    noise_pred = noise_pred + args.slg_scale * (
                        noise_pred_cond - skip_layer_out
                    )  # SD3 SLG formula: scaled = scaled + (pos_out - skip_layer_out) * self.slg

            else:  # No CFG shenanigans at all
                noise_pred = noise_pred_cond

            if i + 1 <= args.cfgzerostar_init_steps:  # Do zero init? User provides init_steps as 1 based but i is 0 based
                noise_pred *= args.cfgzerostar_multiplier  # Zero this step to give model time to warm up

            # step
            latent_input = latent.unsqueeze(0)
            temp_x0 = scheduler.step(noise_pred.unsqueeze(0), t, latent_input, return_dict=False, generator=seed_g)[0]

            # update latent
            latent = temp_x0.squeeze(0)
<<<<<<< HEAD
            if km.early_exit_requested:
                latent = None  # None is a sentinel for early exit and bypasses decode etc, just does clean up
                break
            if args.preview_latent_every is not None and (i + 1) % args.preview_latent_every == 0:
                previewer.preview(latent)
            if args.preview_latent_every is not None and i + 1 == len(timesteps):
                del previewer  # Free memory in prepartion for return e.g. interactive
    km.terminate()
=======

    if len(models) > 1 and args.lazy_loading:  # lazy loading
        del model
        gc.collect()
        clean_memory_on_device(device)

>>>>>>> f51658b1
    return latent


def generate(
    args: argparse.Namespace, gen_settings: GenerationSettings, shared_models: Optional[Dict] = None
) -> tuple[torch.Tensor, Optional[int]]:
    """main function for generation

    Args:
        args: command line arguments
        shared_models: dictionary containing pre-loaded models and encoded data

    Returns:
        tuple[torch.Tensor, Optional[int]]: (latent tensor, one frame inference index)
    """
    device, cfg, dit_dtype, dit_weight_dtype, vae_dtype = (
        gen_settings.device,
        gen_settings.cfg,
        gen_settings.dit_dtype,
        gen_settings.dit_weight_dtype,
        gen_settings.vae_dtype,
    )

    # prepare accelerator
    mixed_precision = "bf16" if dit_dtype == torch.bfloat16 else "fp16"
    accelerator = accelerate.Accelerator(mixed_precision=mixed_precision)

    # I2V or T2V
    is_i2v = "i2v" in args.task or "flf2v" in args.task

    # prepare seed
    seed = args.seed if args.seed is not None else random.randint(0, 2**32 - 1)
    args.seed = seed  # set seed to args for saving
    # setup scheduler
    scheduler, timesteps = setup_scheduler(args, cfg, device)
    # Check if we have shared models
    one_frame_inference_index = None
    if shared_models is not None:
        # Use shared models and encoded data
        vae = shared_models.get("vae")
        models = shared_models.get("models", [])
        encoded_context = shared_models.get("encoded_contexts", {}).get(args.prompt)

        # prepare inputs
        if is_i2v:
            # I2V
            noise, inputs, one_frame_inference_index = prepare_i2v_inputs(args, cfg, accelerator, device, vae, encoded_context)
        else:
            # T2V
            noise, inputs, context, context_null = prepare_t2v_inputs(args, cfg, accelerator, device, vae, encoded_context)

    else:
        # prepare inputs without shared models
        if is_i2v:
            # I2V: need text encoder, VAE and CLIP
            vae = load_vae(args, cfg, device, vae_dtype)
            noise, inputs, one_frame_inference_index = prepare_i2v_inputs(args, cfg, accelerator, device, vae)
            # vae is on CPU after prepare_i2v_inputs
        else:
            # T2V: need text encoder
            vae = None
            if cfg.is_fun_control or args.video_path is not None or args.i2i_path is not None:
                # Fun-Control: need VAE for encoding control video
                vae = load_vae(args, cfg, device, vae_dtype)
            noise, inputs, context, context_null = prepare_t2v_inputs(args, cfg, accelerator, device, vae)

        if args.video_path is not None:
            noise, timesteps = prepare_v2v_noise(noise, args, cfg, timesteps, device, vae)
        elif args.i2i_path is not None:
            noise, timesteps = prepare_i2i_noise(noise, args, cfg, timesteps, device, vae)
        # load DiT model
        models = load_dit_models(args, cfg, device, dit_dtype, dit_weight_dtype, is_i2v)
        # if we only want to save the model, we can skip the rest
        if args.save_merged_model:
            return None

    # set random generator
    seed_g = torch.Generator(device=device)
    seed_g.manual_seed(seed)

    # run sampling
    latent = run_sampling(models, noise, scheduler, timesteps, args, gen_settings, inputs, device, seed_g, accelerator, is_i2v)
    if one_frame_inference_index is not None:
        latent = latent[:, one_frame_inference_index : one_frame_inference_index + 1, :]
        latent = latent.contiguous()  # safetensors requires contiguous tensors :(

    # Only clean up shared models if they were created within this function
    if shared_models is None:
        # free memory
        del models
        del scheduler
        synchronize_device(device)

        # wait for 5 seconds until block swap is done
        if args.blocks_to_swap > 0:
            logger.info("Waiting for 5 seconds to finish block swap")
            time.sleep(5)

        gc.collect()
        clean_memory_on_device(device)

        # save VAE model for decoding
        if vae is None:
            args._vae = None
        else:
            args._vae = vae

    return latent


def decode_latent(latent: torch.Tensor, args: argparse.Namespace, cfg, vae_in: Optional[WanVAE] = None) -> torch.Tensor:
    """decode latent

    Args:
        latent: latent tensor
        args: command line arguments
        cfg: model configuration

    Returns:
        torch.Tensor: decoded video or image
    """
    device = torch.device(args.device)

    # load VAE model or use the one from the generation
    vae_dtype = str_to_dtype(args.vae_dtype) if args.vae_dtype is not None else torch.bfloat16
    if vae_in is not None:
        vae = vae_in
    elif hasattr(args, "_vae") and args._vae is not None:
        vae = args._vae
    else:
        vae = load_vae(args, cfg, device, vae_dtype)

    vae.to_device(device)

    x0 = latent.to(device)

    logger.info(f"Decoding video from latents: {latent.shape}")
    with torch.autocast(device_type=device.type, dtype=vae_dtype), torch.no_grad():
        videos = vae.decode(x0)

    # some tail frames may be corrupted when end frame is used, we add an option to remove them
    if args.trim_tail_frames:
        videos[0] = videos[0][:, : -args.trim_tail_frames]

    logger.info("Decoding complete")
    video = videos[0]
    del videos
    video = video.to(torch.float32).cpu()
    return video


def save_latent(latent: torch.Tensor, args: argparse.Namespace, height: int, width: int) -> str:
    """Save latent to file

    Args:
        latent: latent tensor
        args: command line arguments
        height: height of frame
        width: width of frame

    Returns:
        str: Path to saved latent file
    """
    save_path = args.save_path
    os.makedirs(save_path, exist_ok=True)
    time_flag = get_time_flag()

    seed = args.seed
    latent_path = f"{save_path}/{time_flag}_{seed}_latent.safetensors"
    metadata = prepare_metadata(args)  # Will be set to None inside if args.no_metadata
    sd = {"latent": latent}
    save_file(sd, latent_path, metadata=metadata)
    logger.info(f"Latent saved to: {latent_path}")

    return latent_path


def save_video(
    video: torch.Tensor, args: argparse.Namespace, original_base_name: Optional[str] = None, metadata: Optional[dict] = None
) -> str:
    """Save video to file

    Args:
        video: Video tensor
        args: command line arguments
        original_base_name: Original base name (if latents are loaded from files)

    Returns:
        str: Path to saved video file
    """
    save_path = args.save_path
    os.makedirs(save_path, exist_ok=True)
    time_flag = get_time_flag()

    seed = args.seed
    original_name = "" if original_base_name is None or len(original_base_name) == 0 else f"_{original_base_name}"
    video_path = f"{save_path}/{time_flag}_{seed}{original_name}.mp4"
    video = video.unsqueeze(0)
    metadata = prepare_metadata(args) if metadata is None else metadata  # Prepare will return None if args.no_metadata
    save_media_advanced(video, video_path, args, rescale=True, metadata=metadata)

    return video_path


def save_images(sample: torch.Tensor, args: argparse.Namespace, original_base_name: Optional[str] = None) -> str:
    """Save images to directory

    Args:
        sample: Video tensor
        args: command line arguments
        original_base_name: Original base name (if latents are loaded from files)

    Returns:
        str: Path to saved images directory
    """
    save_path = args.save_path
    os.makedirs(save_path, exist_ok=True)
    time_flag = get_time_flag()

    seed = args.seed
    original_name = "" if original_base_name is None or len(original_base_name) == 0 else f"_{original_base_name}"
    image_name = f"{time_flag}_{seed}{original_name}"
    sample = sample.unsqueeze(0)
    one_frame_inference = sample.shape[2] == 1  # check if one frame inference is used
    save_images_grid(sample, save_path, image_name, rescale=True, create_subdir=not one_frame_inference)
    logger.info(f"Sample images saved to: {save_path}/{image_name}")

    return f"{save_path}/{image_name}"


def save_output(
    latent: torch.Tensor,
    args: argparse.Namespace,
    cfg,
    height: int,
    width: int,
    original_base_names: Optional[List[str]] = None,
    metadata: Optional[dict] = None,
    vae: Optional[WanVAE] = None,
) -> None:
    """save output

    Args:
        latent: latent tensor
        args: command line arguments
        cfg: model configuration
        height: height of frame
        width: width of frame
        original_base_names: original base names (if latents are loaded from files)
    """
    if args.output_type == "latent" or args.output_type == "both" or args.output_type == "latent_images":
        # save latent
        save_latent(latent, args, height, width)

    if args.output_type != "latent":
        # save video
        sample = decode_latent(latent.unsqueeze(0), args, cfg, vae)
        original_name = "" if original_base_names is None or len(original_base_names[0]) == 0 else f"_{original_base_names[0]}"
        save_video(sample, args, original_name, metadata)


def preprocess_prompts_for_batch(prompt_lines: List[str], base_args: argparse.Namespace) -> List[Dict]:
    """Process multiple prompts for batch mode

    Args:
        prompt_lines: List of prompt lines
        base_args: Base command line arguments

    Returns:
        List[Dict]: List of prompt data dictionaries
    """
    prompts_data = []

    for line in prompt_lines:
        line = line.strip()
        if not line or line.startswith("#"):  # Skip empty lines and comments
            continue

        # Parse prompt line and create override dictionary
        prompt_data = parse_prompt_line(line, base_args.prompt_wildcards)
        logger.info(f"Parsed prompt data: {prompt_data}")
        prompts_data.append(prompt_data)

    return prompts_data


def process_batch_prompts(prompts_data: List[Dict], args: argparse.Namespace) -> None:
    """Process multiple prompts with model reuse

    Args:
        prompts_data: List of prompt data dictionaries
        args: Base command line arguments
    """
    if not prompts_data:
        logger.warning("No valid prompts found")
        return

    # 1. Load configuration
    gen_settings = get_generation_settings(args)
    device, cfg, dit_dtype, dit_weight_dtype, vae_dtype = (
        gen_settings.device,
        gen_settings.cfg,
        gen_settings.dit_dtype,
        gen_settings.dit_weight_dtype,
        gen_settings.vae_dtype,
    )
    is_i2v = "i2v" in args.task

    # 2. Encode all prompts
    logger.info("Loading text encoder to encode all prompts")
    text_encoder = load_text_encoder(args, cfg, device)
    text_encoder.model.to(device)
    if args.prompt_weighting:
        text_encoder = MiniT5Wrapper(device, cfg.t5_dtype, t5=text_encoder.model, tokenizer=text_encoder.tokenizer.tokenizer)

    encoded_contexts = {}

    with torch.no_grad():
        for prompt_data in prompts_data:
            prompt = prompt_data["prompt"]
            prompt_args = apply_overrides(args, prompt_data)
            n_prompt = prompt_data.get(
                "negative_prompt", prompt_args.negative_prompt if prompt_args.negative_prompt else cfg.sample_neg_prompt
            )

            if args.fp8_t5:
                with torch.amp.autocast(device_type=device.type, dtype=cfg.t5_dtype):
                    context = text_encoder([prompt], device)
                    context_null = text_encoder([n_prompt], device)
            else:
                context = text_encoder([prompt], device)
                context_null = text_encoder([n_prompt], device)

            encoded_contexts[prompt] = {"context": context, "context_null": context_null}

    # Free text encoder and clean memory
    del text_encoder
    clean_memory_on_device(device)

    # 3. Process I2V additional encodings if needed
    vae = clip = None
    if is_i2v or cfg.is_fun_control:
        logger.info("Loading VAE for I2V/Fun-control processing")
        vae = load_vae(args, cfg, device, vae_dtype)
        vae.to_device("cpu" if cfg.is_fun_control else device)  # Cpu for fun control, device for i2v

<<<<<<< HEAD
    if is_i2v:  # Only need CLIP for Wan 2.1 I2V
=======
        clip = None
>>>>>>> f51658b1
        if not cfg.v2_2:
            logger.info("Loading CLIP for Wan 2.1 I2V preprocessing")
            clip = load_clip_model(args, cfg, device)
            clip.model.to(device)

        # Process each image and encode with CLIP
        for prompt_data in prompts_data:
            if "image_path" not in prompt_data and args.image_path is None:
                continue

            if not cfg.v2_2:  # Process batch CLIP context for 2.1
                prompt_args = apply_overrides(args, prompt_data)
                if not os.path.exists(prompt_args.image_path):
                    logger.warning(f"Image path not found: {prompt_args.image_path}")
                    continue

                # Load and encode image with CLIP
                img = Image.open(prompt_args.image_path).convert("RGB")
                img_tensor = TF.to_tensor(img).sub_(0.5).div_(0.5).to(device)

                with torch.amp.autocast(device_type=device.type, dtype=torch.float16), torch.no_grad():
                    clip_context = clip.visual([img_tensor[:, None, :, :]])

                if prompt_args.end_image_path is not None and os.path.exists(prompt_args.end_image_path):
                    end_img = Image.open(prompt_args.end_image_path).convert("RGB")
                    end_img_tensor = TF.to_tensor(end_img).sub_(0.5).div_(0.5).to(device)
                    with torch.amp.autocast(device_type=device.type, dtype=torch.float16), torch.no_grad():
                        end_clip_context = clip.visual([end_img_tensor[:, None, :, :]])
                    clip_context = torch.concat([clip_context, end_clip_context], dim=0)
            else:  # No clip context for 2.2
                clip_context = None

            # Stow it for later usage
            encoded_contexts[prompt_data["prompt"]]["clip_context"] = clip_context

        # Free CLIP and clean memory
        del clip  # Safe now because we preset to None
        clean_memory_on_device(device)

    # 4. Load DiT model, 5. Merge LoRA weights if needed, and 6. Optimize model
    logger.info("Loading DiT model(s)")
    models = load_dit_models(args, cfg, device, dit_dtype, dit_weight_dtype, is_i2v)

    if args.save_merged_model:
        logger.info("Model merged and saved. Exiting.")
        return

    # Create shared models dict for generate function
    shared_models = {"vae": vae, "models": models, "encoded_contexts": encoded_contexts}

    # 7. Generate for each prompt
    all_latents = []
    all_prompt_args = []

    for i, prompt_data in enumerate(prompts_data):
        logger.info(f"Processing prompt {i + 1}/{len(prompts_data)}: {prompt_data['prompt'][:50]}...")

        # Apply overrides for this prompt
        prompt_args = apply_overrides(args, prompt_data)

        # Generate latent
        latent = generate(prompt_args, gen_settings, shared_models)

        # Save latent if needed
        height, width, _ = check_inputs(prompt_args)
        if prompt_args.output_type == "latent" or prompt_args.output_type == "both" or prompt_args.output_type == "latent_images":
            save_latent(latent, prompt_args, height, width)

        all_latents.append(latent)
        all_prompt_args.append(prompt_args)

    # 8. Free DiT model
    del models
    clean_memory_on_device(device)
    synchronize_device(device)

    # wait for 5 seconds until block swap is done
    if args.blocks_to_swap > 0:
        logger.info("Waiting for 5 seconds to finish block swap")
        time.sleep(5)

    gc.collect()
    clean_memory_on_device(device)

    # 9. Decode latents if needed
    if args.output_type != "latent":
        logger.info("Decoding latents to videos/images")

        if vae is None:
            vae = load_vae(args, cfg, device, vae_dtype)

        vae.to_device(device)

        for i, (latent, prompt_args) in enumerate(zip(all_latents, all_prompt_args)):
            logger.info(f"Decoding output {i + 1}/{len(all_latents)}")

            # Decode latent
            height, width, _ = check_inputs(prompt_args)
            # Save as video or images
            save_output(latent, prompt_args, cfg, height, width, vae=vae)

        # Free VAE
        del vae

    clean_memory_on_device(device)
    gc.collect()


def process_interactive(args: argparse.Namespace) -> None:
    """Process prompts in interactive mode

    Args:
        args: Base command line arguments
    """
    gen_settings = get_generation_settings(args)
    device, cfg, dit_dtype, dit_weight_dtype, vae_dtype = (
        gen_settings.device,
        gen_settings.cfg,
        gen_settings.dit_dtype,
        gen_settings.dit_weight_dtype,
        gen_settings.vae_dtype,
    )
    is_i2v = "i2v" in args.task or "flf2v" in args.task

    # Initialize models to None
    text_encoder = None
    vae = None
    models = None
    clip = None

    print("Interactive mode. Enter prompts (Ctrl+D or Ctrl+Z (Windows) to exit):")

    try:
        import prompt_toolkit
    except ImportError:
        logger.warning("prompt_toolkit not found. Using basic input instead.")
        prompt_toolkit = None

    if prompt_toolkit:
        session = prompt_toolkit.PromptSession()

        def input_line(prompt: str) -> str:
            return session.prompt(prompt)

    else:

        def input_line(prompt: str) -> str:
            return input(prompt)

    try:
        while True:
            try:
                line = input_line("> ")
                if not line.strip():
                    continue
                if len(line.strip()) == 1 and line.strip() in ["\x04", "\x1a"]:  # Ctrl+D or Ctrl+Z with prompt_toolkit
                    raise EOFError  # Exit on Ctrl+D or Ctrl+Z

                # Parse prompt
                prompt_data = parse_prompt_line(line, args.prompt_wildcards)
                prompt_args = apply_overrides(args, prompt_data)

                # Ensure we have all the models we need

                # 1. Load text encoder if not already loaded
                if text_encoder is None:
                    logger.info("Loading text encoder")
                    text_encoder = load_text_encoder(args, cfg, device)
                    if args.prompt_weighting:
                        text_encoder = MiniT5Wrapper(
                            device, cfg.t5_dtype, t5=text_encoder.model, tokenizer=text_encoder.tokenizer.tokenizer
                        )

                text_encoder.model.to(device)

                # Encode prompt
                n_prompt = prompt_data.get(
                    "negative_prompt", prompt_args.negative_prompt if prompt_args.negative_prompt else cfg.sample_neg_prompt
                )

                with torch.no_grad():
                    if args.fp8_t5:
                        with torch.amp.autocast(device_type=device.type, dtype=cfg.t5_dtype):
                            context = text_encoder([prompt_data["prompt"]], device)
                            context_null = text_encoder([n_prompt], device)
                    else:  # original behavior
                        context = text_encoder([prompt_data["prompt"]], device)
                        context_null = text_encoder([n_prompt], device)

                encoded_context = {"context": context, "context_null": context_null}

                # Move text encoder to CPU after use
                text_encoder.model.to("cpu")

                # 2. For I2V, we need CLIP and VAE
                if is_i2v:
                    if not cfg.v2_2:
                        if clip is None:
                            logger.info("Loading CLIP model")
                            clip = load_clip_model(args, cfg, device)

                        clip.model.to(device)

                        # Encode image with CLIP if there's an image path
                        if prompt_args.image_path and os.path.exists(prompt_args.image_path):
                            img = Image.open(prompt_args.image_path).convert("RGB")
                            img_tensor = TF.to_tensor(img).sub_(0.5).div_(0.5).to(device)
                            img_tensor = img_tensor.unsqueeze(1)
                            with torch.amp.autocast(device_type=device.type, dtype=torch.float16), torch.no_grad():
                                clip_context = clip.visual([img_tensor[:, None, :, :]])

                            if prompt_args.end_image_path is not None and os.path.exists(prompt_args.end_image_path):
                                end_img = Image.open(prompt_args.end_image_path).convert("RGB")
                                end_img_tensor = TF.to_tensor(end_img).sub_(0.5).div_(0.5).to(device)
                                with torch.amp.autocast(device_type=device.type, dtype=torch.float16), torch.no_grad():
                                    end_clip_context = clip.visual([end_img_tensor[:, None, :, :]])
                                clip_context = torch.concat([clip_context, end_clip_context], dim=0)

                            encoded_context["clip_context"] = clip_context

                        # Move CLIP to CPU after use
                        clip.model.to("cpu")
                    else:
                        encoded_context["clip_context"] = None

                    # Load VAE if needed
                    if vae is None:
                        logger.info("Loading VAE model")
                        vae = load_vae(args, cfg, device, vae_dtype)
                elif cfg.is_fun_control and vae is None:
                    # For Fun-Control, we need VAE
                    logger.info("Loading VAE model for Fun-Control")
                    vae = load_vae(args, cfg, device, vae_dtype)

                # 3. Load DiT model if not already loaded
                if models is None:
                    logger.info("Loading DiT model")
                    models = load_dit_models(args, cfg, device, dit_dtype, dit_weight_dtype, is_i2v)
                else:
                    # Move model to GPU if it was offloaded
                    if args.blocks_to_swap > 0:
                        if len(models) > 1:
                            if args.offload_inactive_dit:
                                models[-1].to("cpu")  # Move last model to CPU if multiple models
                            else:
                                models[-1].move_to_device_except_swap_blocks(device)
                                models[-1].prepare_block_swap_before_forward()
                        models[0].move_to_device_except_swap_blocks(device)
                        models[0].prepare_block_swap_before_forward()
                    else:
                        for model in models:
                            model.to(device)

                # Create shared models dict
                shared_models = {"vae": vae, "models": models, "encoded_contexts": {prompt_data["prompt"]: encoded_context}}

                # Generate latent
                latent = generate(prompt_args, gen_settings, shared_models)

                # Move model to CPU after generation
                for model in models:
<<<<<<< HEAD
                    if model is not None:
                        model.to("cpu")

                if latent is None:  # None is sentinel for early exit
                    raise KeyboardInterrupt
=======
                    if model is not None:  # not lazy loading
                        model.to("cpu")
>>>>>>> f51658b1

                # Save latent if needed
                height, width, _ = check_inputs(prompt_args)
                if (
                    prompt_args.output_type == "latent"
                    or prompt_args.output_type == "both"
                    or prompt_args.output_type == "latent_images"
                ):
                    save_latent(latent, prompt_args, height, width)

                # Decode and save output
                if prompt_args.output_type != "latent":
                    if vae is None:
                        vae = load_vae(args, cfg, device, vae_dtype)

                    vae.to_device(device)

                    save_output(latent, prompt_args, cfg, height, width, vae=vae)

                    # Move VAE to CPU after use
                    vae.to_device("cpu")

                clean_memory_on_device(device)

            except KeyboardInterrupt:
                print("\nInterrupted. Continue (Ctrl+D or Ctrl+Z (Windows) to exit)")
                continue

    except EOFError:
        print("\nExiting interactive mode")

    # Clean up all models
    if text_encoder is not None:
        del text_encoder
    if clip is not None:
        del clip
    if vae is not None:
        del vae
    if models is not None:
        del models

    clean_memory_on_device(device)
    gc.collect()


def get_generation_settings(args: argparse.Namespace) -> GenerationSettings:
    device = torch.device(args.device)

    cfg = WAN_CONFIGS[args.task]

    # select dtype
    dit_dtype = detect_wan_sd_dtype(args.dit) if args.dit is not None else torch.bfloat16
    if dit_dtype.itemsize == 1:
        # if weight is in fp8, use bfloat16 for DiT (input/output)
        dit_dtype = torch.bfloat16
        if args.fp8_scaled:
            raise ValueError(
                "DiT weights is already in fp8 format, cannot scale to fp8. Please use fp16/bf16 weights / DiTの重みはすでにfp8形式です。fp8にスケーリングできません。fp16/bf16の重みを使用してください"
            )

    dit_weight_dtype = dit_dtype  # default
    if args.fp8_scaled or args.mixed_precision_transformer:
        dit_weight_dtype = None  # various precision weights, so don't cast to specific dtype
    elif args.fp8:
        dit_weight_dtype = torch.float8_e4m3fn

    vae_dtype = str_to_dtype(args.vae_dtype) if args.vae_dtype is not None else dit_dtype
    logger.info(
        f"Using device: {device}, DiT precision: {dit_dtype}, weight precision: {dit_weight_dtype}, VAE precision: {vae_dtype}"
    )

    gen_settings = GenerationSettings(
        device=device,
        cfg=cfg,
        dit_dtype=dit_dtype,
        dit_weight_dtype=dit_weight_dtype,
        vae_dtype=vae_dtype,
    )
    return gen_settings


def main():
    # Parse arguments
    args = parse_args()
    if args.force_v2_1_time_embedding:
        args.simple_modulation = True  # Redirect Musubi flag to existing Blissful flag

    assert not (args.offload_inactive_dit and args.lazy_loading), (
        "--offload_inactive_dit and --lazy_loading cannot be used together"
    )

    # Check if latents are provided
    latents_mode = args.latent_path is not None and len(args.latent_path) > 0

    # Set device
    device = args.device if args.device is not None else "cuda" if torch.cuda.is_available() else "cpu"
    device = torch.device(device)
    logger.info(f"Using device: {device}")
    args.device = device

    if latents_mode:
        # Original latent decode mode
        cfg = WAN_CONFIGS[args.task]  # any task is fine
        original_base_names = []
        latents_list = []
        seeds = []

        assert len(args.latent_path) == 1, "Only one latent path is supported for now"

        for latent_path in args.latent_path:
            original_base_names.append(os.path.splitext(os.path.basename(latent_path))[0])
            seed = 0

            if os.path.splitext(latent_path)[1] != ".safetensors":
                latents = torch.load(latent_path, map_location="cpu")
            else:
                latents = load_file(latent_path)["latent"]
                with safe_open(latent_path, framework="pt") as f:
                    metadata = f.metadata()
                if metadata is None:
                    metadata = {}
                logger.info(f"Loaded metadata: {metadata}")

                if "bt_seeds" in metadata:
                    seed = int(metadata["bt_seeds"])
                if "bt_height" in metadata and "bt_width" in metadata:
                    height = int(metadata["bt_height"])
                    width = int(metadata["bt_width"])
                    args.video_size = [height, width]
                if "bt_video_length" in metadata:
                    args.video_length = int(metadata["bt_video_length"])

            seeds.append(seed)
            latents_list.append(latents)

            logger.info(f"Loaded latent from {latent_path}. Shape: {latents.shape}")

        latent = torch.stack(latents_list, dim=0)  # [N, ...], must be same shape

        height = latents.shape[-2]
        width = latents.shape[-1]
        height *= cfg.patch_size[1] * cfg.vae_stride[1]
        width *= cfg.patch_size[2] * cfg.vae_stride[2]
        video_length = latents.shape[1]
        video_length = (video_length - 1) * cfg.vae_stride[0] + 1
        args.seed = seeds[0]

        # Decode and save
        save_output(latent[0], args, cfg, height, width, original_base_names, metadata=metadata)

    elif args.from_file:
        # Batch mode from file
        args = setup_args(args)

        # Read prompts from file
        with open(args.from_file, "r", encoding="utf-8") as f:
            prompt_lines = f.readlines()

        # Process prompts
        prompts_data = preprocess_prompts_for_batch(prompt_lines, args)
        process_batch_prompts(prompts_data, args)

    elif args.interactive:
        # Interactive mode
        args = setup_args(args)
        process_interactive(args)

    else:
        # Single prompt mode (original behavior)
        args = setup_args(args)
        height, width, video_length = check_inputs(args)

        logger.info(
            f"Video size: '{height}x{width}@{video_length}' (HxW@F), fps: {args.fps}, "
            f"infer_steps: {args.infer_steps}, flow_shift: {args.flow_shift}"
        )

        # Generate latent
        gen_settings = get_generation_settings(args)
        latent = generate(args, gen_settings)

        # Make sure the model is freed from GPU memory
        gc.collect()
        clean_memory_on_device(args.device)

        if latent is not None:
            # Save latent and video
            if args.save_merged_model:
                return
            # Add batch dimension
            latent = latent.unsqueeze(0)
            save_output(latent[0], args, WAN_CONFIGS[args.task], height, width)

    logger.info("Done!")


if __name__ == "__main__":
    main()<|MERGE_RESOLUTION|>--- conflicted
+++ resolved
@@ -1675,7 +1675,6 @@
 
             # update latent
             latent = temp_x0.squeeze(0)
-<<<<<<< HEAD
             if km.early_exit_requested:
                 latent = None  # None is a sentinel for early exit and bypasses decode etc, just does clean up
                 break
@@ -1683,15 +1682,13 @@
                 previewer.preview(latent)
             if args.preview_latent_every is not None and i + 1 == len(timesteps):
                 del previewer  # Free memory in prepartion for return e.g. interactive
+
     km.terminate()
-=======
-
     if len(models) > 1 and args.lazy_loading:  # lazy loading
         del model
         gc.collect()
         clean_memory_on_device(device)
 
->>>>>>> f51658b1
     return latent
 
 
@@ -2032,19 +2029,14 @@
     clean_memory_on_device(device)
 
     # 3. Process I2V additional encodings if needed
-    vae = clip = None
-    if is_i2v or cfg.is_fun_control:
-        logger.info("Loading VAE for I2V/Fun-control processing")
+    vae = None
+    if is_i2v:
+        logger.info("Loading VAE and CLIP for I2V preprocessing")
         vae = load_vae(args, cfg, device, vae_dtype)
-        vae.to_device("cpu" if cfg.is_fun_control else device)  # Cpu for fun control, device for i2v
-
-<<<<<<< HEAD
-    if is_i2v:  # Only need CLIP for Wan 2.1 I2V
-=======
+        vae.to_device(device)
+
         clip = None
->>>>>>> f51658b1
         if not cfg.v2_2:
-            logger.info("Loading CLIP for Wan 2.1 I2V preprocessing")
             clip = load_clip_model(args, cfg, device)
             clip.model.to(device)
 
@@ -2053,7 +2045,7 @@
             if "image_path" not in prompt_data and args.image_path is None:
                 continue
 
-            if not cfg.v2_2:  # Process batch CLIP context for 2.1
+            if not cfg.v2_2:
                 prompt_args = apply_overrides(args, prompt_data)
                 if not os.path.exists(prompt_args.image_path):
                     logger.warning(f"Image path not found: {prompt_args.image_path}")
@@ -2072,15 +2064,21 @@
                     with torch.amp.autocast(device_type=device.type, dtype=torch.float16), torch.no_grad():
                         end_clip_context = clip.visual([end_img_tensor[:, None, :, :]])
                     clip_context = torch.concat([clip_context, end_clip_context], dim=0)
-            else:  # No clip context for 2.2
+            else:
                 clip_context = None
 
-            # Stow it for later usage
             encoded_contexts[prompt_data["prompt"]]["clip_context"] = clip_context
 
         # Free CLIP and clean memory
-        del clip  # Safe now because we preset to None
+        del clip
         clean_memory_on_device(device)
+
+        # Keep VAE in CPU memory for later use
+        vae.to_device("cpu")
+    elif cfg.is_fun_control:
+        # For Fun-Control, we need VAE but keep it on CPU
+        vae = load_vae(args, cfg, device, vae_dtype)
+        vae.to_device("cpu")
 
     # 4. Load DiT model, 5. Merge LoRA weights if needed, and 6. Optimize model
     logger.info("Loading DiT model(s)")
@@ -2304,16 +2302,11 @@
 
                 # Move model to CPU after generation
                 for model in models:
-<<<<<<< HEAD
                     if model is not None:
                         model.to("cpu")
 
                 if latent is None:  # None is sentinel for early exit
                     raise KeyboardInterrupt
-=======
-                    if model is not None:  # not lazy loading
-                        model.to("cpu")
->>>>>>> f51658b1
 
                 # Save latent if needed
                 height, width, _ = check_inputs(prompt_args)
