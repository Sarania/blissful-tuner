--- conflicted
+++ resolved
@@ -36,13 +36,8 @@
 from musubi_tuner.wan.utils.fm_solvers_unipc import FlowUniPCMultistepScheduler
 from musubi_tuner.convert_lora import convert_from_diffusers
 from musubi_tuner.utils.model_utils import str_to_dtype
-<<<<<<< HEAD
-from musubi_tuner.utils.device_utils import clean_memory_on_device
-from musubi_tuner.hv_generate_video import get_time_flag, save_images_grid, synchronize_device
-=======
 from musubi_tuner.utils.device_utils import clean_memory_on_device, synchronize_device
-from musubi_tuner.hv_generate_video import get_time_flag, save_images_grid, save_videos_grid, setup_parser_compile
->>>>>>> c62ee2e8
+from musubi_tuner.hv_generate_video import get_time_flag, save_images_grid, setup_parser_compile
 from musubi_tuner.dataset.image_video_dataset import load_video
 
 # blissful start
@@ -58,6 +53,7 @@
 lycoris_available = find_spec("lycoris") is not None
 if lycoris_available:
     from lycoris.kohya import create_network_from_weights
+
 logger = BlissfulLogger(__name__, "green")
 
 
@@ -251,14 +247,9 @@
         "--compile_args",
         nargs=4,
         metavar=("BACKEND", "MODE", "DYNAMIC", "FULLGRAPH"),
-<<<<<<< HEAD
-        default=["inductor", "default", None, "False"],
-        help="Torch.compile settings",
-=======
         # default=["inductor", "max-autotune-no-cudagraphs", "False", "False"],
         default=None,
         help="[Deprecated] Torch.compile settings. Use individual arguments instead.",
->>>>>>> c62ee2e8
     )
     setup_parser_compile(parser)
 
@@ -755,24 +746,6 @@
 
         model.to(target_device, target_dtype)  # move and cast  at the same time. this reduces redundant copy operations
 
-<<<<<<< HEAD
-    if args.compile:
-        compile_backend, compile_mode, compile_dynamic, compile_fullgraph = args.compile_args
-        logger.info(
-            f"Torch Compiling[Backend: {compile_backend}; Mode: {compile_mode}; Dynamic: {compile_dynamic if compile_dynamic is not None else 'Auto'}; Fullgraph: {compile_fullgraph}]"
-        )
-        torch._dynamo.config.cache_size_limit = 64
-        for i in range(len(model.blocks)):
-            model.blocks[i] = torch.compile(
-                model.blocks[i],
-                backend=compile_backend,
-                mode=compile_mode,
-                dynamic=None if compile_dynamic is None else compile_dynamic.lower() in "true",
-                fullgraph=compile_fullgraph.lower() in "true",
-            )
-
-=======
->>>>>>> c62ee2e8
     if args.blocks_to_swap > 0:
         logger.info(f"Enable swap {args.blocks_to_swap} blocks to CPU from device: {device}")
         model.enable_block_swap(
