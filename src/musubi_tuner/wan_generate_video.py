--- conflicted
+++ resolved
@@ -1696,58 +1696,46 @@
             lora_weight = args.lora_weight_high_noise if is_high_noise else args.lora_weight
             lora_multiplier = args.lora_multiplier_high_noise if is_high_noise else args.lora_multiplier
             model = load_dit_model(
-<<<<<<< HEAD
-                args, dit_path,
-                args.lora_weight_high_noise if is_high_noise else args.lora_weight,
-                args.lora_multiplier_high_noise if is_high_noise else args.lora_multiplier,
-                gen_settings.cfg, device, gen_settings.dit_weight_dtype
-=======
                 args, dit_path, lora_weight, lora_multiplier, gen_settings.cfg, device, gen_settings.dit_weight_dtype
->>>>>>> fb78129f
             )
 
         prev_high_noise = is_high_noise
 
         # latent is on CPU if use_cpu_offload is True
         timestep = torch.stack([t]).to(device)
-        if args.sample_solver == "euler_a":  # Need scale model input only for euler ancestral
-            latent_input = scheduler.scale_model_input(latent, t)
-        else:
-            latent_input = latent
-        latent_model_input = [latent_input.to(device)]
+        latent_model_input = [latent.to(device)]
 
         with accelerator.autocast(), torch.no_grad():
-            noise_pred_cond = model(latent_model_input, t=timestep, **arg_c)[0].to(latent_storage_device)  # Cond is always the same
+            noise_pred_cond = model(latent_model_input, t=timestep, km=km, **arg_c)[0].to(latent_storage_device)  # Cond is always the same
             apply_cfg = apply_cfg_array[i]  # Will we do any CFG or just proceed with cond?
             if apply_cfg:  # We will do CFG this step
                 if args.cfg_schedule is not None:  # Is it scheduled CFG? If so and it's off we won't come here but if it's on...
                     args.guidance_scale = scale_per_step[i + 1]  # Then reset the guidance scale for this step
 
                 apply_slg = args.slg_mode is not None and i >= slg_start_step and i < slg_end_step  # Do we do SLG this step
-                do_slg_pass = apply_slg and args.slg_mode == "original"
-                skip_block_indices = None
+                do_slg_pass = apply_slg and args.slg_mode == "original"  # We need a third pass in this case
+                skip_block_indices = None  # e.g. normal uncond
                 if apply_slg and not do_slg_pass:  # args.slg_mode != "original" so args.slg_mode == "uncond"
-                    skip_block_indices = args.slg_layerss
-                noise_pred_uncond = model(latent_model_input, timestep, skip_block_indices=skip_block_indices, **arg_null)[0].to(latent_storage_device)  # uncond
-
-                if args.perp_neg is not None and not km.early_exit_requested:  # Are we using perpendicular negative?
-                    noise_pred_nocond = model(latent_model_input, t=timestep, **arg_nocond)[0].to(latent_storage_device)  # Then calculate nocond
+                    skip_block_indices = args.slg_layers  # uncond with layer skips
+                noise_pred_uncond = model(latent_model_input, t=timestep, km=km, skip_block_indices=skip_block_indices, **arg_null)[0].to(latent_storage_device)  # uncond
+
+                if args.perp_neg is not None:  # Are we using perpendicular negative? It needs a third model pass (nocond).
+                    noise_pred_nocond = model(latent_model_input, t=timestep, km=km, **arg_nocond)[0].to(latent_storage_device)  # Then calculate nocond
                     noise_pred = perpendicular_negative_cfg(noise_pred_cond, noise_pred_uncond, noise_pred_nocond, args.perp_neg, args.guidance_scale)  # And update the noise_pred
                 elif args.cfgzerostar_scaling:  # No perp_neg, so CFGZero* scaling instead? (mutually exclusive)
                     noise_pred = apply_zerostar_scaling(noise_pred_cond, noise_pred_uncond, args.guidance_scale)  # does CFG with scaling inside, returns noise_pred after CFG formula
-                else:  # Neither perp_neg nor scaling so normal CFG formula
+                else:  # Normal CFG
                     noise_pred = noise_pred_uncond + args.guidance_scale * (noise_pred_cond - noise_pred_uncond)
 
-                if do_slg_pass and not km.early_exit_requested:
-                    # SLG original mode uses 3 model passes, cond, uncond, and uncond with layer skip
-                    skip_layer_out = model(latent_model_input, t=timestep, skip_block_indices=args.slg_layers, **arg_null)[0].to(latent_storage_device)
+                if do_slg_pass:  # Do SLG original? This mode uses 3 model passes, cond, uncond, and uncond with layer skip and it's calc comes after normal CFG
+                    skip_layer_out = model(latent_model_input, t=timestep, km=km, skip_block_indices=args.slg_layers, **arg_null)[0].to(latent_storage_device)
                     noise_pred = noise_pred + args.slg_scale * (noise_pred_cond - skip_layer_out)  # SD3 SLG formula: scaled = scaled + (pos_out - skip_layer_out) * self.slg
 
             else:  # No CFG shenanigans at all
                 noise_pred = noise_pred_cond
 
             if i + 1 <= args.cfgzerostar_init_steps:  # Do zero init? User provides init_steps as 1 based but i is 0 based
-                noise_pred *= args.cfgzerostar_multiplier  # Zero this step
+                noise_pred *= args.cfgzerostar_multiplier  # Zero this step to give model time to warm up
 
             # step
             latent_input = latent.unsqueeze(0)
@@ -1756,7 +1744,7 @@
             # update latent
             latent = temp_x0.squeeze(0)
             if km.early_exit_requested:
-                latent = None
+                latent = None  # None is a sentinel for early exit and bypasses decode etc, just does clean up
                 break
             if args.preview_latent_every is not None and (i + 1) % args.preview_latent_every == 0:
                 previewer.preview(latent)
