--- conflicted
+++ resolved
@@ -693,11 +693,8 @@
         lora_weights_list=lora_weights_list,
         lora_multipliers=lora_multipliers,
         use_scaled_mm=args.fp8_fast,
-<<<<<<< HEAD
+        disable_numpy_memmap=args.disable_numpy_memmap,
         **blissful_kwargs,
-=======
-        disable_numpy_memmap=args.disable_numpy_memmap,
->>>>>>> 0bd85c0f
     )
     # if args.force_v2_1_time_embedding:  # Not needed in Blissful, redirected to args.simple_modulation
     #     model.set_time_embedding_v2_1(True)
