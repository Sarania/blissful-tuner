--- conflicted
+++ resolved
@@ -33,19 +33,7 @@
 from musubi_tuner.modules.scheduling_flow_match_discrete import FlowMatchDiscreteScheduler
 from musubi_tuner.wan.utils.fm_solvers import FlowDPMSolverMultistepScheduler, get_sampling_sigmas, retrieve_timesteps
 from musubi_tuner.wan.utils.fm_solvers_unipc import FlowUniPCMultistepScheduler
-<<<<<<< HEAD
 from musubi_tuner.convert_lora import convert_from_diffusers
-try:
-    from lycoris.kohya import create_network_from_weights
-except ImportError:
-    pass
-=======
-
-lycoris_available = find_spec("lycoris") is not None
-if lycoris_available:
-    from lycoris.kohya import create_network_from_weights
-
->>>>>>> 2da34870
 from musubi_tuner.utils.model_utils import str_to_dtype
 from musubi_tuner.utils.device_utils import clean_memory_on_device
 from musubi_tuner.hv_generate_video import get_time_flag, save_images_grid, synchronize_device
@@ -59,8 +47,11 @@
 from blissful_tuner.prompt_management import MiniT5Wrapper, process_wildcards, prepare_wan_special_inputs
 from blissful_tuner.blissful_core import add_blissful_args, parse_blissful_args
 from blissful_tuner.common_extensions import save_videos_grid_advanced, prepare_v2v_noise, prepare_i2i_noise, prepare_metadata, BlissfulKeyboardManager
+# blissful end
+lycoris_available = find_spec("lycoris") is not None
+if lycoris_available:
+    from lycoris.kohya import create_network_from_weights
 logger = BlissfulLogger(__name__, "green")
-# blissful end
 
 
 class GenerationSettings:
@@ -1800,11 +1791,6 @@
     video = videos[0]
     del videos
     video = video.to(torch.float32).cpu()
-<<<<<<< HEAD
-=======
-
-    logger.info("Decoding complete")
->>>>>>> 2da34870
     return video
 
 
