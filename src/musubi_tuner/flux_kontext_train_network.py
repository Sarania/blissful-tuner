import argparse
from typing import Optional
from einops import rearrange
import torch
from tqdm import tqdm
from accelerate import Accelerator
from musubi_tuner.dataset.image_video_dataset import ARCHITECTURE_FLUX_KONTEXT, ARCHITECTURE_FLUX_KONTEXT_FULL
from musubi_tuner.flux import flux_models, flux_utils
from musubi_tuner.hv_train_network import (
    NetworkTrainer,
    load_prompts,
    clean_memory_on_device,
    setup_parser_common,
    read_config_from_file,
)

from blissful_tuner.blissful_logger import BlissfulLogger

<<<<<<< HEAD
logger = BlissfulLogger(__name__, "green")
=======
from musubi_tuner.utils import model_utils

logger = logging.getLogger(__name__)
logging.basicConfig(level=logging.INFO)
>>>>>>> c62ee2e8


class FluxKontextNetworkTrainer(NetworkTrainer):
    def __init__(self):
        super().__init__()

    # region model specific

    @property
    def architecture(self) -> str:
        return ARCHITECTURE_FLUX_KONTEXT

    @property
    def architecture_full_name(self) -> str:
        return ARCHITECTURE_FLUX_KONTEXT_FULL

    def handle_model_specific_args(self, args):
        self.dit_dtype = torch.float16 if args.mixed_precision == "fp16" else torch.bfloat16
        if not args.split_attn:
            logger.info(
                "Split attention will be automatically enabled if the control images are not resized to the same size as the target image."
                + " / 制御画像がターゲット画像と同じサイズにリサイズされていない場合、分割アテンションが自動的に有効になります。"
            )
        self._i2v_training = False
        self._control_training = False  # this means video training, not control image training
        self.default_guidance_scale = 2.5  # embeded guidance scale for inference

    def process_sample_prompts(
        self,
        args: argparse.Namespace,
        accelerator: Accelerator,
        sample_prompts: str,
    ):
        device = accelerator.device

        logger.info(f"cache Text Encoder outputs for sample prompt: {sample_prompts}")
        prompts = load_prompts(sample_prompts)

        # Load T5 and CLIP text encoders
        t5_dtype = torch.float8e4m3fn if args.fp8_t5 else torch.bfloat16
        tokenizer1, text_encoder1 = flux_utils.load_t5xxl(args.text_encoder1, dtype=t5_dtype, device=device, disable_mmap=True)
        tokenizer2, text_encoder2 = flux_utils.load_clip_l(
            args.text_encoder2, dtype=torch.bfloat16, device=device, disable_mmap=True
        )

        # Encode with T5 and CLIP text encoders
        logger.info("Encoding with T5 and CLIP text encoders")

        sample_prompts_te_outputs = {}  # (prompt) -> (t5, clip)
        with torch.amp.autocast(device_type=device.type, dtype=t5_dtype), torch.no_grad():
            for prompt_dict in prompts:
                prompt = prompt_dict.get("prompt", "")
                if prompt is None or prompt in sample_prompts_te_outputs:
                    continue

                # encode prompt
                logger.info(f"cache Text Encoder outputs for prompt: {prompt}")

                t5_tokens = tokenizer1(
                    prompt,
                    max_length=flux_models.T5XXL_MAX_LENGTH,
                    padding="max_length",
                    return_length=False,
                    return_overflowing_tokens=False,
                    truncation=True,
                    return_tensors="pt",
                )["input_ids"]
                l_tokens = tokenizer2(prompt, max_length=77, padding="max_length", truncation=True, return_tensors="pt")[
                    "input_ids"
                ]

                with torch.autocast(device_type=device.type, dtype=text_encoder1.dtype), torch.no_grad():
                    t5_vec = text_encoder1(
                        input_ids=t5_tokens.to(text_encoder1.device), attention_mask=None, output_hidden_states=False
                    )["last_hidden_state"]
                    assert torch.isnan(t5_vec).any() is False, "T5 vector contains NaN values"
                    t5_vec = t5_vec.cpu()

                with torch.autocast(device_type=device.type, dtype=text_encoder2.dtype), torch.no_grad():
                    clip_l_pooler = text_encoder2(l_tokens.to(text_encoder2.device))["pooler_output"]
                    clip_l_pooler = clip_l_pooler.cpu()

                # save prompt cache
                sample_prompts_te_outputs[prompt] = (t5_vec, clip_l_pooler)

        del tokenizer1, text_encoder1, tokenizer2, text_encoder2
        clean_memory_on_device(device)

        # prepare sample parameters
        sample_parameters = []
        for prompt_dict in prompts:
            prompt_dict_copy = prompt_dict.copy()

            prompt = prompt_dict.get("prompt", "")
            prompt_dict_copy["t5_vec"] = sample_prompts_te_outputs[prompt][0]
            prompt_dict_copy["clip_l_pooler"] = sample_prompts_te_outputs[prompt][1]

            sample_parameters.append(prompt_dict_copy)

        clean_memory_on_device(accelerator.device)

        return sample_parameters

    def do_inference(
        self,
        accelerator,
        args,
        sample_parameter,
        vae,
        dit_dtype,
        transformer,
        discrete_flow_shift,
        sample_steps,
        width,
        height,
        frame_count,
        generator,
        do_classifier_free_guidance,
        guidance_scale,
        cfg_scale,
        image_path=None,
        control_video_path=None,
    ):
        """architecture dependent inference"""
        model: flux_models.Flux = transformer
        device = accelerator.device

        # Get embeddings
        t5_vec = sample_parameter["t5_vec"].to(device=device, dtype=torch.bfloat16)
        clip_l_pooler = sample_parameter["clip_l_pooler"].to(device=device, dtype=torch.bfloat16)

        txt_ids = torch.zeros(t5_vec.shape[0], t5_vec.shape[1], 3, device=t5_vec.device)

        # Initialize latents
        packed_latent_height, packed_latent_width = height // 16, width // 16
        noise_dtype = torch.float32
        noise = torch.randn(
            1,
            packed_latent_height * packed_latent_width,
            16 * 2 * 2,
            generator=generator,
            dtype=noise_dtype,
            device=device,
        ).to(device, dtype=torch.bfloat16)

        img_ids = flux_utils.prepare_img_ids(1, packed_latent_height, packed_latent_width).to(device)

        vae.to(device)
        vae.eval()

        # prepare control latent
        control_latent = None
        control_latent_ids = None
        if "control_image_path" in sample_parameter:
            control_image_path = sample_parameter["control_image_path"][0]  # only use the first control image
            control_image_tensor, _, _ = flux_utils.preprocess_control_image(control_image_path, resize_to_prefered=False)

            with torch.no_grad():
                control_latent = vae.encode(control_image_tensor.to(device, dtype=vae.dtype))

            # pack control_latent
            ctrl_packed_height = control_latent.shape[2] // 2
            ctrl_packed_width = control_latent.shape[3] // 2
            control_latent = rearrange(control_latent, "b c (h ph) (w pw) -> b (h w) (c ph pw)", ph=2, pw=2)
            control_latent_ids = flux_utils.prepare_img_ids(1, ctrl_packed_height, ctrl_packed_width, is_ctrl=True).to(device)

            control_latent = control_latent.to(torch.bfloat16)

        vae.to("cpu")
        clean_memory_on_device(device)

        # denoise
        discrete_flow_shift = discrete_flow_shift if discrete_flow_shift != 0 else None  # None means no shift
        timesteps = flux_utils.get_schedule(
            num_steps=sample_steps, image_seq_len=packed_latent_height * packed_latent_width, shift_value=discrete_flow_shift
        )

        x = noise
        del noise
        guidance_vec = torch.full((x.shape[0],), guidance_scale, device=x.device, dtype=x.dtype)

        for t_curr, t_prev in zip(tqdm(timesteps[:-1]), timesteps[1:]):
            t_vec = torch.full((x.shape[0],), t_curr, dtype=x.dtype, device=x.device)

            img_input = x
            img_input_ids = img_ids
            if control_latent is not None:
                # if control_latent is provided, concatenate it to the input
                img_input = torch.cat((img_input, control_latent), dim=1)
                img_input_ids = torch.cat((img_input_ids, control_latent_ids), dim=1)

            with torch.no_grad():
                pred = model(
                    img=img_input,
                    img_ids=img_input_ids,
                    txt=t5_vec,
                    txt_ids=txt_ids,
                    y=clip_l_pooler,
                    timesteps=t_vec,
                    guidance=guidance_vec,
                )
            pred = pred[:, : x.shape[1]]

            x = x + (t_prev - t_curr) * pred

        # unpack
        x = x.float()
        x = rearrange(x, "b (h w) (c ph pw) -> b c (h ph) (w pw)", h=packed_latent_height, w=packed_latent_width, ph=2, pw=2)
        latent = x.to(vae.dtype)
        del x

        # Move VAE to the appropriate device for sampling
        vae.to(device)
        vae.eval()

        # Decode latents to video
        logger.info(f"Decoding video from latents: {latent.shape}")
        with torch.no_grad():
            pixels = vae.decode(latent)  # decode to pixels
        del latent

        logger.info("Decoding complete")
        pixels = pixels.to(torch.float32).cpu()
        pixels = (pixels / 2 + 0.5).clamp(0, 1)  # -1 to 1 -> 0 to 1

        vae.to("cpu")
        clean_memory_on_device(device)

        pixels = pixels.unsqueeze(2)  # add a dummy dimension for video frames, B C H W -> B C 1 H W
        return pixels

    def load_vae(self, args: argparse.Namespace, vae_dtype: torch.dtype, vae_path: str):
        vae_path = args.vae

        logger.info(f"Loading AE model from {vae_path}")
        ae = flux_utils.load_ae(vae_path, dtype=torch.float32, device="cpu", disable_mmap=True)
        return ae

    def load_transformer(
        self,
        accelerator: Accelerator,
        args: argparse.Namespace,
        dit_path: str,
        attn_mode: str,
        split_attn: bool,
        loading_device: str,
        dit_weight_dtype: Optional[torch.dtype],
    ):
        model = flux_utils.load_flow_model(
            ckpt_path=args.dit,
            dtype=None,
            device=loading_device,
            disable_mmap=True,
            attn_mode=attn_mode,
            split_attn=split_attn,
            loading_device=loading_device,
            fp8_scaled=args.fp8_scaled,
        )
        return model

    def compile_transformer(self, args, transformer):
        transformer: flux_models.Flux = transformer
        return model_utils.compile_transformer(
            args, transformer, [transformer.double_blocks, transformer.single_blocks], disable_linear=self.blocks_to_swap > 0
        )

    def scale_shift_latents(self, latents):
        return latents

    def call_dit(
        self,
        args: argparse.Namespace,
        accelerator: Accelerator,
        transformer,
        latents: torch.Tensor,
        batch: dict[str, torch.Tensor],
        noise: torch.Tensor,
        noisy_model_input: torch.Tensor,
        timesteps: torch.Tensor,
        network_dtype: torch.dtype,
    ):
        model: flux_models.Flux = transformer

        bsize = latents.shape[0]
        latents = batch["latents"]  # B, C, H, W
        control_latents = batch["latents_control"]  # B, C, H, W

        # pack latents
        packed_latent_height = latents.shape[2] // 2
        packed_latent_width = latents.shape[3] // 2
        noisy_model_input = rearrange(noisy_model_input, "b c (h ph) (w pw) -> b (h w) (c ph pw)", ph=2, pw=2)

        img_ids = flux_utils.prepare_img_ids(bsize, packed_latent_height, packed_latent_width)

        # pack control latents
        packed_control_latent_height = control_latents.shape[2] // 2
        packed_control_latent_width = control_latents.shape[3] // 2
        control_latents = rearrange(control_latents, "b c (h ph) (w pw) -> b (h w) (c ph pw)", ph=2, pw=2)
        control_latent_lengths = [control_latents.shape[1]] * bsize

        control_ids = flux_utils.prepare_img_ids(bsize, packed_control_latent_height, packed_control_latent_width, is_ctrl=True)

        # context
        t5_vec = batch["t5_vec"]  # B, T, D
        clip_l_pooler = batch["clip_l_pooler"]  # B, T, D
        txt_ids = torch.zeros(t5_vec.shape[0], t5_vec.shape[1], 3, device=accelerator.device)

        # ensure the hidden state will require grad
        if args.gradient_checkpointing:
            noisy_model_input.requires_grad_(True)
            control_latents.requires_grad_(True)
            t5_vec.requires_grad_(True)
            clip_l_pooler.requires_grad_(True)

        # call DiT
        noisy_model_input = noisy_model_input.to(device=accelerator.device, dtype=network_dtype)
        img_ids = img_ids.to(device=accelerator.device)
        control_latents = control_latents.to(device=accelerator.device, dtype=network_dtype)
        control_ids = control_ids.to(device=accelerator.device)
        t5_vec = t5_vec.to(device=accelerator.device, dtype=network_dtype)
        clip_l_pooler = clip_l_pooler.to(device=accelerator.device, dtype=network_dtype)

        # use 1.0 as guidance scale for FLUX.1 Kontext training
        guidance_vec = torch.full((bsize,), 1.0, device=accelerator.device, dtype=network_dtype)

        img_input = torch.cat((noisy_model_input, control_latents), dim=1)
        img_input_ids = torch.cat((img_ids, control_ids), dim=1)

        timesteps = timesteps / 1000.0
        model_pred = model(
            img=img_input,
            img_ids=img_input_ids,
            txt=t5_vec,
            txt_ids=txt_ids,
            y=clip_l_pooler,
            timesteps=timesteps,
            guidance=guidance_vec,
            control_lengths=control_latent_lengths,
        )
        model_pred = model_pred[:, : noisy_model_input.shape[1]]  # remove control latents

        # unpack latents
        model_pred = rearrange(
            model_pred, "b (h w) (c ph pw) -> b c (h ph) (w pw)", h=packed_latent_height, w=packed_latent_width, ph=2, pw=2
        )

        # flow matching loss
        target = noise - latents

        return model_pred, target

    # endregion model specific


def flux_kontext_setup_parser(parser: argparse.ArgumentParser) -> argparse.ArgumentParser:
    """Flux-Kontext specific parser setup"""
    parser.add_argument("--fp8_scaled", action="store_true", help="use scaled fp8 for DiT / DiTにスケーリングされたfp8を使う")
    parser.add_argument("--text_encoder1", type=str, default=None, help="text encoder (T5) checkpoint path")
    parser.add_argument("--fp8_t5", action="store_true", help="use fp8 for Text Encoder model")
    parser.add_argument(
        "--text_encoder2",
        type=str,
        default=None,
        help="text encoder (CLIP) checkpoint path, optional. If training I2V model, this is required",
    )
    return parser


def main():
    parser = setup_parser_common()
    parser = flux_kontext_setup_parser(parser)

    args = parser.parse_args()
    args = read_config_from_file(args, parser)

    args.dit_dtype = None  # set from mixed_precision
    if args.vae_dtype is None:
        args.vae_dtype = "bfloat16"  # make bfloat16 as default for VAE

    trainer = FluxKontextNetworkTrainer()
    trainer.train(args)


if __name__ == "__main__":
    main()<|MERGE_RESOLUTION|>--- conflicted
+++ resolved
@@ -13,17 +13,10 @@
     setup_parser_common,
     read_config_from_file,
 )
-
+from musubi_tuner.utils import model_utils
 from blissful_tuner.blissful_logger import BlissfulLogger
 
-<<<<<<< HEAD
 logger = BlissfulLogger(__name__, "green")
-=======
-from musubi_tuner.utils import model_utils
-
-logger = logging.getLogger(__name__)
-logging.basicConfig(level=logging.INFO)
->>>>>>> c62ee2e8
 
 
 class FluxKontextNetworkTrainer(NetworkTrainer):
