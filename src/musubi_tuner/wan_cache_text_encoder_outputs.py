--- conflicted
+++ resolved
@@ -1,12 +1,6 @@
 import argparse
 from typing import Optional
-<<<<<<< HEAD
 import torch
-=======
-
-import torch
-
->>>>>>> 2da34870
 from musubi_tuner.dataset import config_utils
 from musubi_tuner.dataset.config_utils import BlueprintGenerator, ConfigSanitizer
 import accelerate
@@ -16,12 +10,8 @@
 # for t5 config: all Wan2.1 models have the same config for t5
 from musubi_tuner.wan.configs import wan_t2v_14B
 import musubi_tuner.cache_text_encoder_outputs as cache_text_encoder_outputs
-<<<<<<< HEAD
-=======
-import logging
+from musubi_tuner.wan.modules.t5 import T5EncoderModel
 
->>>>>>> 2da34870
-from musubi_tuner.wan.modules.t5 import T5EncoderModel
 from blissful_tuner.blissful_logger import BlissfulLogger
 logger = BlissfulLogger(__name__, "green")
 
