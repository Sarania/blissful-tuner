--- conflicted
+++ resolved
@@ -2158,13 +2158,8 @@
             args.seed = seeds[i]
             metadata = metadata_list[i]
 
-<<<<<<< HEAD
-            vae = load_vae(args.vae, args.vae_chunk_size, args.vae_spatial_tile_sample_min_size, device)
+            vae = load_vae(args.vae, args.vae_chunk_size, args.vae_spatial_tile_sample_min_size, args.vae_tiling, device)
             save_output(args, vae, latent, device, original_base_names, metadata=metadata)
-=======
-            vae = load_vae(args.vae, args.vae_chunk_size, args.vae_spatial_tile_sample_min_size, args.vae_tiling, device)
-            save_output(args, vae, latent, device, original_base_names)
->>>>>>> cdefb854
 
     elif args.from_file:
         # Batch mode from file
