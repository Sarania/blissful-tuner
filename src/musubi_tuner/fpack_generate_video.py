import argparse
import gc
import random
import os
import re
import time
import copy
from typing import Tuple, Optional, List, Any, Dict
from rich.traceback import install as install_rich_tracebacks
import torch
from safetensors.torch import load_file, save_file
from safetensors import safe_open
from PIL import Image
import numpy as np
from tqdm import tqdm
from rich_argparse import RichHelpFormatter
from musubi_tuner.networks import lora_framepack
from musubi_tuner.hunyuan_model.autoencoder_kl_causal_3d import AutoencoderKLCausal3D
from musubi_tuner.frame_pack import hunyuan
from musubi_tuner.frame_pack.hunyuan_video_packed import load_packed_model
from musubi_tuner.frame_pack.hunyuan_video_packed_inference import HunyuanVideoTransformer3DModelPackedInference
from musubi_tuner.frame_pack.utils import crop_or_pad_yield_mask, soft_append_bcthw
from musubi_tuner.frame_pack.clip_vision import hf_clip_vision_encode
from musubi_tuner.frame_pack.k_diffusion_hunyuan import sample_hunyuan
from musubi_tuner.dataset import image_video_dataset
<<<<<<< HEAD
from musubi_tuner.utils.device_utils import clean_memory_on_device
from musubi_tuner.hv_generate_video import save_images_grid, synchronize_device, get_time_flag
=======
from musubi_tuner.utils.lora_utils import filter_lora_state_dict

try:
    from lycoris.kohya import create_network_from_weights
except:
    pass

from musubi_tuner.utils.device_utils import clean_memory_on_device
from musubi_tuner.hv_generate_video import get_time_flag, save_images_grid, save_videos_grid, synchronize_device
>>>>>>> 8b16f51e
from musubi_tuner.wan_generate_video import merge_lora_weights
from musubi_tuner.frame_pack.framepack_utils import load_vae, load_text_encoder1, load_text_encoder2, load_image_encoders
from blissful_tuner.blissful_args import add_blissful_args, parse_blissful_args
from blissful_tuner.common_extensions import save_videos_grid_advanced, prepare_metadata
from blissful_tuner.prompt_management import rescale_text_encoders_hunyuan, process_wildcards
from blissful_tuner.latent_preview import LatentPreviewer
from blissful_tuner.utils import string_to_seed
from blissful_tuner.blissful_logger import BlissfulLogger
logger = BlissfulLogger(__name__, "green")


def parse_section_strings(input_string: str) -> dict[int, str]:
    section_strings = {}
    if input_string is None:  # handle None input for image_path etc.
        return section_strings
    if ";;;" in input_string:
        split_section_strings = input_string.split(";;;")
        for section_str in split_section_strings:
            if ":" not in section_str:
                start = end = 0
                section_str = section_str.strip()
            else:
                index_str, section_str = section_str.split(":", 1)
                index_str = index_str.strip()
                section_str = section_str.strip()

                m = re.match(r"^(-?\d+)(-\d+)?$", index_str)
                if m:
                    start = int(m.group(1))
                    end = int(m.group(2)[1:]) if m.group(2) is not None else start
                else:
                    start = end = 0
                    section_str = section_str.strip()
            for i in range(start, end + 1):
                section_strings[i] = section_str
    else:
        section_strings[0] = input_string

    if not section_strings:  # If input_string was empty or only separators
        return section_strings

    if 0 not in section_strings:
        indices = list(section_strings.keys())
        if all(i < 0 for i in indices):
            section_index = min(indices)
        else:
            section_index = min(i for i in indices if i >= 0)
        section_strings[0] = section_strings[section_index]
    return section_strings


class GenerationSettings:
    def __init__(self, device: torch.device, dit_weight_dtype: Optional[torch.dtype] = None):
        self.device = device
        self.dit_weight_dtype = dit_weight_dtype  # not used currently because model may be optimized


def parse_args() -> argparse.Namespace:
    """parse command line arguments"""
    install_rich_tracebacks()
    parser = argparse.ArgumentParser(description="Framepack inference script", formatter_class=RichHelpFormatter)

    # WAN arguments
    # parser.add_argument("--ckpt_dir", type=str, default=None, help="The path to the checkpoint directory (Wan 2.1 official).")
    parser.add_argument(
        "--sample_solver", type=str, default="unipc", choices=["unipc", "dpm++", "vanilla"], help="The solver used to sample."
    )

    parser.add_argument("--dit", type=str, default=None, help="DiT directory or path")
    parser.add_argument("--vae", type=str, default=None, help="VAE directory or path")
    parser.add_argument("--text_encoder1", type=str, required=True, help="Text Encoder 1 directory or path")
    parser.add_argument("--text_encoder2", type=str, required=True, help="Text Encoder 2 directory or path")
    parser.add_argument("--image_encoder", type=str, required=True, help="Image Encoder directory or path")
    parser.add_argument("--f1", action="store_true", help="Use F1 sampling method")

    # LoRA
    parser.add_argument("--lora_weight", type=str, nargs="*", required=False, default=None, help="LoRA weight path")
    parser.add_argument("--lora_multiplier", type=float, nargs="*", default=1.0, help="LoRA multiplier")
    parser.add_argument("--include_patterns", type=str, nargs="*", default=None, help="LoRA module include patterns")
    parser.add_argument("--exclude_patterns", type=str, nargs="*", default=None, help="LoRA module exclude patterns")
    parser.add_argument(
        "--save_merged_model",
        type=str,
        default=None,
        help="Save merged model to path. If specified, no inference will be performed.",
    )

    # inference
    parser.add_argument(
        "--prompt",
        type=str,
        default=None,
        help="prompt for generation. If `;;;` is used, it will be split into sections. Example: `section_index:prompt` or "
        "`section_index:prompt;;;section_index:prompt;;;...`, section_index can be `0` or `-1` or `0-2`, `-1` means last section, `0-2` means from 0 to 2 (inclusive).",
    )
    parser.add_argument(
        "--negative_prompt",
        type=str,
        default=None,
        help="negative prompt for generation, default is empty string. should not change.",
    )
    parser.add_argument(
        "--custom_system_prompt",
        type=str,
        default=None,
        help="Custom system prompt for LLM. If specified, it will override the default system prompt. See hunyuan_model/text_encoder.py for the default system prompt.",
    )
    parser.add_argument("--video_size", type=int, nargs=2, default=[256, 256], help="video size, height and width")
    parser.add_argument("--video_seconds", type=float, default=5.0, help="video length, default is 5.0 seconds")
    parser.add_argument(
        "--video_sections",
        type=int,
        default=None,
        help="number of video sections, Default is None (auto calculate from video seconds)",
    )
    parser.add_argument(
        "--one_frame_inference",
        type=str,
        default=None,
        help="one frame inference, default is None, comma separated values from 'no_2x', 'no_4x', 'no_post', 'control_indices' and 'target_index'.",
    )
    parser.add_argument(
        "--control_image_path", type=str, default=None, nargs="*", help="path to control (reference) image for one frame inference."
    )
    parser.add_argument(
        "--control_image_mask_path",
        type=str,
        default=None,
        nargs="*",
        help="path to control (reference) image mask for one frame inference.",
    )
    parser.add_argument("--fps", type=int, default=30, help="video fps, default is 30")
    parser.add_argument("--infer_steps", type=int, default=25, help="number of inference steps, default is 25")
    parser.add_argument("--save_path", type=str, required=True, help="path to save generated video")
    parser.add_argument("--seed", type=str, default=None, help="Seed for evaluation.")
    # parser.add_argument(
    #     "--cpu_noise", action="store_true", help="Use CPU to generate noise (compatible with ComfyUI). Default is False."
    # )
    parser.add_argument("--latent_window_size", type=int, default=9, help="latent window size, default is 9. should not change.")
    parser.add_argument(
        "--embedded_cfg_scale", type=float, default=10.0, help="Embeded CFG scale (distilled CFG Scale), default is 10.0"
    )
    parser.add_argument(
        "--guidance_scale",
        type=float,
        default=1.0,
        help="Guidance scale for classifier free guidance. Default is 1.0 (no guidance), should not change.",
    )
    parser.add_argument("--guidance_rescale", type=float, default=0.0, help="CFG Re-scale, default is 0.0. Should not change.")
    # parser.add_argument("--video_path", type=str, default=None, help="path to video for video2video inference")
    parser.add_argument(
        "--image_path",
        type=str,
        default=None,
        help="path to image for image2video inference. If `;;;` is used, it will be used as section images. The notation is same as `--prompt`.",
    )
    parser.add_argument("--end_image_path", type=str, default=None, help="path to end image for image2video inference")
    parser.add_argument(
        "--latent_paddings",
        type=str,
        default=None,
        help="latent paddings for each section, comma separated values. default is None (FramePack default paddings)",
    )
    # parser.add_argument(
    #     "--control_path",
    #     type=str,
    #     default=None,
    #     help="path to control video for inference with controlnet. video file or directory with images",
    # )
    # parser.add_argument("--trim_tail_frames", type=int, default=0, help="trim tail N frames from the video before saving")

    # Flow Matching
    parser.add_argument(
        "--flow_shift",
        type=float,
        default=None,
        help="Shift factor for flow matching schedulers. Default is None (FramePack default).",
    )

    parser.add_argument("--fp8", action="store_true", help="use fp8 for DiT model")
    parser.add_argument("--fp8_scaled", action="store_true", help="use scaled fp8 for DiT, only for fp8")
    parser.add_argument("--fp8_fast", action="store_true", help="Enable fast FP8 arithmetic (RTX 4XXX+), only for fp8_scaled mode and can degrade quality slightly but offers noticeable speedup")
    parser.add_argument(
        "--rope_scaling_factor", type=float, default=0.5, help="RoPE scaling factor for high resolution (H/W), default is 0.5"
    )
    parser.add_argument(
        "--rope_scaling_timestep_threshold",
        type=int,
        default=None,
        help="RoPE scaling timestep threshold, default is None (disable), if set, RoPE scaling will be applied only for timesteps >= threshold, around 800 is good starting point",
    )

    parser.add_argument("--fp8_llm", action="store_true", help="use fp8 for Text Encoder 1 (LLM)")
    parser.add_argument(
        "--device", type=str, default=None, help="device to use for inference. If None, use CUDA if available, otherwise use CPU"
    )
    parser.add_argument(
        "--attn_mode",
        type=str,
        default="torch",
        choices=["flash", "torch", "sageattn", "xformers", "sdpa"],  #  "flash2", "flash3",
        help="attention mode",
    )
    parser.add_argument("--vae_chunk_size", type=int, default=None, help="chunk size for CausalConv3d in VAE")
    parser.add_argument(
        "--vae_spatial_tile_sample_min_size", type=int, default=None, help="spatial tile sample min size for VAE, default 256"
    )
    parser.add_argument("--bulk_decode", action="store_true", help="decode all frames at once")
    parser.add_argument("--blocks_to_swap", type=int, default=0, help="number of blocks to swap in the model")
    parser.add_argument(
        "--output_type",
        type=str,
        default="video",
        choices=["video", "images", "latent", "both", "latent_images"],
        help="output type",
    )
    parser.add_argument("--no_metadata", action="store_true", help="do not save metadata")
    parser.add_argument("--latent_path", type=str, nargs="*", default=None, help="path to latent for decode. no inference")
    parser.add_argument("--lycoris", action="store_true", help="use lycoris for inference")
    parser.add_argument("--compile", action="store_true", help="Enable torch.compile")
    parser.add_argument(
        "--compile_args",
        nargs=4,
        metavar=("BACKEND", "MODE", "DYNAMIC", "FULLGRAPH"),
        default=["inductor", "default", "False", "False"],
        help="Torch.compile settings",
    )

    # MagCache
    parser.add_argument(
        "--magcache_mag_ratios",
        type=str,
        default=None,
        help="Enable MagCache for inference with specified ratios, comma separated values. Example: `1.0,1.06971,1.29073,...`. "
        + "It is recommended to use same count of ratios as as inference steps."
        + "Default is None (disabled), if `0` is specified, it will use default ratios for 50 steps.",
    )
    parser.add_argument("--magcache_retention_ratio", type=float, default=0.2, help="MagCache retention ratio, default is 0.2")
    parser.add_argument("--magcache_threshold", type=float, default=0.24, help="MagCache threshold, default is 0.24")
    parser.add_argument("--magcache_k", type=int, default=6, help="MagCache k value, default is 6")
    parser.add_argument("--magcache_calibration", action="store_true", help="Enable MagCache calibration")

    # New arguments for batch and interactive modes
    parser.add_argument("--from_file", type=str, default=None, help="Read prompts from a file")
    parser.add_argument("--interactive", action="store_true", help="Interactive mode: read prompts from console")

    parser = add_blissful_args(parser)
    args = parser.parse_args()
    args = parse_blissful_args(args)

    # Validate arguments
    if args.from_file and args.interactive:
        raise ValueError("Cannot use both --from_file and --interactive at the same time")

    if args.latent_path is None or len(args.latent_path) == 0:
        if args.prompt is None and not args.from_file and not args.interactive:
            raise ValueError("Either --prompt, --from_file or --interactive must be specified")

    return args


def parse_prompt_line(line: str, prompt_wildcards: Optional[str] = None) -> Dict[str, Any]:
    """Parse a prompt line into a dictionary of argument overrides

    Args:
        line: Prompt line with options

    Returns:
        Dict[str, Any]: Dictionary of argument overrides
    """
    # TODO common function with hv_train_network.line_to_prompt_dict
    parts = line.split(" --")
    prompt = parts[0].strip()
    if prompt_wildcards is not None:
        prompt = process_wildcards(prompt, prompt_wildcards)
    # Create dictionary of overrides
    overrides = {"prompt": prompt}
    # Initialize control_image_path and control_image_mask_path as a list to accommodate multiple paths
    overrides["control_image_path"] = []
    overrides["control_image_mask_path"] = []

    for part in parts[1:]:
        if not part.strip():
            continue
        option_parts = part.split(" ", 1)
        option = option_parts[0].strip()
        value = option_parts[1].strip() if len(option_parts) > 1 else ""

        # Map options to argument names
        if option == "w":
            overrides["video_size_width"] = int(value)
        elif option == "h":
            overrides["video_size_height"] = int(value)
        elif option == "f":
            overrides["video_seconds"] = float(value)
        elif option == "d":
            try:
                overrides["seed"] = int(value)
            except ValueError:
                overrides["seed"] = string_to_seed(value, bits=32)
        elif option == "s":
            overrides["infer_steps"] = int(value)
        elif option == "g" or option == "l":
            overrides["guidance_scale"] = float(value)
        elif option == "fs":
            overrides["flow_shift"] = float(value)
        elif option == "i":
            overrides["image_path"] = value
        # elif option == "im":
        #     overrides["image_mask_path"] = value
        # elif option == "cn":
        #     overrides["control_path"] = value
        elif option == "n":
            overrides["negative_prompt"] = value
        elif option == "vs":  # video_sections
            overrides["video_sections"] = int(value)
        elif option == "ei":  # end_image_path
            overrides["end_image_path"] = value
        elif option == "ci":  # control_image_path
            overrides["control_image_path"].append(value)
        elif option == "cim":  # control_image_mask_path
            overrides["control_image_mask_path"].append(value)
        elif option == "of":  # one_frame_inference
            overrides["one_frame_inference"] = value
        # magcache
        elif option == "mcrr":  # magcache retention ratio
            overrides["magcache_retention_ratio"] = float(value)
        elif option == "mct":  # magcache threshold
            overrides["magcache_threshold"] = float(value)
        elif option == "mck":  # magcache k
            overrides["magcache_k"] = int(value)

    # If no control_image_path was provided, remove the empty list
    if not overrides["control_image_path"]:
        del overrides["control_image_path"]
    if not overrides["control_image_mask_path"]:
        del overrides["control_image_mask_path"]

    return overrides


def apply_overrides(args: argparse.Namespace, overrides: Dict[str, Any]) -> argparse.Namespace:
    """Apply overrides to args

    Args:
        args: Original arguments
        overrides: Dictionary of overrides

    Returns:
        argparse.Namespace: New arguments with overrides applied
    """
    args_copy = copy.deepcopy(args)

    for key, value in overrides.items():
        if key == "video_size_width":
            args_copy.video_size[1] = value
        elif key == "video_size_height":
            args_copy.video_size[0] = value
        else:
            setattr(args_copy, key, value)

    return args_copy


def check_inputs(args: argparse.Namespace) -> Tuple[int, int, int]:
    """Validate video size and length

    Args:
        args: command line arguments

    Returns:
        Tuple[int, int, float]: (height, width, video_seconds)
    """
    height = args.video_size[0]
    width = args.video_size[1]

    video_seconds = args.video_seconds
    if args.video_sections is not None:
        video_seconds = (args.video_sections * (args.latent_window_size * 4) + 1) / args.fps

    if height % 8 != 0 or width % 8 != 0:
        raise ValueError(f"`height` and `width` have to be divisible by 8 but are {height} and {width}.")

    return height, width, video_seconds


# region DiT model


def load_dit_model(args: argparse.Namespace, device: torch.device) -> HunyuanVideoTransformer3DModelPackedInference:
    """load DiT model

    Args:
        args: command line arguments
        device: device to use

    Returns:
        HunyuanVideoTransformer3DModelPackedInference: DiT model
    """
    # If LyCORIS is enabled, we will load the model to CPU and then merge LoRA weights (static method)

    loading_device = "cpu"
    if args.blocks_to_swap == 0 and not args.lycoris:
        loading_device = device

<<<<<<< HEAD
    # do not fp8 optimize because we will merge LoRA weights
    model = load_packed_model(device, args.dit, args.attn_mode, loading_device, for_inference=True, quant_dtype=torch.float32 if args.upcast_quantization else None)
=======
    # load LoRA weights
    if not args.lycoris and args.lora_weight is not None and len(args.lora_weight) > 0:
        lora_weights_list = []
        for lora_weight in args.lora_weight:
            logger.info(f"Loading LoRA weight from: {lora_weight}")
            lora_sd = load_file(lora_weight)  # load on CPU, dtype is as is
            lora_sd = convert_lora_for_framepack(lora_sd)
            lora_sd = filter_lora_state_dict(lora_sd, args.include_patterns, args.exclude_patterns)
            lora_weights_list.append(lora_sd)
    else:
        lora_weights_list = None

    # load DiT model
    logger.info(f"Loading DiT model from: {args.dit}")
    model: HunyuanVideoTransformer3DModelPackedInference = load_packed_model(
        device,
        args.dit,
        args.attn_mode,
        loading_device,
        args.fp8_scaled and not args.lycoris,
        for_inference=True,
        lora_weights_list=lora_weights_list,
        lora_multipliers=args.lora_multiplier,
    )
>>>>>>> 8b16f51e

    # apply RoPE scaling factor
    if args.rope_scaling_timestep_threshold is not None:
        logger.info(
            f"Applying RoPE scaling factor {args.rope_scaling_factor} for timesteps >= {args.rope_scaling_timestep_threshold}"
        )
        model.enable_rope_scaling(args.rope_scaling_timestep_threshold, args.rope_scaling_factor)

    # magcache
    initialize_magcache(args, model)

    if args.lycoris:
        # merge LoRA weights statically
        if args.lora_weight is not None and len(args.lora_weight) > 0:
            # ugly hack to common merge_lora_weights function
            merge_lora_weights(
                lora_framepack,
                model,
                args.lora_weight,
                args.lora_multiplier,
                args.include_patterns,
                args.exclude_patterns,
                device,
                lycoris=True,
                save_merged_model=args.save_merged_model,
                converter=convert_lora_for_framepack,
            )

        if args.fp8_scaled:
            state_dict = model.state_dict()  # bf16 state dict

<<<<<<< HEAD
    Args:
        model: dit model
        args: command line arguments
        device: device to use
    """
    if args.fp8_scaled:
        # load state dict as-is and optimize to fp8
        state_dict = model.state_dict()
        state_dict = model.fp8_optimization(state_dict, device, use_scaled_mm=args.fp8_fast, upcast_linear=args.upcast_linear, quant_dtype=torch.float32 if args.upcast_quantization else None)
        info = model.load_state_dict(state_dict, strict=True, assign=True)
        logger.info(f"Loaded FP8 optimized weights: {info}")
=======
            # if no blocks to swap, we can move the weights to GPU after optimization on GPU (omit redundant CPU->GPU copy)
            move_to_device = args.blocks_to_swap == 0  # if blocks_to_swap > 0, we will keep the model on CPU
            state_dict = model.fp8_optimization(state_dict, device, move_to_device, use_scaled_mm=False)  # args.fp8_fast)

            info = model.load_state_dict(state_dict, strict=True, assign=True)
            logger.info(f"Loaded FP8 optimized weights: {info}")

    # if we only want to save the model, we can skip the rest
    if args.save_merged_model:
        return model
>>>>>>> 8b16f51e

    if not args.fp8_scaled:
        # simple cast to dit_dtype
        target_dtype = None  # load as-is (dit_weight_dtype == dtype of the weights in state_dict)
        target_device = None

        if args.fp8:
            target_dtype = torch.float8e4m3fn

        if args.blocks_to_swap == 0:
            logger.info(f"Move model to device: {device}")
            target_device = device

        if target_device is not None and target_dtype is not None:
            model.to(target_device, target_dtype)  # move and cast  at the same time. this reduces redundant copy operations

    if args.te_multiplier:
        llm_multiplier, clip_multiplier = args.te_multiplier
        model = rescale_text_encoders_hunyuan(llm_multiplier, clip_multiplier, model)

    if args.compile:
        compile_backend, compile_mode, compile_dynamic, compile_fullgraph = args.compile_args
        logger.info(
            f"Torch Compiling[Backend: {compile_backend}; Mode: {compile_mode}; Dynamic: {compile_dynamic}; Fullgraph: {compile_fullgraph}]"
        )
        torch._dynamo.config.cache_size_limit = 32
        for i in range(len(model.transformer_blocks)):
            model.transformer_blocks[i] = torch.compile(
                model.transformer_blocks[i],
                backend=compile_backend,
                mode=compile_mode,
                dynamic=compile_dynamic.lower() in "true",
                fullgraph=compile_fullgraph.lower() in "true",
            )

    if args.blocks_to_swap > 0:
        logger.info(f"Enable swap {args.blocks_to_swap} blocks to CPU from device: {device}")
        model.enable_block_swap(args.blocks_to_swap, device, supports_backward=False)
        model.move_to_device_except_swap_blocks(device)
        model.prepare_block_swap_before_forward()
    else:
        # make sure the model is on the right device
        model.to(device)

    model.eval().requires_grad_(False)
    clean_memory_on_device(device)

    return model


# endregion


def decode_latent(
    latent_window_size: int,
    total_latent_sections: int,
    bulk_decode: bool,
    vae: AutoencoderKLCausal3D,
    latent: torch.Tensor,
    device: torch.device,
    one_frame_inference_mode: bool = False,
) -> torch.Tensor:
    logger.info(f"Decoding video...")
    if latent.ndim == 4:
        latent = latent.unsqueeze(0)  # add batch dimension

    vae.to(device)
    if not bulk_decode and not one_frame_inference_mode:
        latent_window_size = latent_window_size  # default is 9
        # total_latent_sections = (args.video_seconds * 30) / (latent_window_size * 4)
        # total_latent_sections = int(max(round(total_latent_sections), 1))
        num_frames = latent_window_size * 4 - 3

        latents_to_decode = []
        latent_frame_index = 0
        for i in range(total_latent_sections - 1, -1, -1):
            is_last_section = i == total_latent_sections - 1
            generated_latent_frames = (num_frames + 3) // 4 + (1 if is_last_section else 0)
            section_latent_frames = (latent_window_size * 2 + 1) if is_last_section else (latent_window_size * 2)

            section_latent = latent[:, :, latent_frame_index : latent_frame_index + section_latent_frames, :, :]
            if section_latent.shape[2] > 0:
                latents_to_decode.append(section_latent)

            latent_frame_index += generated_latent_frames

        latents_to_decode = latents_to_decode[::-1]  # reverse the order of latents to decode

        history_pixels = None
        for latent in tqdm(latents_to_decode):
            if history_pixels is None:
                history_pixels = hunyuan.vae_decode(latent, vae).cpu()
            else:
                overlapped_frames = latent_window_size * 4 - 3
                current_pixels = hunyuan.vae_decode(latent, vae).cpu()
                history_pixels = soft_append_bcthw(current_pixels, history_pixels, overlapped_frames)
            clean_memory_on_device(device)
    else:
        # bulk decode
        logger.info(f"Bulk decoding or one frame inference")
        if not one_frame_inference_mode:
            history_pixels = hunyuan.vae_decode(latent, vae).cpu()  # normal
        else:
            # one frame inference
            history_pixels = [hunyuan.vae_decode(latent[:, :, i : i + 1, :, :], vae).cpu() for i in range(latent.shape[2])]
            history_pixels = torch.cat(history_pixels, dim=2)

    vae.to("cpu")

    logger.info(f"Decoded. Pixel shape {history_pixels.shape}")
    return history_pixels[0]  # remove batch dimension


def prepare_image_inputs(
    args: argparse.Namespace,
    device: torch.device,
    vae: AutoencoderKLCausal3D,
    shared_models: Optional[Dict] = None,
) -> Dict[str, Any]:
    """Prepare image-related inputs for I2V: VAE encoding and image encoder features."""
    height, width, video_seconds = check_inputs(args)

    # prepare image
    def preprocess_image(image_path: str):
        image = Image.open(image_path)
        if image.mode == "RGBA":
            alpha = image.split()[-1]
        else:
            alpha = None
        image = image.convert("RGB")

        image_np = np.array(image)  # PIL to numpy, HWC

        image_np = image_video_dataset.resize_image_to_bucket(image_np, (width, height))
        image_tensor = torch.from_numpy(image_np).float() / 127.5 - 1.0  # -1 to 1.0, HWC
        image_tensor = image_tensor.permute(2, 0, 1)[None, :, None]  # HWC -> CHW -> NCFHW, N=1, C=3, F=1
        return image_tensor, image_np, alpha

    section_image_paths = parse_section_strings(args.image_path)

    section_images = {}
    if section_image_paths:
        for index, image_path in section_image_paths.items():
            img_tensor, img_np, _ = preprocess_image(image_path)
            section_images[index] = (img_tensor, img_np)
    else:
        # image_path should be given, if not, we create a placeholder image (black image)
        placeholder_img_np = np.zeros((height, width, 3), dtype=np.uint8)  # Placeholder
        placeholder_img_tensor = torch.zeros(1, 3, 1, height, width)
        section_images[0] = (placeholder_img_tensor, placeholder_img_np)
        section_image_paths[0] = "placeholder_image"

    # check end image
    if args.end_image_path is not None:
        end_image_tensor, _, _ = preprocess_image(args.end_image_path)
    else:
        end_image_tensor = None

    # check control images
    if args.control_image_path is not None and len(args.control_image_path) > 0:
        control_image_tensors = []
        control_mask_images = []
        for ctrl_image_path in args.control_image_path:
            control_image_tensor, _, control_mask = preprocess_image(ctrl_image_path)
            control_image_tensors.append(control_image_tensor)
            control_mask_images.append(control_mask)
    else:
        control_image_tensors = None  # Keep as None if not provided
        control_mask_images = None

    # load image encoder
    # VAE is passed as an argument, assume it's on the correct device or handled by caller
    if shared_models is not None and "feature_extractor" in shared_models and "image_encoder" in shared_models:
        feature_extractor, image_encoder = shared_models["feature_extractor"], shared_models["image_encoder"]
    else:
        feature_extractor, image_encoder = load_image_encoders(args)

    image_encoder_original_device = image_encoder.device
    image_encoder.to(device)

    section_image_encoder_last_hidden_states = {}
    for index, (img_tensor, img_np) in section_images.items():
        with torch.no_grad():
            image_encoder_output = hf_clip_vision_encode(img_np, feature_extractor, image_encoder)
        image_encoder_last_hidden_state = image_encoder_output.last_hidden_state.cpu()
        section_image_encoder_last_hidden_states[index] = image_encoder_last_hidden_state

    if not (shared_models and "image_encoder" in shared_models):  # if loaded locally
        del image_encoder, feature_extractor
    else:  # if shared, move back to original device (likely CPU)
        image_encoder.to(image_encoder_original_device)

    clean_memory_on_device(device)

    # VAE encoding
    logger.info(f"Encoding image to latent space with VAE")
    vae_original_device = vae.device
    vae.to(device)

    section_start_latents = {}
    for index, (img_tensor, img_np) in section_images.items():
        start_latent = hunyuan.vae_encode(img_tensor.to(device), vae).cpu()  # ensure tensor is on device
        section_start_latents[index] = start_latent

    end_latent = hunyuan.vae_encode(end_image_tensor.to(device), vae).cpu() if end_image_tensor is not None else None

    control_latents = None
    if control_image_tensors is not None:
        control_latents = []
        for ctrl_image_tensor in control_image_tensors:
            control_latent = hunyuan.vae_encode(ctrl_image_tensor.to(device), vae).cpu()
            control_latents.append(control_latent)

    vae.to(vae_original_device)  # Move VAE back to its original device
    clean_memory_on_device(device)

    arg_c_img = {}
    for index in section_images.keys():
        image_encoder_last_hidden_state = section_image_encoder_last_hidden_states[index]
        start_latent = section_start_latents[index]
        arg_c_img_i = {
            "image_encoder_last_hidden_state": image_encoder_last_hidden_state,
            "start_latent": start_latent,
            "image_path": section_image_paths.get(index, "placeholder_image"),
        }
        arg_c_img[index] = arg_c_img_i

    return {
        "height": height,
        "width": width,
        "video_seconds": video_seconds,
        "context_img": arg_c_img,
        "end_latent": end_latent,
        "control_latents": control_latents,
        "control_mask_images": control_mask_images,
    }


def prepare_text_inputs(
    args: argparse.Namespace,
    device: torch.device,
    shared_models: Optional[Dict] = None,
) -> Dict[str, Any]:
    """Prepare text-related inputs for I2V: LLM and TextEncoder encoding."""

    n_prompt = args.negative_prompt if args.negative_prompt else ""
    section_prompts = parse_section_strings(args.prompt if args.prompt else " ")  # Ensure prompt is not None

    # load text encoder: conds_cache holds cached encodings for prompts without padding
    conds_cache = {}
    if shared_models is not None:
        tokenizer1, text_encoder1 = shared_models.get("tokenizer1"), shared_models.get("text_encoder1")
        tokenizer2, text_encoder2 = shared_models.get("tokenizer2"), shared_models.get("text_encoder2")
        if "conds_cache" in shared_models:  # Use shared cache if available
            conds_cache = shared_models["conds_cache"]
        # text_encoder1 and text_encoder2 are on device (batched inference) or CPU (interactive inference)
    else:  # Load if not in shared_models
        tokenizer1, text_encoder1 = load_text_encoder1(args, args.fp8_llm, device)  # Load to GPU
        tokenizer2, text_encoder2 = load_text_encoder2(args)  # Load to CPU
        text_encoder2.to(device)  # Move text_encoder2 to the same device as text_encoder1

    # Store original devices to move back later if they were shared. This does nothing if shared_models is None
    text_encoder1_original_device = text_encoder1.device if text_encoder1 else None
    text_encoder2_original_device = text_encoder2.device if text_encoder2 else None

    logger.info(f"Encoding prompt with Text Encoders")
    llama_vecs = {}
    llama_attention_masks = {}
    clip_l_poolers = {}

    # Ensure text_encoder1 and text_encoder2 are not None before proceeding
    if not text_encoder1 or not text_encoder2 or not tokenizer1 or not tokenizer2:
        raise ValueError("Text encoders or tokenizers are not loaded properly.")

    # Define a function to move models to device if needed
    # This is to avoid moving models if not needed, especially in interactive mode
    model_is_moved = False

    def move_models_to_device_if_needed():
        nonlocal model_is_moved
        nonlocal shared_models

        if model_is_moved:
            return
        model_is_moved = True

        logger.info(f"Moving DiT and Text Encoders to appropriate device: {device} or CPU")
        if shared_models and "model" in shared_models:  # DiT model is shared
            if args.blocks_to_swap > 0:
                logger.info("Waiting for 5 seconds to finish block swap")
                time.sleep(5)
            model = shared_models["model"]
            model.to("cpu")
            clean_memory_on_device(device)  # clean memory on device before moving models

        text_encoder1.to(device)
        text_encoder2.to(device)

    with torch.autocast(device_type=device.type, dtype=text_encoder1.dtype), torch.no_grad():
        for index, prompt in section_prompts.items():
            if prompt in conds_cache:
                llama_vec, clip_l_pooler = conds_cache[prompt]
            else:
                move_models_to_device_if_needed()
                llama_vec, clip_l_pooler = hunyuan.encode_prompt_conds(
                    prompt, text_encoder1, text_encoder2, tokenizer1, tokenizer2, custom_system_prompt=args.custom_system_prompt
                )
                llama_vec = llama_vec.cpu()
                clip_l_pooler = clip_l_pooler.cpu()
                conds_cache[prompt] = (llama_vec, clip_l_pooler)

            llama_vec, llama_attention_mask = crop_or_pad_yield_mask(llama_vec, length=512)
            llama_vecs[index] = llama_vec
            llama_attention_masks[index] = llama_attention_mask
            clip_l_poolers[index] = clip_l_pooler

    if args.guidance_scale == 1.0:
        # llama_vecs[0] should always exist because prompt is guaranteed to be non-empty
        first_llama_vec = llama_vecs.get(0)  # this is cropped or padded, but it's okay for null context
        first_clip_l_pooler = clip_l_poolers.get(0)
        llama_vec_n, clip_l_pooler_n = torch.zeros_like(first_llama_vec), torch.zeros_like(first_clip_l_pooler)

    else:
        with torch.autocast(device_type=device.type, dtype=text_encoder1.dtype), torch.no_grad():
            if n_prompt in conds_cache:
                llama_vec_n, clip_l_pooler_n = conds_cache[n_prompt]
            else:
                move_models_to_device_if_needed()
                llama_vec_n, clip_l_pooler_n = hunyuan.encode_prompt_conds(
                    n_prompt, text_encoder1, text_encoder2, tokenizer1, tokenizer2, custom_system_prompt=args.custom_system_prompt
                )
                llama_vec_n = llama_vec_n.cpu()
                clip_l_pooler_n = clip_l_pooler_n.cpu()
                conds_cache[n_prompt] = (llama_vec_n, clip_l_pooler_n)

    llama_vec_n, llama_attention_mask_n = crop_or_pad_yield_mask(llama_vec_n, length=512)

    if not (shared_models and "text_encoder1" in shared_models):  # if loaded locally
        del tokenizer1, text_encoder1, tokenizer2, text_encoder2
        gc.collect()  # transformer==4.54.1 seems to need this to free memory
    else:  # if shared, move back to original device (likely CPU)
        if text_encoder1:
            text_encoder1.to(text_encoder1_original_device)
        if text_encoder2:
            text_encoder2.to(text_encoder2_original_device)

    clean_memory_on_device(device)

    arg_c = {}
    for index in llama_vecs.keys():
        llama_vec = llama_vecs[index]
        llama_attention_mask = llama_attention_masks[index]
        clip_l_pooler = clip_l_poolers[index]
        arg_c_i = {
            "llama_vec": llama_vec,
            "llama_attention_mask": llama_attention_mask,
            "clip_l_pooler": clip_l_pooler,
            "prompt": section_prompts[index],
        }
        arg_c[index] = arg_c_i

    arg_null = {
        "llama_vec": llama_vec_n,
        "llama_attention_mask": llama_attention_mask_n,
        "clip_l_pooler": clip_l_pooler_n,
    }

    return {
        "context": arg_c,
        "context_null": arg_null,
    }


def prepare_i2v_inputs(
    args: argparse.Namespace,
    device: torch.device,
    vae: AutoencoderKLCausal3D,  # VAE is now explicitly passed
    shared_models: Optional[Dict] = None,
) -> Tuple[int, int, float, torch.Tensor, torch.Tensor, torch.Tensor, torch.Tensor, Tuple[dict, dict]]:
    """Prepare inputs for I2V by calling image and text preparation functions."""

    image_data = prepare_image_inputs(args, device, vae, shared_models)
    text_data = prepare_text_inputs(args, device, shared_models)

    return (
        image_data["height"],
        image_data["width"],
        image_data["video_seconds"],
        text_data["context"],
        text_data["context_null"],
        image_data["context_img"],
        image_data["end_latent"],
        image_data["control_latents"],
        image_data["control_mask_images"],
    )


# def setup_scheduler(args: argparse.Namespace, config, device: torch.device) -> Tuple[Any, torch.Tensor]:
#     """setup scheduler for sampling

#     Args:
#         args: command line arguments
#         config: model configuration
#         device: device to use

#     Returns:
#         Tuple[Any, torch.Tensor]: (scheduler, timesteps)
#     """
#     if args.sample_solver == "unipc":
#         scheduler = FlowUniPCMultistepScheduler(num_train_timesteps=config.num_train_timesteps, shift=1, use_dynamic_shifting=False)
#         scheduler.set_timesteps(args.infer_steps, device=device, shift=args.flow_shift)
#         timesteps = scheduler.timesteps
#     elif args.sample_solver == "dpm++":
#         scheduler = FlowDPMSolverMultistepScheduler(
#             num_train_timesteps=config.num_train_timesteps, shift=1, use_dynamic_shifting=False
#         )
#         sampling_sigmas = get_sampling_sigmas(args.infer_steps, args.flow_shift)
#         timesteps, _ = retrieve_timesteps(scheduler, device=device, sigmas=sampling_sigmas)
#     elif args.sample_solver == "vanilla":
#         scheduler = FlowMatchDiscreteScheduler(num_train_timesteps=config.num_train_timesteps, shift=args.flow_shift)
#         scheduler.set_timesteps(args.infer_steps, device=device)
#         timesteps = scheduler.timesteps

#         # FlowMatchDiscreteScheduler does not support generator argument in step method
#         org_step = scheduler.step

#         def step_wrapper(
#             model_output: torch.Tensor,
#             timestep: Union[int, torch.Tensor],
#             sample: torch.Tensor,
#             return_dict: bool = True,
#             generator=None,
#         ):
#             return org_step(model_output, timestep, sample, return_dict=return_dict)

#         scheduler.step = step_wrapper
#     else:
#         raise NotImplementedError("Unsupported solver.")

#     return scheduler, timesteps


def convert_lora_for_framepack(lora_sd: dict[str, torch.Tensor]) -> dict[str, torch.Tensor]:
    # Check the format of the LoRA file
    keys = list(lora_sd.keys())
    if keys[0].startswith("lora_unet_"):
        # logging.info(f"Musubi Tuner LoRA detected")
        pass

    else:
        transformer_prefixes = ["diffusion_model", "transformer"]  # to ignore Text Encoder modules
        lora_suffix = None
        prefix = None
        for key in keys:
            if lora_suffix is None and "lora_A" in key:
                lora_suffix = "lora_A"
            if prefix is None:
                pfx = key.split(".")[0]
                if pfx in transformer_prefixes:
                    prefix = pfx
            if lora_suffix is not None and prefix is not None:
                break

        if lora_suffix == "lora_A" and prefix is not None:
            logger.info("Diffusion-pipe (?) LoRA detected, converting to the default LoRA format")
            lora_sd = convert_lora_from_diffusion_pipe_or_something(lora_sd, "lora_unet_")

        else:
            logger.info("LoRA file format not recognized. Using it as-is.")

    # Check LoRA is for FramePack or for HunyuanVideo
    is_hunyuan = False
    for key in lora_sd.keys():
        if "double_blocks" in key or "single_blocks" in key:
            is_hunyuan = True
            break
    if is_hunyuan:
        logger.info("HunyuanVideo LoRA detected, converting to FramePack format")
        lora_sd = convert_hunyuan_to_framepack(lora_sd)

    return lora_sd


def convert_lora_from_diffusion_pipe_or_something(lora_sd: dict[str, torch.Tensor], prefix: str) -> dict[str, torch.Tensor]:
    """
    Convert LoRA weights to the format used by the diffusion pipeline to Musubi Tuner.
    Copy from Musubi Tuner repo.
    """
    # convert from diffusers(?) to default LoRA
    # Diffusers format: {"diffusion_model.module.name.lora_A.weight": weight, "diffusion_model.module.name.lora_B.weight": weight, ...}
    # default LoRA format: {"prefix_module_name.lora_down.weight": weight, "prefix_module_name.lora_up.weight": weight, ...}

    # note: Diffusers has no alpha, so alpha is set to rank
    new_weights_sd = {}
    lora_dims = {}
    for key, weight in lora_sd.items():
        diffusers_prefix, key_body = key.split(".", 1)
        if diffusers_prefix != "diffusion_model" and diffusers_prefix != "transformer":
            print(f"unexpected key: {key} in diffusers format")
            continue

        new_key = f"{prefix}{key_body}".replace(".", "_").replace("_lora_A_", ".lora_down.").replace("_lora_B_", ".lora_up.")
        new_weights_sd[new_key] = weight

        lora_name = new_key.split(".")[0]  # before first dot
        if lora_name not in lora_dims and "lora_down" in new_key:
            lora_dims[lora_name] = weight.shape[0]

    # add alpha with rank
    for lora_name, dim in lora_dims.items():
        new_weights_sd[f"{lora_name}.alpha"] = torch.tensor(dim)

    return new_weights_sd


def convert_hunyuan_to_framepack(lora_sd: dict[str, torch.Tensor]) -> dict[str, torch.Tensor]:
    """
    Convert HunyuanVideo LoRA weights to FramePack format.
    """
    new_lora_sd = {}
    for key, weight in lora_sd.items():
        if "double_blocks" in key:
            key = key.replace("double_blocks", "transformer_blocks")
            key = key.replace("img_mod_linear", "norm1_linear")
            key = key.replace("img_attn_qkv", "attn_to_QKV")  # split later
            key = key.replace("img_attn_proj", "attn_to_out_0")
            key = key.replace("img_mlp_fc1", "ff_net_0_proj")
            key = key.replace("img_mlp_fc2", "ff_net_2")
            key = key.replace("txt_mod_linear", "norm1_context_linear")
            key = key.replace("txt_attn_qkv", "attn_add_QKV_proj")  # split later
            key = key.replace("txt_attn_proj", "attn_to_add_out")
            key = key.replace("txt_mlp_fc1", "ff_context_net_0_proj")
            key = key.replace("txt_mlp_fc2", "ff_context_net_2")
        elif "single_blocks" in key:
            key = key.replace("single_blocks", "single_transformer_blocks")
            key = key.replace("linear1", "attn_to_QKVM")  # split later
            key = key.replace("linear2", "proj_out")
            key = key.replace("modulation_linear", "norm_linear")
        else:
            print(f"Unsupported module name: {key}, only double_blocks and single_blocks are supported")
            continue

        if "QKVM" in key:
            # split QKVM into Q, K, V, M
            key_q = key.replace("QKVM", "q")
            key_k = key.replace("QKVM", "k")
            key_v = key.replace("QKVM", "v")
            key_m = key.replace("attn_to_QKVM", "proj_mlp")
            if "_down" in key or "alpha" in key:
                # copy QKVM weight or alpha to Q, K, V, M
                assert "alpha" in key or weight.size(1) == 3072, f"QKVM weight size mismatch: {key}. {weight.size()}"
                new_lora_sd[key_q] = weight
                new_lora_sd[key_k] = weight
                new_lora_sd[key_v] = weight
                new_lora_sd[key_m] = weight
            elif "_up" in key:
                # split QKVM weight into Q, K, V, M
                assert weight.size(0) == 21504, f"QKVM weight size mismatch: {key}. {weight.size()}"
                new_lora_sd[key_q] = weight[:3072]
                new_lora_sd[key_k] = weight[3072 : 3072 * 2]
                new_lora_sd[key_v] = weight[3072 * 2 : 3072 * 3]
                new_lora_sd[key_m] = weight[3072 * 3 :]  # 21504 - 3072 * 3 = 12288
            else:
                print(f"Unsupported module name: {key}")
                continue
        elif "QKV" in key:
            # split QKV into Q, K, V
            key_q = key.replace("QKV", "q")
            key_k = key.replace("QKV", "k")
            key_v = key.replace("QKV", "v")
            if "_down" in key or "alpha" in key:
                # copy QKV weight or alpha to Q, K, V
                assert "alpha" in key or weight.size(1) == 3072, f"QKV weight size mismatch: {key}. {weight.size()}"
                new_lora_sd[key_q] = weight
                new_lora_sd[key_k] = weight
                new_lora_sd[key_v] = weight
            elif "_up" in key:
                # split QKV weight into Q, K, V
                assert weight.size(0) == 3072 * 3, f"QKV weight size mismatch: {key}. {weight.size()}"
                new_lora_sd[key_q] = weight[:3072]
                new_lora_sd[key_k] = weight[3072 : 3072 * 2]
                new_lora_sd[key_v] = weight[3072 * 2 :]
            else:
                print(f"Unsupported module name: {key}")
                continue
        else:
            # no split needed
            new_lora_sd[key] = weight

    return new_lora_sd


def initialize_magcache(args: argparse.Namespace, model: HunyuanVideoTransformer3DModelPackedInference) -> None:
    if args.magcache_mag_ratios is None and not args.magcache_calibration:
        return

    # parse mag_ratios
    mag_ratios = None  # calibration mode
    if args.magcache_mag_ratios is not None:
        mag_ratios = [float(ratio) for ratio in args.magcache_mag_ratios.split(",")]
        if len(mag_ratios) == 1 and mag_ratios[0] == 0:
            # use default mag_ratios
            mag_ratios = None

    logger.info(
        f"Initializing MagCache with mag_ratios: {mag_ratios}, retention_ratio: {args.magcache_retention_ratio}, "
        f"magcache_thresh: {args.magcache_threshold}, K: {args.magcache_k}, calibration: {args.magcache_calibration}"
    )
    model.initialize_magcache(
        enable=True,
        retention_ratio=args.magcache_retention_ratio,
        mag_ratios=mag_ratios,
        magcache_thresh=args.magcache_threshold,
        K=args.magcache_k,
        calibration=args.magcache_calibration,
    )


def preprocess_magcache(args: argparse.Namespace, model: HunyuanVideoTransformer3DModelPackedInference) -> None:
    if args.magcache_mag_ratios is None and not args.magcache_calibration:
        return

    model.reset_magcache(args.infer_steps)


def postprocess_magcache(args: argparse.Namespace, model: HunyuanVideoTransformer3DModelPackedInference) -> None:
    if args.magcache_mag_ratios is None and not args.magcache_calibration:
        return
    if not args.magcache_calibration:
        return

    # print mag ratios
    norm_ratio, norm_std, cos_dis = model.get_calibration_data()
    logger.info(f"MagCache calibration data:")
    logger.info(f"  - norm_ratio: {norm_ratio}")
    logger.info(f"  - norm_std: {norm_std}")
    logger.info(f"  - cos_dis: {cos_dis}")
    logger.info(f"Copy and paste following values to --magcache_mag_ratios argument to use them:")
    print(",".join([f"{ratio:.5f}" for ratio in [1] + norm_ratio]))


def generate(
    args: argparse.Namespace,
    gen_settings: GenerationSettings,
    shared_models: Optional[Dict] = None,
    precomputed_image_data: Optional[Dict] = None,
    precomputed_text_data: Optional[Dict] = None,
) -> tuple[Optional[AutoencoderKLCausal3D], torch.Tensor]:  # VAE can be Optional
    """main function for generation

    Args:
        args: command line arguments
        shared_models: dictionary containing pre-loaded models (mainly for DiT)
        precomputed_image_data: Optional dictionary with precomputed image data
        precomputed_text_data: Optional dictionary with precomputed text data

    Returns:
        tuple: (AutoencoderKLCausal3D model (vae) or None, torch.Tensor generated latent)
    """
    device, dit_weight_dtype = (gen_settings.device, gen_settings.dit_weight_dtype)
    vae_instance_for_return = None

    # prepare seed
    seed = args.seed if args.seed is not None else random.randint(0, 2**32 - 1)
    args.seed = seed  # set seed to args for saving

    if precomputed_image_data is not None and precomputed_text_data is not None:
        logger.info("Using precomputed image and text data.")
        height = precomputed_image_data["height"]
        width = precomputed_image_data["width"]
        video_seconds = precomputed_image_data["video_seconds"]
        context_img = precomputed_image_data["context_img"]
        end_latent = precomputed_image_data["end_latent"]
        control_latents = precomputed_image_data["control_latents"]
        control_mask_images = precomputed_image_data["control_mask_images"]

        context = precomputed_text_data["context"]
        context_null = precomputed_text_data["context_null"]
        # VAE is not loaded here if data is precomputed; decoding VAE is handled by caller (e.g., process_batch_prompts)
        # vae_instance_for_return remains None
    else:
        # Load VAE if not precomputed (for single/interactive mode)
        # shared_models for single/interactive might contain text/image encoders, but not VAE after `load_shared_models` change.
        # So, VAE will be loaded here for single/interactive.
        logger.info("No precomputed data. Preparing image and text inputs.")
        if shared_models and "vae" in shared_models:  # Should not happen with new load_shared_models
            vae_instance_for_return = shared_models["vae"]
        else:
            vae_instance_for_return = load_vae(args.vae, args.vae_chunk_size, args.vae_spatial_tile_sample_min_size, device)

        height, width, video_seconds, context, context_null, context_img, end_latent, control_latents, control_mask_images = (
            prepare_i2v_inputs(args, device, vae_instance_for_return, shared_models)  # Pass VAE
        )

    if shared_models is None or "model" not in shared_models:
        model = load_dit_model(args, device)
        if args.save_merged_model:
            # If we only want to save the model, we can skip the rest
            return model, None

        if shared_models is not None:
            shared_models["model"] = model
    else:
        # use shared model
        model: HunyuanVideoTransformer3DModelPackedInference = shared_models["model"]
        model.move_to_device_except_swap_blocks(device)  # Handles block swap correctly
        model.prepare_block_swap_before_forward()

    if args.preview_latent_every:
        previewer = LatentPreviewer(args, None, None, model.device, model.dtype, model_type="framepack")
    # sampling
    latent_window_size = args.latent_window_size  # default is 9
    # ex: (5s * 30fps) / (9 * 4) = 4.16 -> 4 sections, 60s -> 1800 / 36 = 50 sections
    total_latent_sections = (video_seconds * 30) / (latent_window_size * 4)
    total_latent_sections = int(max(round(total_latent_sections), 1))

    # set random generator
    seed_g = torch.Generator(device="cpu")
    seed_g.manual_seed(seed)
    num_frames = latent_window_size * 4 - 3

    logger.info(
        f"Video size: {height}x{width}@{video_seconds} (HxW@seconds), fps: {args.fps}, num sections: {total_latent_sections}, "
        f"infer_steps: {args.infer_steps}, frames per generation: {num_frames}"
    )

    # video generation ######
    f1_mode = args.f1
    one_frame_inference = None
    if args.one_frame_inference is not None:
        one_frame_inference = set()
        for mode in args.one_frame_inference.split(","):
            one_frame_inference.add(mode.strip())

    if one_frame_inference is not None:
        real_history_latents = generate_with_one_frame_inference(
            args,
            model,
            context,
            context_null,
            context_img,
            control_latents,
            control_mask_images,
            latent_window_size,
            height,
            width,
            device,
            seed_g,
            one_frame_inference,
        )
    else:
        # prepare history latents
        history_latents = torch.zeros((1, 16, 1 + 2 + 16, height // 8, width // 8), dtype=torch.float32)
        if end_latent is not None and not f1_mode:
            logger.info(f"Use end image(s): {args.end_image_path}")
            history_latents[:, :, :1] = end_latent.to(history_latents)

        # prepare clean latents and indices
        if not f1_mode:
            # Inverted Anti-drifting
            total_generated_latent_frames = 0
            latent_paddings = reversed(range(total_latent_sections))

            if total_latent_sections > 4 and one_frame_inference is None:
                # In theory the latent_paddings should follow the above sequence, but it seems that duplicating some
                # items looks better than expanding it when total_latent_sections > 4
                # One can try to remove below trick and just
                # use `latent_paddings = list(reversed(range(total_latent_sections)))` to compare
                # 4 sections: 3, 2, 1, 0. 50 sections: 3, 2, 2, ... 2, 1, 0
                latent_paddings = [3] + [2] * (total_latent_sections - 3) + [1, 0]

            if args.latent_paddings is not None:
                # parse user defined latent paddings
                user_latent_paddings = [int(x) for x in args.latent_paddings.split(",")]
                if len(user_latent_paddings) < total_latent_sections:
                    print(
                        f"User defined latent paddings length {len(user_latent_paddings)} does not match total sections {total_latent_sections}."
                    )
                    print(f"Use default paddings instead for unspecified sections.")
                    latent_paddings[: len(user_latent_paddings)] = user_latent_paddings
                elif len(user_latent_paddings) > total_latent_sections:
                    print(
                        f"User defined latent paddings length {len(user_latent_paddings)} is greater than total sections {total_latent_sections}."
                    )
                    print(f"Use only first {total_latent_sections} paddings instead.")
                    latent_paddings = user_latent_paddings[:total_latent_sections]
                else:
                    latent_paddings = user_latent_paddings
        else:
            start_latent = context_img[0]["start_latent"]
            history_latents = torch.cat([history_latents, start_latent], dim=2)
            total_generated_latent_frames = 1  # a bit hacky, but we employ the same logic as in official code
            latent_paddings = [0] * total_latent_sections  # dummy paddings for F1 mode

        latent_paddings = list(latent_paddings)  # make sure it's a list
        for loop_index in range(total_latent_sections):
            latent_padding = latent_paddings[loop_index]

            if not f1_mode:
                # Inverted Anti-drifting
                section_index_reverse = loop_index  # 0, 1, 2, 3
                section_index = total_latent_sections - 1 - section_index_reverse  # 3, 2, 1, 0
                section_index_from_last = -(section_index_reverse + 1)  # -1, -2, -3, -4

                is_last_section = section_index == 0
                is_first_section = section_index_reverse == 0
                latent_padding_size = latent_padding * latent_window_size

                logger.info(f"latent_padding_size = {latent_padding_size}, is_last_section = {is_last_section}")
            else:
                section_index = loop_index  # 0, 1, 2, 3
                section_index_from_last = section_index - total_latent_sections  # -4, -3, -2, -1
                is_last_section = loop_index == total_latent_sections - 1
                is_first_section = loop_index == 0
                latent_padding_size = 0  # dummy padding for F1 mode

            # select start latent
            if section_index_from_last in context_img:
                image_index = section_index_from_last
            elif section_index in context_img:
                image_index = section_index
            else:
                image_index = 0

            start_latent = context_img[image_index]["start_latent"]
            image_path = context_img[image_index]["image_path"]
            if image_index != 0:  # use section image other than section 0
                logger.info(
                    f"Apply experimental section image, latent_padding_size = {latent_padding_size}, image_path = {image_path}"
                )

            if not f1_mode:
                # Inverted Anti-drifting
                indices = torch.arange(0, sum([1, latent_padding_size, latent_window_size, 1, 2, 16])).unsqueeze(0)
                (
                    clean_latent_indices_pre,
                    blank_indices,
                    latent_indices,
                    clean_latent_indices_post,
                    clean_latent_2x_indices,
                    clean_latent_4x_indices,
                ) = indices.split([1, latent_padding_size, latent_window_size, 1, 2, 16], dim=1)

                clean_latent_indices = torch.cat([clean_latent_indices_pre, clean_latent_indices_post], dim=1)

                clean_latents_pre = start_latent.to(history_latents)
                clean_latents_post, clean_latents_2x, clean_latents_4x = history_latents[:, :, : 1 + 2 + 16, :, :].split(
                    [1, 2, 16], dim=2
                )
                clean_latents = torch.cat([clean_latents_pre, clean_latents_post], dim=2)

            else:
                # F1 mode
                indices = torch.arange(0, sum([1, 16, 2, 1, latent_window_size])).unsqueeze(0)
                (
                    clean_latent_indices_start,
                    clean_latent_4x_indices,
                    clean_latent_2x_indices,
                    clean_latent_1x_indices,
                    latent_indices,
                ) = indices.split([1, 16, 2, 1, latent_window_size], dim=1)
                clean_latent_indices = torch.cat([clean_latent_indices_start, clean_latent_1x_indices], dim=1)

                clean_latents_4x, clean_latents_2x, clean_latents_1x = history_latents[:, :, -sum([16, 2, 1]) :, :, :].split(
                    [16, 2, 1], dim=2
                )
                clean_latents = torch.cat([start_latent.to(history_latents), clean_latents_1x], dim=2)

            # if use_teacache:
            #     transformer.initialize_teacache(enable_teacache=True, num_steps=steps)
            # else:
            #     transformer.initialize_teacache(enable_teacache=False)

            # prepare conditioning inputs
            if section_index_from_last in context:
                prompt_index = section_index_from_last
            elif section_index in context:
                prompt_index = section_index
            else:
                prompt_index = 0

            context_for_index = context[prompt_index]
            # if args.section_prompts is not None:
            logger.info(f"Section {section_index}: {context_for_index['prompt']}")

            llama_vec = context_for_index["llama_vec"].to(device, dtype=torch.bfloat16)
            llama_attention_mask = context_for_index["llama_attention_mask"].to(device)
            clip_l_pooler = context_for_index["clip_l_pooler"].to(device, dtype=torch.bfloat16)

            image_encoder_last_hidden_state = context_img[image_index]["image_encoder_last_hidden_state"].to(
                device, dtype=torch.bfloat16
            )

            llama_vec_n = context_null["llama_vec"].to(device, dtype=torch.bfloat16)
            llama_attention_mask_n = context_null["llama_attention_mask"].to(device)
            clip_l_pooler_n = context_null["clip_l_pooler"].to(device, dtype=torch.bfloat16)

            preprocess_magcache(args, model)

            generated_latents = sample_hunyuan(
                transformer=model,
                sampler=args.sample_solver,
                width=width,
                height=height,
                frames=num_frames,
                real_guidance_scale=args.guidance_scale,
                distilled_guidance_scale=args.embedded_cfg_scale,
                guidance_rescale=args.guidance_rescale,
                shift=args.flow_shift,
                num_inference_steps=args.infer_steps,
                generator=seed_g,
                prompt_embeds=llama_vec,
                prompt_embeds_mask=llama_attention_mask,
                prompt_poolers=clip_l_pooler,
                negative_prompt_embeds=llama_vec_n,
                negative_prompt_embeds_mask=llama_attention_mask_n,
                negative_prompt_poolers=clip_l_pooler_n,
                device=device,
                dtype=torch.bfloat16,
                image_embeddings=image_encoder_last_hidden_state,
                latent_indices=latent_indices,
                clean_latents=clean_latents,
                clean_latent_indices=clean_latent_indices,
                clean_latents_2x=clean_latents_2x,
                clean_latent_2x_indices=clean_latent_2x_indices,
                clean_latents_4x=clean_latents_4x,
                clean_latent_4x_indices=clean_latent_4x_indices,
            )
            postprocess_magcache(args, model)

            # concatenate generated latents
            total_generated_latent_frames += int(generated_latents.shape[2])
            if not f1_mode:
                # Inverted Anti-drifting: prepend generated latents to history latents
                if is_last_section:
                    generated_latents = torch.cat([start_latent.to(generated_latents), generated_latents], dim=2)
                    total_generated_latent_frames += 1

                history_latents = torch.cat([generated_latents.to(history_latents), history_latents], dim=2)
                real_history_latents = history_latents[:, :, :total_generated_latent_frames, :, :]
            else:
                # F1 mode: append generated latents to history latents
                history_latents = torch.cat([history_latents, generated_latents.to(history_latents)], dim=2)
                real_history_latents = history_latents[:, :, -total_generated_latent_frames:, :, :]

            logger.info(f"Generated. Latent shape {real_history_latents.shape}")

            if args.preview_latent_every is not None and (section_index_reverse + 1) % args.preview_latent_every == 0:
                previewer.preview(real_history_latents)

            # # TODO support saving intermediate video
            # clean_memory_on_device(device)
            # vae.to(device)
            # if history_pixels is None:
            #     history_pixels = hunyuan.vae_decode(real_history_latents, vae).cpu()
            # else:
            #     section_latent_frames = (latent_window_size * 2 + 1) if is_last_section else (latent_window_size * 2)
            #     overlapped_frames = latent_window_size * 4 - 3
            #     current_pixels = hunyuan.vae_decode(real_history_latents[:, :, :section_latent_frames], vae).cpu()
            #     history_pixels = soft_append_bcthw(current_pixels, history_pixels, overlapped_frames)
            # vae.to("cpu")
            # # if not is_last_section:
            # #     # save intermediate video
            # #     save_video(history_pixels[0], args, total_generated_latent_frames)
            # print(f"Decoded. Current latent shape {real_history_latents.shape}; pixel shape {history_pixels.shape}")

    # Only clean up shared models if they were created within this function
    wait_for_clean_memory = False
    if not (shared_models and "model" in shared_models) and "model" in locals():  # if model was loaded locally
        del model
        synchronize_device(device)
        wait_for_clean_memory = True

    # wait for 5 seconds until block swap is done
    if wait_for_clean_memory and args.blocks_to_swap > 0:
        logger.info("Waiting for 5 seconds to finish block swap")
        time.sleep(5)

    gc.collect()
    clean_memory_on_device(device)

    return vae_instance_for_return, real_history_latents


def generate_with_one_frame_inference(
    args: argparse.Namespace,
    model: HunyuanVideoTransformer3DModelPackedInference,
    context: Dict[int, Dict[str, torch.Tensor]],
    context_null: Dict[str, torch.Tensor],
    context_img: Dict[int, Dict[str, torch.Tensor]],
    control_latents: Optional[List[torch.Tensor]],
    control_mask_images: Optional[List[Optional[Image.Image]]],
    latent_window_size: int,
    height: int,
    width: int,
    device: torch.device,
    seed_g: torch.Generator,
    one_frame_inference: set[str],
) -> torch.Tensor:
    # one frame inference
    sample_num_frames = 1
    latent_indices = torch.zeros((1, 1), dtype=torch.int64)  # 1x1 latent index for target image
    latent_indices[:, 0] = latent_window_size  # last of latent_window

    def get_latent_mask(mask_image: Image.Image) -> torch.Tensor:
        if mask_image.mode != "L":
            mask_image = mask_image.convert("L")
        mask_image = mask_image.resize((width // 8, height // 8), Image.LANCZOS)
        mask_image = np.array(mask_image)  # PIL to numpy, HWC
        mask_image = torch.from_numpy(mask_image).float() / 255.0  # 0 to 1.0, HWC
        mask_image = mask_image.squeeze(-1)  # HWC -> HW
        mask_image = mask_image.unsqueeze(0).unsqueeze(0).unsqueeze(0)  # HW -> 111HW (BCFHW)
        mask_image = mask_image.to(torch.float32)
        return mask_image

    if control_latents is None or len(control_latents) == 0:
        logger.info(f"No control images provided for one frame inference. Use zero latents for control images.")
        control_latents = [torch.zeros(1, 16, 1, height // 8, width // 8, dtype=torch.float32)]

    if "no_post" not in one_frame_inference:
        # add zero latents as clean latents post
        control_latents.append(torch.zeros((1, 16, 1, height // 8, width // 8), dtype=torch.float32))
        logger.info(f"Add zero latents as clean latents post for one frame inference.")

    # kisekaeichi and 1f-mc: both are using control images, but indices are different
    clean_latents = torch.cat(control_latents, dim=2)  # (1, 16, num_control_images, H//8, W//8)
    clean_latent_indices = torch.zeros((1, len(control_latents)), dtype=torch.int64)
    if "no_post" not in one_frame_inference:
        clean_latent_indices[:, -1] = 1 + latent_window_size  # default index for clean latents post

    for i in range(len(control_latents)):
        mask_image = None
        if args.control_image_mask_path is not None and i < len(args.control_image_mask_path):
            mask_image = get_latent_mask(Image.open(args.control_image_mask_path[i]))
            logger.info(
                f"Apply mask for clean latents 1x for {i + 1}: {args.control_image_mask_path[i]}, shape: {mask_image.shape}"
            )
        elif control_mask_images is not None and i < len(control_mask_images) and control_mask_images[i] is not None:
            mask_image = get_latent_mask(control_mask_images[i])
            logger.info(f"Apply mask for clean latents 1x for {i + 1} with alpha channel: {mask_image.shape}")
        if mask_image is not None:
            clean_latents[:, :, i : i + 1, :, :] = clean_latents[:, :, i : i + 1, :, :] * mask_image

    for one_frame_param in one_frame_inference:
        if one_frame_param.startswith("target_index="):
            target_index = int(one_frame_param.split("=")[1])
            latent_indices[:, 0] = target_index
            logger.info(f"Set index for target: {target_index}")
        elif one_frame_param.startswith("control_index="):
            control_indices = one_frame_param.split("=")[1].split(";")
            i = 0
            while i < len(control_indices) and i < clean_latent_indices.shape[1]:
                control_index = int(control_indices[i])
                clean_latent_indices[:, i] = control_index
                i += 1
            logger.info(f"Set index for clean latent 1x: {control_indices}")

    # "default" option does nothing, so we can skip it
    if "default" in one_frame_inference:
        pass

    if "no_2x" in one_frame_inference:
        clean_latents_2x = None
        clean_latent_2x_indices = None
        logger.info(f"No clean_latents_2x")
    else:
        clean_latents_2x = torch.zeros((1, 16, 2, height // 8, width // 8), dtype=torch.float32)
        index = 1 + latent_window_size + 1
        clean_latent_2x_indices = torch.arange(index, index + 2).unsqueeze(0)  #  2

    if "no_4x" in one_frame_inference:
        clean_latents_4x = None
        clean_latent_4x_indices = None
        logger.info(f"No clean_latents_4x")
    else:
        clean_latents_4x = torch.zeros((1, 16, 16, height // 8, width // 8), dtype=torch.float32)
        index = 1 + latent_window_size + 1 + 2
        clean_latent_4x_indices = torch.arange(index, index + 16).unsqueeze(0)  #  16

    logger.info(
        f"One frame inference. clean_latent: {clean_latents.shape} latent_indices: {latent_indices}, clean_latent_indices: {clean_latent_indices}, num_frames: {sample_num_frames}"
    )

    # prepare conditioning inputs
    prompt_index = 0
    image_index = 0

    context_for_index = context[prompt_index]
    logger.info(f"Prompt: {context_for_index['prompt']}")

    llama_vec = context_for_index["llama_vec"].to(device, dtype=torch.bfloat16)
    llama_attention_mask = context_for_index["llama_attention_mask"].to(device)
    clip_l_pooler = context_for_index["clip_l_pooler"].to(device, dtype=torch.bfloat16)

    image_encoder_last_hidden_state = context_img[image_index]["image_encoder_last_hidden_state"].to(device, dtype=torch.bfloat16)

    llama_vec_n = context_null["llama_vec"].to(device, dtype=torch.bfloat16)
    llama_attention_mask_n = context_null["llama_attention_mask"].to(device)
    clip_l_pooler_n = context_null["clip_l_pooler"].to(device, dtype=torch.bfloat16)

    preprocess_magcache(args, model)

    generated_latents = sample_hunyuan(
        transformer=model,
        sampler=args.sample_solver,
        width=width,
        height=height,
        frames=1,
        real_guidance_scale=args.guidance_scale,
        distilled_guidance_scale=args.embedded_cfg_scale,
        guidance_rescale=args.guidance_rescale,
        shift=args.flow_shift,
        num_inference_steps=args.infer_steps,
        generator=seed_g,
        prompt_embeds=llama_vec,
        prompt_embeds_mask=llama_attention_mask,
        prompt_poolers=clip_l_pooler,
        negative_prompt_embeds=llama_vec_n,
        negative_prompt_embeds_mask=llama_attention_mask_n,
        negative_prompt_poolers=clip_l_pooler_n,
        device=device,
        dtype=torch.bfloat16,
        image_embeddings=image_encoder_last_hidden_state,
        latent_indices=latent_indices,
        clean_latents=clean_latents,
        clean_latent_indices=clean_latent_indices,
        clean_latents_2x=clean_latents_2x,
        clean_latent_2x_indices=clean_latent_2x_indices,
        clean_latents_4x=clean_latents_4x,
        clean_latent_4x_indices=clean_latent_4x_indices,
    )

    postprocess_magcache(args, model)

    real_history_latents = generated_latents.to(clean_latents)
    return real_history_latents


def save_latent(latent: torch.Tensor, args: argparse.Namespace, height: int, width: int) -> str:
    """Save latent to file

    Args:
        latent: Latent tensor
        args: command line arguments
        height: height of frame
        width: width of frame

    Returns:
        str: Path to saved latent file
    """
    save_path = args.save_path
    os.makedirs(save_path, exist_ok=True)
    time_flag = get_time_flag()

    seed = args.seed
    video_seconds = args.video_seconds

    latent_path = f"{save_path}/{time_flag}_{seed}_latent.safetensors"

    if args.no_metadata:
        metadata = None
    else:
        metadata = {
            "seeds": f"{seed}",
            "prompt": f"{args.prompt}",
            "height": f"{height}",
            "width": f"{width}",
            "video_seconds": f"{video_seconds}",
            "infer_steps": f"{args.infer_steps}",
            "guidance_scale": f"{args.guidance_scale}",
            "latent_window_size": f"{args.latent_window_size}",
            "embedded_cfg_scale": f"{args.embedded_cfg_scale}",
            "guidance_rescale": f"{args.guidance_rescale}",
            "sample_solver": f"{args.sample_solver}",
            "latent_window_size": f"{args.latent_window_size}",
            "fps": f"{args.fps}",
        }
        if args.negative_prompt is not None:
            metadata["negative_prompt"] = f"{args.negative_prompt}"

    sd = {"latent": latent.contiguous()}
    save_file(sd, latent_path, metadata=metadata)
    logger.info(f"Latent saved to: {latent_path}")

    return latent_path


def save_video(
    video: torch.Tensor, args: argparse.Namespace, original_base_name: Optional[str] = None, latent_frames: Optional[int] = None
) -> str:
    """Save video to file

    Args:
        video: Video tensor
        args: command line arguments
        original_base_name: Original base name (if latents are loaded from files)

    Returns:
        str: Path to saved video file
    """
    save_path = args.save_path
    os.makedirs(save_path, exist_ok=True)
    time_flag = get_time_flag()

    seed = args.seed
    original_name = "" if original_base_name is None or len(original_base_name) == 0 else f"_{original_base_name}"
    latent_frames = "" if latent_frames is None else f"_{latent_frames}"
    video_path = f"{save_path}/{time_flag}_{seed}{original_name}{latent_frames}.mp4"

    video = video.unsqueeze(0)
    metadata = prepare_metadata(args)
    save_videos_grid_advanced(video, video_path, args, rescale=True, metadata=metadata)
    logger.info(f"Video saved to: {video_path}")

    return video_path


def save_images(sample: torch.Tensor, args: argparse.Namespace, original_base_name: Optional[str] = None) -> str:
    """Save images to directory

    Args:
        sample: Video tensor
        args: command line arguments
        original_base_name: Original base name (if latents are loaded from files)

    Returns:
        str: Path to saved images directory
    """
    save_path = args.save_path
    os.makedirs(save_path, exist_ok=True)
    time_flag = get_time_flag()

    seed = args.seed
    original_name = "" if original_base_name is None or len(original_base_name) == 0 else f"_{original_base_name}"
    image_name = f"{time_flag}_{seed}{original_name}"
    sample = sample.unsqueeze(0)
    one_frame_mode = args.one_frame_inference is not None
    save_images_grid(sample, save_path, image_name, rescale=True, create_subdir=not one_frame_mode)
    logger.info(f"Sample images saved to: {save_path}/{image_name}")

    return f"{save_path}/{image_name}"


def save_output(
    args: argparse.Namespace,
    vae: AutoencoderKLCausal3D,  # Expect a VAE instance for decoding
    latent: torch.Tensor,
    device: torch.device,
    original_base_names: Optional[List[str]] = None,
) -> None:
    """save output

    Args:
        args: command line arguments
        vae: VAE model
        latent: latent tensor
        device: device to use
        original_base_names: original base names (if latents are loaded from files)
    """
    height, width = latent.shape[-2], latent.shape[-1]  # BCTHW
    height *= 8
    width *= 8
    # print(f"Saving output. Latent shape {latent.shape}; pixel shape {height}x{width}")
    if args.output_type == "latent" or args.output_type == "both" or args.output_type == "latent_images":
        # save latent
        save_latent(latent, args, height, width)
    if args.output_type == "latent":
        return

    if vae is None:
        logger.error("VAE is None, cannot decode latents for saving video/images.")
        return

    total_latent_sections = (args.video_seconds * 30) / (args.latent_window_size * 4)
    total_latent_sections = int(max(round(total_latent_sections), 1))
    video = decode_latent(
        args.latent_window_size, total_latent_sections, args.bulk_decode, vae, latent, device, args.one_frame_inference is not None
    )

    if args.output_type == "video" or args.output_type == "both":
        # save video
        original_name = "" if original_base_names is None or len(original_base_names[0]) == 0 else f"_{original_base_names[0]}"
        save_video(video, args, original_name)

    elif args.output_type == "images" or args.output_type == "latent_images":
        # save images
        original_name = "" if original_base_names is None or len(original_base_names[0]) == 0 else f"_{original_base_names[0]}"
        save_images(video, args, original_name)


def preprocess_prompts_for_batch(prompt_lines: List[str], base_args: argparse.Namespace) -> List[Dict]:
    """Process multiple prompts for batch mode

    Args:
        prompt_lines: List of prompt lines
        base_args: Base command line arguments

    Returns:
        List[Dict]: List of prompt data dictionaries
    """
    prompts_data = []

    for line in prompt_lines:
        line = line.strip()
        if not line or line.startswith("#"):  # Skip empty lines and comments
            continue

        # Parse prompt line and create override dictionary
        prompt_data = parse_prompt_line(line, base_args.prompt_wildcards)
        logger.info(f"Parsed prompt data: {prompt_data}")
        prompts_data.append(prompt_data)

    return prompts_data


def load_shared_models(args: argparse.Namespace) -> Dict:
    """Load shared models for batch processing or interactive mode.
    Models are loaded to CPU to save memory. VAE is NOT loaded here.
    DiT model is also NOT loaded here, handled by process_batch_prompts or generate.

    Args:
        args: Base command line arguments

    Returns:
        Dict: Dictionary of shared models (text/image encoders)
    """
    shared_models = {}
    # Load text encoders to CPU
    tokenizer1, text_encoder1 = load_text_encoder1(args, args.fp8_llm, "cpu")
    tokenizer2, text_encoder2 = load_text_encoder2(args)  # Assumes it loads to CPU or handles device internally
    # Load image encoders to CPU
    feature_extractor, image_encoder = load_image_encoders(args)  # Assumes it loads to CPU or handles device internally

    shared_models["tokenizer1"] = tokenizer1
    shared_models["text_encoder1"] = text_encoder1
    shared_models["tokenizer2"] = tokenizer2
    shared_models["text_encoder2"] = text_encoder2
    shared_models["feature_extractor"] = feature_extractor
    shared_models["image_encoder"] = image_encoder

    return shared_models


def process_batch_prompts(prompts_data: List[Dict], args: argparse.Namespace) -> None:
    """Process multiple prompts with model reuse and batched precomputation

    Args:
        prompts_data: List of prompt data dictionaries
        args: Base command line arguments
    """
    if not prompts_data:
        logger.warning("No valid prompts found")
        return

    gen_settings = get_generation_settings(args)
    device = gen_settings.device

    # 1. Precompute Image Data (VAE and Image Encoders)
    logger.info("Loading VAE and Image Encoders for batch image preprocessing...")
    vae_for_batch = load_vae(args.vae, args.vae_chunk_size, args.vae_spatial_tile_sample_min_size, "cpu")
    feature_extractor_batch, image_encoder_batch = load_image_encoders(args)  # Assume loads to CPU

    all_precomputed_image_data = []
    all_prompt_args_list = [apply_overrides(args, pd) for pd in prompts_data]  # Create all arg instances first

    logger.info("Preprocessing images and VAE encoding for all prompts...")

    # VAE and Image Encoder to device for this phase, because we do not want to offload them to CPU
    vae_for_batch.to(device)
    image_encoder_batch.to(device)

    # Pass models via a temporary shared_models dict for prepare_image_inputs
    # This ensures prepare_image_inputs can use them if it expects them in shared_models
    # Or it can load them if this dict is empty (though here we provide them)
    temp_shared_models_img = {"feature_extractor": feature_extractor_batch, "image_encoder": image_encoder_batch}

    for i, prompt_args_item in enumerate(all_prompt_args_list):
        logger.info(f"Image preprocessing for prompt {i+1}/{len(all_prompt_args_list)}: {prompt_args_item.prompt}")
        # prepare_image_inputs will move vae/image_encoder to device temporarily
        image_data = prepare_image_inputs(prompt_args_item, device, vae_for_batch, temp_shared_models_img)
        all_precomputed_image_data.append(image_data)

    # Models should be back on GPU because prepare_image_inputs moved them to the original device
    del feature_extractor_batch, image_encoder_batch, temp_shared_models_img
    vae_for_batch.to("cpu")  # Move VAE back to CPU
    clean_memory_on_device(device)

    # 2. Precompute Text Data (Text Encoders)
    logger.info("Loading Text Encoders for batch text preprocessing...")
    # Text Encoders loaded to CPU by load_text_encoder1/2
    tokenizer1_batch, text_encoder1_batch = load_text_encoder1(args, args.fp8_llm, device)
    tokenizer2_batch, text_encoder2_batch = load_text_encoder2(args)

    # Text Encoders to device for this phase
    text_encoder2_batch.to(device)  # Moved into prepare_text_inputs logic

    all_precomputed_text_data = []
    conds_cache_batch = {}

    logger.info("Preprocessing text and LLM/TextEncoder encoding for all prompts...")
    temp_shared_models_txt = {
        "tokenizer1": tokenizer1_batch,
        "text_encoder1": text_encoder1_batch,  # on GPU
        "tokenizer2": tokenizer2_batch,
        "text_encoder2": text_encoder2_batch,  # on GPU
        "conds_cache": conds_cache_batch,
    }

    for i, prompt_args_item in enumerate(all_prompt_args_list):
        logger.info(f"Text preprocessing for prompt {i+1}/{len(all_prompt_args_list)}: {prompt_args_item.prompt}")
        # prepare_text_inputs will move text_encoders to device temporarily
        text_data = prepare_text_inputs(prompt_args_item, device, temp_shared_models_txt)
        all_precomputed_text_data.append(text_data)

    # Models should be removed from device after prepare_text_inputs
    del tokenizer1_batch, text_encoder1_batch, tokenizer2_batch, text_encoder2_batch, temp_shared_models_txt, conds_cache_batch
    gc.collect()  # transformer==4.54.1 seems to need this to free memory
    clean_memory_on_device(device)

    # 3. Load DiT Model once
    logger.info("Loading DiT model for batch generation...")
    # Use args from the first prompt for DiT loading (LoRA etc. should be consistent for a batch)
    first_prompt_args = all_prompt_args_list[0]

    dit_model = load_dit_model(first_prompt_args, device)  # Load directly to target device if possible
    if first_prompt_args.save_merged_model:
        logger.info("Merged DiT model saved. Skipping generation.")
        del dit_model
        clean_memory_on_device(device)
        return

    shared_models_for_generate = {"model": dit_model}  # Pass DiT via shared_models

    all_latents = []

    logger.info("Generating latents for all prompts...")
    with torch.no_grad():
        for i, prompt_args_item in enumerate(all_prompt_args_list):
            current_image_data = all_precomputed_image_data[i]
            current_text_data = all_precomputed_text_data[i]

            logger.info(f"Generating latent for prompt {i+1}/{len(all_prompt_args_list)}: {prompt_args_item.prompt}")
            try:
                # generate is called with precomputed data, so it won't load VAE/Text/Image encoders.
                # It will use the DiT model from shared_models_for_generate.
                # The VAE instance returned by generate will be None here.
                _, latent = generate(
                    prompt_args_item, gen_settings, shared_models_for_generate, current_image_data, current_text_data
                )

                if latent is None and prompt_args_item.save_merged_model:  # Should be caught earlier
                    continue

                # Save latent if needed (using data from precomputed_image_data for H/W)
                if prompt_args_item.output_type in ["latent", "both", "latent_images"]:
                    height = current_image_data["height"]
                    width = current_image_data["width"]
                    save_latent(latent, prompt_args_item, height, width)

                all_latents.append(latent)
            except Exception as e:
                logger.error(f"Error generating latent for prompt: {prompt_args_item.prompt}. Error: {e}", exc_info=True)
                all_latents.append(None)  # Add placeholder for failed generations
                continue

    # Free DiT model
    logger.info("Releasing DiT model from memory...")
    if args.blocks_to_swap > 0:
        logger.info("Waiting for 5 seconds to finish block swap")
        time.sleep(5)

    del shared_models_for_generate["model"]
    del dit_model
    clean_memory_on_device(device)
    synchronize_device(device)  # Ensure memory is freed before loading VAE for decoding

    # 4. Decode latents and save outputs (using vae_for_batch)
    if args.output_type != "latent":
        logger.info("Decoding latents to videos/images using batched VAE...")
        vae_for_batch.to(device)  # Move VAE to device for decoding

        for i, latent in enumerate(all_latents):
            if latent is None:  # Skip failed generations
                logger.warning(f"Skipping decoding for prompt {i+1} due to previous error.")
                continue

            current_args = all_prompt_args_list[i]
            logger.info(f"Decoding output {i+1}/{len(all_latents)} for prompt: {current_args.prompt}")

            # if args.output_type is "both" or "latent_images", we already saved latent above.
            # so we skip saving latent here.
            if current_args.output_type == "both":
                current_args.output_type = "video"
            elif current_args.output_type == "latent_images":
                current_args.output_type = "images"

            # save_output expects latent to be [BCTHW] or [CTHW]. generate returns [BCTHW] (batch size 1).
            # latent[0] is correct if generate returns it with batch dim.
            # The latent from generate is (1, C, T, H, W)
            save_output(current_args, vae_for_batch, latent[0], device)  # Pass vae_for_batch

        vae_for_batch.to("cpu")  # Move VAE back to CPU

    del vae_for_batch
    clean_memory_on_device(device)


def process_interactive(args: argparse.Namespace) -> None:
    """Process prompts in interactive mode

    Args:
        args: Base command line arguments
    """
    gen_settings = get_generation_settings(args)
    device = gen_settings.device
    shared_models = load_shared_models(args)
    shared_models["conds_cache"] = {}  # Initialize empty cache for interactive mode

    print("Interactive mode. Enter prompts (Ctrl+D or Ctrl+Z (Windows) to exit):")

    try:
        import prompt_toolkit
    except ImportError:
        logger.warning("prompt_toolkit not found. Using basic input instead.")
        prompt_toolkit = None

    if prompt_toolkit:
        session = prompt_toolkit.PromptSession()

        def input_line(prompt: str) -> str:
            return session.prompt(prompt)

    else:

        def input_line(prompt: str) -> str:
            return input(prompt)

    try:
        while True:
            try:
                line = input_line("> ")
                if not line.strip():
                    continue
                if len(line.strip()) == 1 and line.strip() in ["\x04", "\x1a"]:  # Ctrl+D or Ctrl+Z with prompt_toolkit
                    raise EOFError  # Exit on Ctrl+D or Ctrl+Z

                # Parse prompt
                prompt_data = parse_prompt_line(line, args.prompt_wildcards)
                prompt_args = apply_overrides(args, prompt_data)

                # Generate latent
                # For interactive, precomputed data is None. shared_models contains text/image encoders.
                # generate will load VAE internally.
                returned_vae, latent = generate(prompt_args, gen_settings, shared_models)

                # If not one_frame_inference, move DiT model to CPU after generation
                if not prompt_args.one_frame_inference:
                    if prompt_args.blocks_to_swap > 0:
                        logger.info("Waiting for 5 seconds to finish block swap")
                        time.sleep(5)
                    model = shared_models.get("model")
                    model.to("cpu")  # Move DiT model to CPU after generation

                # Save latent and video
                # returned_vae from generate will be used for decoding here.
                save_output(prompt_args, returned_vae, latent[0], device)

            except KeyboardInterrupt:
                print("\nInterrupted. Continue (Ctrl+D or Ctrl+Z (Windows) to exit)")
                continue

    except EOFError:
        print("\nExiting interactive mode")


def get_generation_settings(args: argparse.Namespace) -> GenerationSettings:
    device = torch.device(args.device)

    dit_weight_dtype = None  # default
    if args.fp8_scaled:
        dit_weight_dtype = None  # various precision weights, so don't cast to specific dtype
    elif args.fp8:
        dit_weight_dtype = torch.float8_e4m3fn

    logger.info(f"Using device: {device}, DiT weight weight precision: {dit_weight_dtype}")

    gen_settings = GenerationSettings(device=device, dit_weight_dtype=dit_weight_dtype)
    return gen_settings


def main():
    # Parse arguments
    args = parse_args()

    assert (not args.save_merged_model) or (not args.fp8_scaled), "Save merged model is not compatible with fp8_scaled"

    # Check if latents are provided
    latents_mode = args.latent_path is not None and len(args.latent_path) > 0

    # Set device
    device = args.device if args.device is not None else "cuda" if torch.cuda.is_available() else "cpu"
    device = torch.device(device)
    logger.info(f"Using device: {device}")
    args.device = device

    if latents_mode:
        # Original latent decode mode
        original_base_names = []
        latents_list = []
        seeds = []

        # assert len(args.latent_path) == 1, "Only one latent path is supported for now"

        for latent_path in args.latent_path:
            original_base_names.append(os.path.splitext(os.path.basename(latent_path))[0])
            seed = 0

            if os.path.splitext(latent_path)[1] != ".safetensors":
                latents = torch.load(latent_path, map_location="cpu")
            else:
                latents = load_file(latent_path)["latent"]
                with safe_open(latent_path, framework="pt") as f:
                    metadata = f.metadata()
                if metadata is None:
                    metadata = {}
                logger.info(f"Loaded metadata: {metadata}")

                if "seeds" in metadata:
                    seed = int(metadata["seeds"])
                if "height" in metadata and "width" in metadata:
                    height = int(metadata["height"])
                    width = int(metadata["width"])
                    args.video_size = [height, width]
                if "video_seconds" in metadata:
                    args.video_seconds = float(metadata["video_seconds"])

            seeds.append(seed)
            logger.info(f"Loaded latent from {latent_path}. Shape: {latents.shape}")

            if latents.ndim == 5:  # [BCTHW]
                latents = latents.squeeze(0)  # [CTHW]

            latents_list.append(latents)

        # latent = torch.stack(latents_list, dim=0)  # [N, ...], must be same shape

        for i, latent in enumerate(latents_list):
            args.seed = seeds[i]

            vae = load_vae(args.vae, args.vae_chunk_size, args.vae_spatial_tile_sample_min_size, device)
            save_output(args, vae, latent, device, original_base_names)

    elif args.from_file:
        # Batch mode from file

        # Read prompts from file
        with open(args.from_file, "r", encoding="utf-8") as f:
            prompt_lines = f.readlines()

        # Process prompts
        prompts_data = preprocess_prompts_for_batch(prompt_lines, args)
        process_batch_prompts(prompts_data, args)

    elif args.interactive:
        # Interactive mode
        process_interactive(args)

    else:
        # Single prompt mode (original behavior)

        # Generate latent
        gen_settings = get_generation_settings(args)
        # For single mode, precomputed data is None, shared_models is None.
        # generate will load all necessary models (VAE, Text/Image Encoders, DiT).
        returned_vae, latent = generate(args, gen_settings)
        # print(f"Generated latent shape: {latent.shape}")
        if args.save_merged_model:
            return

        # Save latent and video
        # returned_vae from generate will be used for decoding here.
        save_output(args, returned_vae, latent[0], device)

    logger.info("Done!")


if __name__ == "__main__":
    main()<|MERGE_RESOLUTION|>--- conflicted
+++ resolved
@@ -23,10 +23,6 @@
 from musubi_tuner.frame_pack.clip_vision import hf_clip_vision_encode
 from musubi_tuner.frame_pack.k_diffusion_hunyuan import sample_hunyuan
 from musubi_tuner.dataset import image_video_dataset
-<<<<<<< HEAD
-from musubi_tuner.utils.device_utils import clean_memory_on_device
-from musubi_tuner.hv_generate_video import save_images_grid, synchronize_device, get_time_flag
-=======
 from musubi_tuner.utils.lora_utils import filter_lora_state_dict
 
 try:
@@ -36,7 +32,6 @@
 
 from musubi_tuner.utils.device_utils import clean_memory_on_device
 from musubi_tuner.hv_generate_video import get_time_flag, save_images_grid, save_videos_grid, synchronize_device
->>>>>>> 8b16f51e
 from musubi_tuner.wan_generate_video import merge_lora_weights
 from musubi_tuner.frame_pack.framepack_utils import load_vae, load_text_encoder1, load_text_encoder2, load_image_encoders
 from blissful_tuner.blissful_args import add_blissful_args, parse_blissful_args
@@ -442,10 +437,6 @@
     if args.blocks_to_swap == 0 and not args.lycoris:
         loading_device = device
 
-<<<<<<< HEAD
-    # do not fp8 optimize because we will merge LoRA weights
-    model = load_packed_model(device, args.dit, args.attn_mode, loading_device, for_inference=True, quant_dtype=torch.float32 if args.upcast_quantization else None)
-=======
     # load LoRA weights
     if not args.lycoris and args.lora_weight is not None and len(args.lora_weight) > 0:
         lora_weights_list = []
@@ -470,7 +461,6 @@
         lora_weights_list=lora_weights_list,
         lora_multipliers=args.lora_multiplier,
     )
->>>>>>> 8b16f51e
 
     # apply RoPE scaling factor
     if args.rope_scaling_timestep_threshold is not None:
@@ -502,19 +492,6 @@
         if args.fp8_scaled:
             state_dict = model.state_dict()  # bf16 state dict
 
-<<<<<<< HEAD
-    Args:
-        model: dit model
-        args: command line arguments
-        device: device to use
-    """
-    if args.fp8_scaled:
-        # load state dict as-is and optimize to fp8
-        state_dict = model.state_dict()
-        state_dict = model.fp8_optimization(state_dict, device, use_scaled_mm=args.fp8_fast, upcast_linear=args.upcast_linear, quant_dtype=torch.float32 if args.upcast_quantization else None)
-        info = model.load_state_dict(state_dict, strict=True, assign=True)
-        logger.info(f"Loaded FP8 optimized weights: {info}")
-=======
             # if no blocks to swap, we can move the weights to GPU after optimization on GPU (omit redundant CPU->GPU copy)
             move_to_device = args.blocks_to_swap == 0  # if blocks_to_swap > 0, we will keep the model on CPU
             state_dict = model.fp8_optimization(state_dict, device, move_to_device, use_scaled_mm=False)  # args.fp8_fast)
@@ -525,7 +502,6 @@
     # if we only want to save the model, we can skip the rest
     if args.save_merged_model:
         return model
->>>>>>> 8b16f51e
 
     if not args.fp8_scaled:
         # simple cast to dit_dtype
