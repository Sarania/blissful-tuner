import argparse
import gc
from importlib.util import find_spec
import random
import os
import re
import time
import copy
from typing import Tuple, Optional, List, Any, Dict
from rich.traceback import install as install_rich_tracebacks
import torch
from safetensors.torch import load_file, save_file
from safetensors import safe_open
from PIL import Image
import numpy as np
from tqdm import tqdm
from rich_argparse import RichHelpFormatter
from musubi_tuner.networks import lora_framepack
from musubi_tuner.hunyuan_model.autoencoder_kl_causal_3d import AutoencoderKLCausal3D
from musubi_tuner.frame_pack import hunyuan
from musubi_tuner.frame_pack.hunyuan_video_packed import load_packed_model
from musubi_tuner.frame_pack.hunyuan_video_packed_inference import HunyuanVideoTransformer3DModelPackedInference
from musubi_tuner.frame_pack.utils import crop_or_pad_yield_mask, soft_append_bcthw
from musubi_tuner.frame_pack.clip_vision import hf_clip_vision_encode
from musubi_tuner.frame_pack.k_diffusion_hunyuan import sample_hunyuan
from musubi_tuner.dataset import image_video_dataset
from musubi_tuner.utils import model_utils
from musubi_tuner.utils.lora_utils import filter_lora_state_dict
from musubi_tuner.utils.device_utils import clean_memory_on_device
<<<<<<< HEAD
from musubi_tuner.hv_generate_video import get_time_flag, save_images_grid, synchronize_device
=======
from musubi_tuner.hv_generate_video import (
    get_time_flag,
    save_images_grid,
    save_videos_grid,
    synchronize_device,
    setup_parser_compile,
)
>>>>>>> c62ee2e8
from musubi_tuner.wan_generate_video import merge_lora_weights
from musubi_tuner.frame_pack.framepack_utils import load_vae, load_text_encoder1, load_text_encoder2, load_image_encoders

from blissful_tuner.blissful_core import add_blissful_args, parse_blissful_args
from blissful_tuner.common_extensions import save_media_advanced, prepare_metadata
from blissful_tuner.prompt_management import rescale_text_encoders_hunyuan, process_wildcards
from blissful_tuner.latent_preview import LatentPreviewer
from blissful_tuner.utils import power_seed
from blissful_tuner.blissful_logger import BlissfulLogger

logger = BlissfulLogger(__name__, "green")
lycoris_available = find_spec("lycoris") is not None


def parse_section_strings(input_string: str) -> dict[int, str]:
    section_strings = {}
    if input_string is None:  # handle None input for image_path etc.
        return section_strings
    if ";;;" in input_string:
        split_section_strings = input_string.split(";;;")
        for section_str in split_section_strings:
            if ":" not in section_str:
                start = end = 0
                section_str = section_str.strip()
            else:
                index_str, section_str = section_str.split(":", 1)
                index_str = index_str.strip()
                section_str = section_str.strip()

                m = re.match(r"^(-?\d+)(-\d+)?$", index_str)
                if m:
                    start = int(m.group(1))
                    end = int(m.group(2)[1:]) if m.group(2) is not None else start
                else:
                    start = end = 0
                    section_str = section_str.strip()
            for i in range(start, end + 1):
                section_strings[i] = section_str
    else:
        section_strings[0] = input_string

    if not section_strings:  # If input_string was empty or only separators
        return section_strings

    if 0 not in section_strings:
        indices = list(section_strings.keys())
        if all(i < 0 for i in indices):
            section_index = min(indices)
        else:
            section_index = min(i for i in indices if i >= 0)
        section_strings[0] = section_strings[section_index]
    return section_strings


class GenerationSettings:
    def __init__(self, device: torch.device, dit_weight_dtype: Optional[torch.dtype] = None):
        self.device = device
        self.dit_weight_dtype = dit_weight_dtype  # not used currently because model may be optimized


def parse_args() -> argparse.Namespace:
    """parse command line arguments"""
<<<<<<< HEAD
    install_rich_tracebacks()
    parser = argparse.ArgumentParser(description="Framepack inference script", formatter_class=RichHelpFormatter)
=======
    parser = argparse.ArgumentParser(description="FramePack inference script")
>>>>>>> c62ee2e8

    # WAN arguments
    # parser.add_argument("--ckpt_dir", type=str, default=None, help="The path to the checkpoint directory (Wan 2.1 official).")
    parser.add_argument(
        "--sample_solver", type=str, default="unipc", choices=["unipc", "dpm++", "vanilla"], help="The solver used to sample."
    )

    parser.add_argument("--dit", type=str, default=None, help="DiT directory or path")
    parser.add_argument(
        "--disable_numpy_memmap", action="store_true", help="Disable numpy memmap when loading safetensors. Default is False."
    )
    parser.add_argument("--vae", type=str, default=None, help="VAE directory or path")
    parser.add_argument("--text_encoder1", type=str, required=True, help="Text Encoder 1 directory or path")
    parser.add_argument("--text_encoder2", type=str, required=True, help="Text Encoder 2 directory or path")
    parser.add_argument("--image_encoder", type=str, required=True, help="Image Encoder directory or path")
    parser.add_argument("--f1", action="store_true", help="Use F1 sampling method")

    # LoRA
    parser.add_argument("--lora_weight", type=str, nargs="*", required=False, default=None, help="LoRA weight path")
    parser.add_argument("--lora_multiplier", type=float, nargs="*", default=1.0, help="LoRA multiplier")
    parser.add_argument("--include_patterns", type=str, nargs="*", default=None, help="LoRA module include patterns")
    parser.add_argument("--exclude_patterns", type=str, nargs="*", default=None, help="LoRA module exclude patterns")
    parser.add_argument(
        "--save_merged_model",
        type=str,
        default=None,
        help="Save merged model to path. If specified, no inference will be performed.",
    )

    # inference
    parser.add_argument(
        "--prompt",
        type=str,
        default=None,
        help="prompt for generation. If `;;;` is used, it will be split into sections. Example: `section_index:prompt` or "
        "`section_index:prompt;;;section_index:prompt;;;...`, section_index can be `0` or `-1` or `0-2`, `-1` means last section, `0-2` means from 0 to 2 (inclusive).",
    )
    parser.add_argument(
        "--negative_prompt",
        type=str,
        default=None,
        help="negative prompt for generation, default is empty string. should not change.",
    )
    parser.add_argument(
        "--custom_system_prompt",
        type=str,
        default=None,
        help="Custom system prompt for LLM. If specified, it will override the default system prompt. See hunyuan_model/text_encoder.py for the default system prompt.",
    )
    parser.add_argument("--video_size", type=int, nargs=2, default=[256, 256], help="video size, height and width")
    parser.add_argument("--video_seconds", type=float, default=5.0, help="video length, default is 5.0 seconds")
    parser.add_argument(
        "--video_sections",
        type=int,
        default=None,
        help="number of video sections, Default is None (auto calculate from video seconds)",
    )
    parser.add_argument(
        "--one_frame_inference",
        type=str,
        default=None,
        help="one frame inference, default is None, comma separated values from 'no_2x', 'no_4x', 'no_post', 'control_indices' and 'target_index'.",
    )
    parser.add_argument(
        "--one_frame_auto_resize",
        action="store_true",
        help="Automatically adjust height and width based on control image size and given size for one frame inference. Default is False.",
    )
    parser.add_argument(
        "--control_image_path", type=str, default=None, nargs="*", help="path to control (reference) image for one frame inference."
    )
    parser.add_argument(
        "--control_image_mask_path",
        type=str,
        default=None,
        nargs="*",
        help="path to control (reference) image mask for one frame inference.",
    )
    parser.add_argument("--fps", type=int, default=30, help="video fps, default is 30")
    parser.add_argument("--infer_steps", type=int, default=25, help="number of inference steps, default is 25")
    parser.add_argument("--save_path", type=str, required=True, help="path to save generated video")
    parser.add_argument("--seed", type=str, default=None, help="Seed for evaluation.")
    # parser.add_argument(
    #     "--cpu_noise", action="store_true", help="Use CPU to generate noise (compatible with ComfyUI). Default is False."
    # )
    parser.add_argument("--latent_window_size", type=int, default=9, help="latent window size, default is 9. should not change.")
    parser.add_argument(
        "--embedded_cfg_scale", type=float, default=10.0, help="Embeded CFG scale (distilled CFG Scale), default is 10.0"
    )
    parser.add_argument(
        "--guidance_scale",
        type=float,
        default=1.0,
        help="Guidance scale for classifier free guidance. Default is 1.0 (no guidance), should not change.",
    )
    parser.add_argument("--guidance_rescale", type=float, default=0.0, help="CFG Re-scale, default is 0.0. Should not change.")
    # parser.add_argument("--video_path", type=str, default=None, help="path to video for video2video inference")
    parser.add_argument(
        "--image_path",
        type=str,
        default=None,
        help="path to image for image2video inference. If `;;;` is used, it will be used as section images. The notation is same as `--prompt`.",
    )
    parser.add_argument("--end_image_path", type=str, default=None, help="path to end image for image2video inference")
    parser.add_argument(
        "--latent_paddings",
        type=str,
        default=None,
        help="latent paddings for each section, comma separated values. default is None (FramePack default paddings)",
    )
    # parser.add_argument(
    #     "--control_path",
    #     type=str,
    #     default=None,
    #     help="path to control video for inference with controlnet. video file or directory with images",
    # )
    # parser.add_argument("--trim_tail_frames", type=int, default=0, help="trim tail N frames from the video before saving")

    # Flow Matching
    parser.add_argument(
        "--flow_shift",
        type=float,
        default=None,
        help="Shift factor for flow matching schedulers. Default is None (FramePack default).",
    )

    parser.add_argument("--fp8", action="store_true", help="use fp8 for DiT model")
    parser.add_argument("--fp8_scaled", action="store_true", help="use scaled fp8 for DiT, only for fp8")
    parser.add_argument(
        "--fp8_fast",
        action="store_true",
        help="Enable fast FP8 arithmetic (RTX 4XXX+), only for fp8_scaled mode and can degrade quality slightly but offers noticeable speedup",
    )
    parser.add_argument(
        "--rope_scaling_factor", type=float, default=0.5, help="RoPE scaling factor for high resolution (H/W), default is 0.5"
    )
    parser.add_argument(
        "--rope_scaling_timestep_threshold",
        type=int,
        default=None,
        help="RoPE scaling timestep threshold, default is None (disable), if set, RoPE scaling will be applied only for timesteps >= threshold, around 800 is good starting point",
    )

    parser.add_argument("--fp8_llm", action="store_true", help="use fp8 for Text Encoder 1 (LLM)")
    parser.add_argument(
        "--device", type=str, default=None, help="device to use for inference. If None, use CUDA if available, otherwise use CPU"
    )
    parser.add_argument(
        "--attn_mode",
        type=str,
        default="torch",
        choices=["flash", "torch", "sageattn", "xformers", "sdpa"],  # "flash2", "flash3",
        help="attention mode",
    )
    parser.add_argument(
        "--vae_tiling",
        action="store_true",
        help="enable spatial tiling for VAE, default is False. If vae_spatial_tile_sample_min_size is set, this is automatically enabled",
    )
    parser.add_argument("--vae_chunk_size", type=int, default=None, help="chunk size for CausalConv3d in VAE")
    parser.add_argument(
        "--vae_spatial_tile_sample_min_size", type=int, default=None, help="spatial tile sample min size for VAE, default 256"
    )
    parser.add_argument("--bulk_decode", action="store_true", help="decode all frames at once")
    parser.add_argument("--blocks_to_swap", type=int, default=0, help="number of blocks to swap in the model")
    parser.add_argument(
        "--use_pinned_memory_for_block_swap",
        action="store_true",
        help="use pinned memory for block swapping, which may speed up data transfer between CPU and GPU but uses more shared GPU memory on Windows",
    )
    parser.add_argument(
        "--output_type",
        type=str,
        default="video",
        choices=["video", "images", "latent", "both", "latent_images"],
        help="output type",
    )
    parser.add_argument("--no_metadata", action="store_true", help="do not save metadata")
    parser.add_argument("--latent_path", type=str, nargs="*", default=None, help="path to latent for decode. no inference")
    parser.add_argument(
        "--lycoris", action="store_true", help=f"use lycoris for inference{'' if lycoris_available else ' (not available)'}"
    )
<<<<<<< HEAD
    parser.add_argument("--compile", action="store_true", help="Enable torch.compile")
    parser.add_argument(
        "--compile_args",
        nargs=4,
        metavar=("BACKEND", "MODE", "DYNAMIC", "FULLGRAPH"),
        default=["inductor", "default", "False", "False"],
        help="Torch.compile settings",
    )
=======
    setup_parser_compile(parser)
>>>>>>> c62ee2e8

    # MagCache
    parser.add_argument(
        "--magcache_mag_ratios",
        type=str,
        default=None,
        help="Enable MagCache for inference with specified ratios, comma separated values. Example: `1.0,1.06971,1.29073,...`. "
        + "It is recommended to use same count of ratios as as inference steps."
        + "Default is None (disabled), if `0` is specified, it will use default ratios for 50 steps.",
    )
    parser.add_argument("--magcache_retention_ratio", type=float, default=0.2, help="MagCache retention ratio, default is 0.2")
    parser.add_argument("--magcache_threshold", type=float, default=0.24, help="MagCache threshold, default is 0.24")
    parser.add_argument("--magcache_k", type=int, default=6, help="MagCache k value, default is 6")
    parser.add_argument("--magcache_calibration", action="store_true", help="Enable MagCache calibration")

    # New arguments for batch and interactive modes
    parser.add_argument("--from_file", type=str, default=None, help="Read prompts from a file")
    parser.add_argument("--interactive", action="store_true", help="Interactive mode: read prompts from console")

    parser = add_blissful_args(parser)
    args = parser.parse_args()
    args = parse_blissful_args(args)

    # Validate arguments
    if args.from_file and args.interactive:
        raise ValueError("Cannot use both --from_file and --interactive at the same time")

    if args.latent_path is None or len(args.latent_path) == 0:
        if args.prompt is None and not args.from_file and not args.interactive:
            raise ValueError("Either --prompt, --from_file or --interactive must be specified")

    if args.lycoris and not lycoris_available:
        raise ValueError("install lycoris: https://github.com/KohakuBlueleaf/LyCORIS")

    return args


def parse_prompt_line(line: str, prompt_wildcards: Optional[str] = None) -> Dict[str, Any]:
    """Parse a prompt line into a dictionary of argument overrides

    Args:
        line: Prompt line with options

    Returns:
        Dict[str, Any]: Dictionary of argument overrides
    """
    # TODO common function with hv_train_network.line_to_prompt_dict
    parts = line.split(" --")
    prompt = parts[0].strip()
    if prompt_wildcards is not None:
        prompt = process_wildcards(prompt, prompt_wildcards)
    # Create dictionary of overrides
    overrides = {"prompt": prompt}
    # Initialize control_image_path and control_image_mask_path as a list to accommodate multiple paths
    overrides["control_image_path"] = []
    overrides["control_image_mask_path"] = []

    for part in parts[1:]:
        if not part.strip():
            continue
        option_parts = part.split(" ", 1)
        option = option_parts[0].strip()
        value = option_parts[1].strip() if len(option_parts) > 1 else ""

        # Map options to argument names
        if option == "w":
            overrides["video_size_width"] = int(value)
        elif option == "h":
            overrides["video_size_height"] = int(value)
        elif option == "f":
            overrides["video_seconds"] = float(value)
        elif option == "d":
            overrides["seed"] = power_seed(value)
        elif option == "s":
            overrides["infer_steps"] = int(value)
        elif option == "g" or option == "l":
            overrides["guidance_scale"] = float(value)
        elif option == "fs":
            overrides["flow_shift"] = float(value)
        elif option == "i":
            overrides["image_path"] = value
        # elif option == "im":
        #     overrides["image_mask_path"] = value
        # elif option == "cn":
        #     overrides["control_path"] = value
        elif option == "n":
            overrides["negative_prompt"] = value
        elif option == "vs":  # video_sections
            overrides["video_sections"] = int(value)
        elif option == "ei":  # end_image_path
            overrides["end_image_path"] = value
        elif option == "ci":  # control_image_path
            overrides["control_image_path"].append(value)
        elif option == "cim":  # control_image_mask_path
            overrides["control_image_mask_path"].append(value)
        elif option == "of":  # one_frame_inference
            overrides["one_frame_inference"] = value
        # magcache
        elif option == "mcrr":  # magcache retention ratio
            overrides["magcache_retention_ratio"] = float(value)
        elif option == "mct":  # magcache threshold
            overrides["magcache_threshold"] = float(value)
        elif option == "mck":  # magcache k
            overrides["magcache_k"] = int(value)

    # If no control_image_path was provided, remove the empty list
    if not overrides["control_image_path"]:
        del overrides["control_image_path"]
    if not overrides["control_image_mask_path"]:
        del overrides["control_image_mask_path"]

    return overrides


def apply_overrides(args: argparse.Namespace, overrides: Dict[str, Any]) -> argparse.Namespace:
    """Apply overrides to args

    Args:
        args: Original arguments
        overrides: Dictionary of overrides

    Returns:
        argparse.Namespace: New arguments with overrides applied
    """
    args_copy = copy.deepcopy(args)

    for key, value in overrides.items():
        if key == "video_size_width":
            args_copy.video_size[1] = value
        elif key == "video_size_height":
            args_copy.video_size[0] = value
        else:
            setattr(args_copy, key, value)

    return args_copy


def check_inputs(args: argparse.Namespace) -> Tuple[int, int, int]:
    """Validate video size and length

    Args:
        args: command line arguments

    Returns:
        Tuple[int, int, float]: (height, width, video_seconds)
    """
    height = args.video_size[0]
    width = args.video_size[1]

    video_seconds = args.video_seconds
    if args.video_sections is not None:
        video_seconds = (args.video_sections * (args.latent_window_size * 4) + 1) / args.fps

    if args.one_frame_inference is not None and args.one_frame_auto_resize and args.control_image_path is not None:
        with Image.open(args.control_image_path[0]) as control_image:
            width, height = image_video_dataset.BucketSelector.calculate_bucket_resolution(
                control_image.size, (width, height), architecture=image_video_dataset.ARCHITECTURE_FRAMEPACK
            )
            logger.info(f"Adjusted image size to {width}x{height} based on control image size {control_image.size}")

    if height % 8 != 0 or width % 8 != 0:
        raise ValueError(f"`height` and `width` have to be divisible by 8 but are {height} and {width}.")

    return height, width, video_seconds


# region DiT model


def load_dit_model(args: argparse.Namespace, device: torch.device) -> HunyuanVideoTransformer3DModelPackedInference:
    """load DiT model

    Args:
        args: command line arguments
        device: device to use

    Returns:
        HunyuanVideoTransformer3DModelPackedInference: DiT model
    """
    # If LyCORIS is enabled, we will load the model to CPU and then merge LoRA weights (static method)

    loading_device = "cpu"
    if args.blocks_to_swap == 0 and not args.lycoris:
        loading_device = device

    # load LoRA weights
    if not args.lycoris and args.lora_weight is not None and len(args.lora_weight) > 0:
        lora_weights_list = []
        for lora_weight in args.lora_weight:
            logger.info(f"Loading LoRA weight from: {lora_weight}")
            lora_sd = load_file(lora_weight)  # load on CPU, dtype is as is
            lora_sd = convert_lora_for_framepack(lora_sd)
            lora_sd = filter_lora_state_dict(lora_sd, args.include_patterns, args.exclude_patterns)
            lora_weights_list.append(lora_sd)
    else:
        lora_weights_list = None

    # load DiT model
    logger.info(f"Loading DiT model from: {args.dit}")
    model: HunyuanVideoTransformer3DModelPackedInference = load_packed_model(
        device,
        args.dit,
        args.attn_mode,
        loading_device,
        args.fp8_scaled and not args.lycoris,
        for_inference=True,
        lora_weights_list=lora_weights_list,
        lora_multipliers=args.lora_multiplier,
        disable_numpy_memmap=args.disable_numpy_memmap,
    )

    # apply RoPE scaling factor
    if args.rope_scaling_timestep_threshold is not None:
        logger.info(
            f"Applying RoPE scaling factor {args.rope_scaling_factor} for timesteps >= {args.rope_scaling_timestep_threshold}"
        )
        model.enable_rope_scaling(args.rope_scaling_timestep_threshold, args.rope_scaling_factor)

    # magcache
    initialize_magcache(args, model)

    if args.lycoris:
        # merge LoRA weights statically
        if args.lora_weight is not None and len(args.lora_weight) > 0:
            # ugly hack to common merge_lora_weights function
            merge_lora_weights(
                lora_framepack,
                model,
                args.lora_weight,
                args.lora_multiplier,
                args.include_patterns,
                args.exclude_patterns,
                device,
                lycoris=True,
                save_merged_model=args.save_merged_model,
                converter=convert_lora_for_framepack,
            )

        if args.fp8_scaled:
            state_dict = model.state_dict()  # bf16 state dict

            # if no blocks to swap, we can move the weights to GPU after optimization on GPU (omit redundant CPU->GPU copy)
            move_to_device = args.blocks_to_swap == 0  # if blocks_to_swap > 0, we will keep the model on CPU
            state_dict = model.fp8_optimization(state_dict, device, move_to_device, use_scaled_mm=False)  # args.fp8_fast)

            info = model.load_state_dict(state_dict, strict=True, assign=True)
            logger.info(f"Loaded FP8 optimized weights: {info}")

    # if we only want to save the model, we can skip the rest
    if args.save_merged_model:
        return model

    if not args.fp8_scaled:
        # simple cast to dit_dtype
        target_dtype = None  # load as-is (dit_weight_dtype == dtype of the weights in state_dict)
        target_device = None

        if args.fp8:
            target_dtype = torch.float8e4m3fn

        if args.blocks_to_swap == 0:
            logger.info(f"Move model to device: {device}")
            target_device = device

        if target_device is not None and target_dtype is not None:
            model.to(target_device, target_dtype)  # move and cast  at the same time. this reduces redundant copy operations

<<<<<<< HEAD
    if args.te_multiplier:
        llm_multiplier, clip_multiplier = args.te_multiplier
        model = rescale_text_encoders_hunyuan(llm_multiplier, clip_multiplier, model)

    if args.compile:
        compile_backend, compile_mode, compile_dynamic, compile_fullgraph = args.compile_args
        logger.info(
            f"Torch Compiling[Backend: {compile_backend}; Mode: {compile_mode}; Dynamic: {compile_dynamic}; Fullgraph: {compile_fullgraph}]"
        )
        torch._dynamo.config.cache_size_limit = 32
        for i in range(len(model.transformer_blocks)):
            model.transformer_blocks[i] = torch.compile(
                model.transformer_blocks[i],
                backend=compile_backend,
                mode=compile_mode,
                dynamic=compile_dynamic.lower() in "true",
                fullgraph=compile_fullgraph.lower() in "true",
            )

=======
>>>>>>> c62ee2e8
    if args.blocks_to_swap > 0:
        logger.info(f"Enable swap {args.blocks_to_swap} blocks to CPU from device: {device}")
        model.enable_block_swap(
            args.blocks_to_swap, device, supports_backward=False, use_pinned_memory=args.use_pinned_memory_for_block_swap
        )
        model.move_to_device_except_swap_blocks(device)
        model.prepare_block_swap_before_forward()
    else:
        # make sure the model is on the right device
        model.to(device)

    if args.compile:
        model = model_utils.compile_transformer(
            args, model, [model.transformer_blocks, model.single_transformer_blocks], disable_linear=args.blocks_to_swap > 0
        )

    model.eval().requires_grad_(False)
    clean_memory_on_device(device)

    return model


# endregion


def decode_latent(
    latent_window_size: int,
    total_latent_sections: int,
    bulk_decode: bool,
    vae: AutoencoderKLCausal3D,
    latent: torch.Tensor,
    device: torch.device,
    one_frame_inference_mode: bool = False,
) -> torch.Tensor:
    logger.info("Decoding video...")
    if latent.ndim == 4:
        latent = latent.unsqueeze(0)  # add batch dimension

    vae.to(device)
    if not bulk_decode and not one_frame_inference_mode:
        latent_window_size = latent_window_size  # default is 9
        # total_latent_sections = (args.video_seconds * 30) / (latent_window_size * 4)
        # total_latent_sections = int(max(round(total_latent_sections), 1))
        num_frames = latent_window_size * 4 - 3

        latents_to_decode = []
        latent_frame_index = 0
        for i in range(total_latent_sections - 1, -1, -1):
            is_last_section = i == total_latent_sections - 1
            generated_latent_frames = (num_frames + 3) // 4 + (1 if is_last_section else 0)
            section_latent_frames = (latent_window_size * 2 + 1) if is_last_section else (latent_window_size * 2)

            section_latent = latent[:, :, latent_frame_index : latent_frame_index + section_latent_frames, :, :]
            if section_latent.shape[2] > 0:
                latents_to_decode.append(section_latent)

            latent_frame_index += generated_latent_frames

        latents_to_decode = latents_to_decode[::-1]  # reverse the order of latents to decode

        history_pixels = None
        for latent in tqdm(latents_to_decode):
            if history_pixels is None:
                history_pixels = hunyuan.vae_decode(latent, vae).cpu()
            else:
                overlapped_frames = latent_window_size * 4 - 3
                current_pixels = hunyuan.vae_decode(latent, vae).cpu()
                history_pixels = soft_append_bcthw(current_pixels, history_pixels, overlapped_frames)
            clean_memory_on_device(device)
    else:
        # bulk decode
        logger.info("Bulk decoding or one frame inference")
        if not one_frame_inference_mode:
            history_pixels = hunyuan.vae_decode(latent, vae).cpu()  # normal
        else:
            # one frame inference
            history_pixels = [hunyuan.vae_decode(latent[:, :, i : i + 1, :, :], vae).cpu() for i in range(latent.shape[2])]
            history_pixels = torch.cat(history_pixels, dim=2)

    vae.to("cpu")

    logger.info(f"Decoded. Pixel shape {history_pixels.shape}")
    return history_pixels[0]  # remove batch dimension


def prepare_image_inputs(
    args: argparse.Namespace,
    device: torch.device,
    vae: AutoencoderKLCausal3D,
    shared_models: Optional[Dict] = None,
) -> Dict[str, Any]:
    """Prepare image-related inputs for I2V: VAE encoding and image encoder features."""
    height, width, video_seconds = check_inputs(args)

    # prepare image
    def preprocess_image(image_path: str):
        image = Image.open(image_path)
        if image.mode == "RGBA":
            alpha = image.split()[-1]
        else:
            alpha = None
        image = image.convert("RGB")

        image_np = np.array(image)  # PIL to numpy, HWC

        image_np = image_video_dataset.resize_image_to_bucket(image_np, (width, height))
        image_tensor = torch.from_numpy(image_np).float() / 127.5 - 1.0  # -1 to 1.0, HWC
        image_tensor = image_tensor.permute(2, 0, 1)[None, :, None]  # HWC -> CHW -> NCFHW, N=1, C=3, F=1
        return image_tensor, image_np, alpha

    section_image_paths = parse_section_strings(args.image_path)

    section_images = {}
    if section_image_paths:
        for index, image_path in section_image_paths.items():
            img_tensor, img_np, _ = preprocess_image(image_path)
            section_images[index] = (img_tensor, img_np)
    else:
        # image_path should be given, if not, we create a placeholder image (black image)
        placeholder_img_np = np.zeros((height, width, 3), dtype=np.uint8)  # Placeholder
        placeholder_img_tensor = torch.zeros(1, 3, 1, height, width)
        section_images[0] = (placeholder_img_tensor, placeholder_img_np)
        section_image_paths[0] = "placeholder_image"

    # check end image
    if args.end_image_path is not None:
        end_image_tensor, _, _ = preprocess_image(args.end_image_path)
    else:
        end_image_tensor = None

    # check control images
    if args.control_image_path is not None and len(args.control_image_path) > 0:
        control_image_tensors = []
        control_mask_images = []
        for ctrl_image_path in args.control_image_path:
            control_image_tensor, _, control_mask = preprocess_image(ctrl_image_path)
            control_image_tensors.append(control_image_tensor)
            control_mask_images.append(control_mask)
    else:
        control_image_tensors = None  # Keep as None if not provided
        control_mask_images = None

    # load image encoder
    # VAE is passed as an argument, assume it's on the correct device or handled by caller
    if shared_models is not None and "feature_extractor" in shared_models and "image_encoder" in shared_models:
        feature_extractor, image_encoder = shared_models["feature_extractor"], shared_models["image_encoder"]
    else:
        feature_extractor, image_encoder = load_image_encoders(args)

    image_encoder_original_device = image_encoder.device
    image_encoder.to(device)

    section_image_encoder_last_hidden_states = {}
    for index, (img_tensor, img_np) in section_images.items():
        with torch.no_grad():
            image_encoder_output = hf_clip_vision_encode(img_np, feature_extractor, image_encoder)
        image_encoder_last_hidden_state = image_encoder_output.last_hidden_state.cpu()
        section_image_encoder_last_hidden_states[index] = image_encoder_last_hidden_state

    if not (shared_models and "image_encoder" in shared_models):  # if loaded locally
        del image_encoder, feature_extractor
    else:  # if shared, move back to original device (likely CPU)
        image_encoder.to(image_encoder_original_device)

    clean_memory_on_device(device)

    # VAE encoding
    logger.info("Encoding image to latent space with VAE")
    vae_original_device = vae.device
    vae.to(device)

    section_start_latents = {}
    for index, (img_tensor, img_np) in section_images.items():
        start_latent = hunyuan.vae_encode(img_tensor.to(device), vae).cpu()  # ensure tensor is on device
        section_start_latents[index] = start_latent

    end_latent = hunyuan.vae_encode(end_image_tensor.to(device), vae).cpu() if end_image_tensor is not None else None

    control_latents = None
    if control_image_tensors is not None:
        control_latents = []
        for ctrl_image_tensor in control_image_tensors:
            control_latent = hunyuan.vae_encode(ctrl_image_tensor.to(device), vae).cpu()
            control_latents.append(control_latent)

    vae.to(vae_original_device)  # Move VAE back to its original device
    clean_memory_on_device(device)

    arg_c_img = {}
    for index in section_images.keys():
        image_encoder_last_hidden_state = section_image_encoder_last_hidden_states[index]
        start_latent = section_start_latents[index]
        arg_c_img_i = {
            "image_encoder_last_hidden_state": image_encoder_last_hidden_state,
            "start_latent": start_latent,
            "image_path": section_image_paths.get(index, "placeholder_image"),
        }
        arg_c_img[index] = arg_c_img_i

    return {
        "height": height,
        "width": width,
        "video_seconds": video_seconds,
        "context_img": arg_c_img,
        "end_latent": end_latent,
        "control_latents": control_latents,
        "control_mask_images": control_mask_images,
    }


def prepare_text_inputs(
    args: argparse.Namespace,
    device: torch.device,
    shared_models: Optional[Dict] = None,
) -> Dict[str, Any]:
    """Prepare text-related inputs for I2V: LLM and TextEncoder encoding."""

    n_prompt = args.negative_prompt if args.negative_prompt else ""
    section_prompts = parse_section_strings(args.prompt if args.prompt else " ")  # Ensure prompt is not None

    # load text encoder: conds_cache holds cached encodings for prompts without padding
    conds_cache = {}
    if shared_models is not None:
        tokenizer1, text_encoder1 = shared_models.get("tokenizer1"), shared_models.get("text_encoder1")
        tokenizer2, text_encoder2 = shared_models.get("tokenizer2"), shared_models.get("text_encoder2")
        if "conds_cache" in shared_models:  # Use shared cache if available
            conds_cache = shared_models["conds_cache"]
        # text_encoder1 and text_encoder2 are on device (batched inference) or CPU (interactive inference)
    else:  # Load if not in shared_models
        tokenizer1, text_encoder1 = load_text_encoder1(args, args.fp8_llm, device)  # Load to GPU
        tokenizer2, text_encoder2 = load_text_encoder2(args)  # Load to CPU
        text_encoder2.to(device)  # Move text_encoder2 to the same device as text_encoder1

    # Store original devices to move back later if they were shared. This does nothing if shared_models is None
    text_encoder1_original_device = text_encoder1.device if text_encoder1 else None
    text_encoder2_original_device = text_encoder2.device if text_encoder2 else None

    logger.info("Encoding prompt with Text Encoders")
    llama_vecs = {}
    llama_attention_masks = {}
    clip_l_poolers = {}

    # Ensure text_encoder1 and text_encoder2 are not None before proceeding
    if not text_encoder1 or not text_encoder2 or not tokenizer1 or not tokenizer2:
        raise ValueError("Text encoders or tokenizers are not loaded properly.")

    # Define a function to move models to device if needed
    # This is to avoid moving models if not needed, especially in interactive mode
    model_is_moved = False

    def move_models_to_device_if_needed():
        nonlocal model_is_moved
        nonlocal shared_models

        if model_is_moved:
            return
        model_is_moved = True

        logger.info(f"Moving DiT and Text Encoders to appropriate device: {device} or CPU")
        if shared_models and "model" in shared_models:  # DiT model is shared
            if args.blocks_to_swap > 0:
                logger.info("Waiting for 5 seconds to finish block swap")
                time.sleep(5)
            model = shared_models["model"]
            model.to("cpu")
            clean_memory_on_device(device)  # clean memory on device before moving models

        text_encoder1.to(device)
        text_encoder2.to(device)

    with torch.autocast(device_type=device.type, dtype=text_encoder1.dtype), torch.no_grad():
        for index, prompt in section_prompts.items():
            if prompt in conds_cache:
                llama_vec, clip_l_pooler = conds_cache[prompt]
            else:
                move_models_to_device_if_needed()
                llama_vec, clip_l_pooler = hunyuan.encode_prompt_conds(
                    prompt, text_encoder1, text_encoder2, tokenizer1, tokenizer2, custom_system_prompt=args.custom_system_prompt
                )
                llama_vec = llama_vec.cpu()
                clip_l_pooler = clip_l_pooler.cpu()
                conds_cache[prompt] = (llama_vec, clip_l_pooler)

            llama_vec, llama_attention_mask = crop_or_pad_yield_mask(llama_vec, length=512)
            llama_vecs[index] = llama_vec
            llama_attention_masks[index] = llama_attention_mask
            clip_l_poolers[index] = clip_l_pooler

    if args.guidance_scale == 1.0:
        # llama_vecs[0] should always exist because prompt is guaranteed to be non-empty
        first_llama_vec = llama_vecs.get(0)  # this is cropped or padded, but it's okay for null context
        first_clip_l_pooler = clip_l_poolers.get(0)
        llama_vec_n, clip_l_pooler_n = torch.zeros_like(first_llama_vec), torch.zeros_like(first_clip_l_pooler)

    else:
        with torch.autocast(device_type=device.type, dtype=text_encoder1.dtype), torch.no_grad():
            if n_prompt in conds_cache:
                llama_vec_n, clip_l_pooler_n = conds_cache[n_prompt]
            else:
                move_models_to_device_if_needed()
                llama_vec_n, clip_l_pooler_n = hunyuan.encode_prompt_conds(
                    n_prompt, text_encoder1, text_encoder2, tokenizer1, tokenizer2, custom_system_prompt=args.custom_system_prompt
                )
                llama_vec_n = llama_vec_n.cpu()
                clip_l_pooler_n = clip_l_pooler_n.cpu()
                conds_cache[n_prompt] = (llama_vec_n, clip_l_pooler_n)

    llama_vec_n, llama_attention_mask_n = crop_or_pad_yield_mask(llama_vec_n, length=512)

    if not (shared_models and "text_encoder1" in shared_models):  # if loaded locally
        del tokenizer1, text_encoder1, tokenizer2, text_encoder2
        gc.collect()  # transformer==4.54.1 seems to need this to free memory
    else:  # if shared, move back to original device (likely CPU)
        if text_encoder1:
            text_encoder1.to(text_encoder1_original_device)
        if text_encoder2:
            text_encoder2.to(text_encoder2_original_device)

    clean_memory_on_device(device)

    arg_c = {}
    for index in llama_vecs.keys():
        llama_vec = llama_vecs[index]
        llama_attention_mask = llama_attention_masks[index]
        clip_l_pooler = clip_l_poolers[index]
        arg_c_i = {
            "llama_vec": llama_vec,
            "llama_attention_mask": llama_attention_mask,
            "clip_l_pooler": clip_l_pooler,
            "prompt": section_prompts[index],
        }
        arg_c[index] = arg_c_i

    arg_null = {
        "llama_vec": llama_vec_n,
        "llama_attention_mask": llama_attention_mask_n,
        "clip_l_pooler": clip_l_pooler_n,
    }

    return {
        "context": arg_c,
        "context_null": arg_null,
    }


def prepare_i2v_inputs(
    args: argparse.Namespace,
    device: torch.device,
    vae: AutoencoderKLCausal3D,  # VAE is now explicitly passed
    shared_models: Optional[Dict] = None,
) -> Tuple[int, int, float, torch.Tensor, torch.Tensor, torch.Tensor, torch.Tensor, Tuple[dict, dict]]:
    """Prepare inputs for I2V by calling image and text preparation functions."""

    image_data = prepare_image_inputs(args, device, vae, shared_models)
    text_data = prepare_text_inputs(args, device, shared_models)

    return (
        image_data["height"],
        image_data["width"],
        image_data["video_seconds"],
        text_data["context"],
        text_data["context_null"],
        image_data["context_img"],
        image_data["end_latent"],
        image_data["control_latents"],
        image_data["control_mask_images"],
    )


# def setup_scheduler(args: argparse.Namespace, config, device: torch.device) -> Tuple[Any, torch.Tensor]:
#     """setup scheduler for sampling

#     Args:
#         args: command line arguments
#         config: model configuration
#         device: device to use

#     Returns:
#         Tuple[Any, torch.Tensor]: (scheduler, timesteps)
#     """
#     if args.sample_solver == "unipc":
#         scheduler = FlowUniPCMultistepScheduler(num_train_timesteps=config.num_train_timesteps, shift=1, use_dynamic_shifting=False)
#         scheduler.set_timesteps(args.infer_steps, device=device, shift=args.flow_shift)
#         timesteps = scheduler.timesteps
#     elif args.sample_solver == "dpm++":
#         scheduler = FlowDPMSolverMultistepScheduler(
#             num_train_timesteps=config.num_train_timesteps, shift=1, use_dynamic_shifting=False
#         )
#         sampling_sigmas = get_sampling_sigmas(args.infer_steps, args.flow_shift)
#         timesteps, _ = retrieve_timesteps(scheduler, device=device, sigmas=sampling_sigmas)
#     elif args.sample_solver == "vanilla":
#         scheduler = FlowMatchDiscreteScheduler(num_train_timesteps=config.num_train_timesteps, shift=args.flow_shift)
#         scheduler.set_timesteps(args.infer_steps, device=device)
#         timesteps = scheduler.timesteps

#         # FlowMatchDiscreteScheduler does not support generator argument in step method
#         org_step = scheduler.step

#         def step_wrapper(
#             model_output: torch.Tensor,
#             timestep: Union[int, torch.Tensor],
#             sample: torch.Tensor,
#             return_dict: bool = True,
#             generator=None,
#         ):
#             return org_step(model_output, timestep, sample, return_dict=return_dict)

#         scheduler.step = step_wrapper
#     else:
#         raise NotImplementedError("Unsupported solver.")

#     return scheduler, timesteps


def convert_lora_for_framepack(lora_sd: dict[str, torch.Tensor]) -> dict[str, torch.Tensor]:
    # Check the format of the LoRA file
    keys = list(lora_sd.keys())
    if keys[0].startswith("lora_unet_"):
        # logging.info(f"Musubi Tuner LoRA detected")
        pass

    else:
        transformer_prefixes = ["diffusion_model", "transformer"]  # to ignore Text Encoder modules
        lora_suffix = None
        prefix = None
        for key in keys:
            if lora_suffix is None and "lora_A" in key:
                lora_suffix = "lora_A"
            if prefix is None:
                pfx = key.split(".")[0]
                if pfx in transformer_prefixes:
                    prefix = pfx
            if lora_suffix is not None and prefix is not None:
                break

        if lora_suffix == "lora_A" and prefix is not None:
            logger.info("Diffusion-pipe (?) LoRA detected, converting to the default LoRA format")
            lora_sd = convert_lora_from_diffusion_pipe_or_something(lora_sd, "lora_unet_")

        else:
            logger.info("LoRA file format not recognized. Using it as-is.")

    # Check LoRA is for FramePack or for HunyuanVideo
    is_hunyuan = False
    for key in lora_sd.keys():
        if "double_blocks" in key or "single_blocks" in key:
            is_hunyuan = True
            break
    if is_hunyuan:
        logger.info("HunyuanVideo LoRA detected, converting to FramePack format")
        lora_sd = convert_hunyuan_to_framepack(lora_sd)

    return lora_sd


def convert_lora_from_diffusion_pipe_or_something(lora_sd: dict[str, torch.Tensor], prefix: str) -> dict[str, torch.Tensor]:
    """
    Convert LoRA weights to the format used by the diffusion pipeline to Musubi Tuner.
    Copy from Musubi Tuner repo.
    """
    # convert from diffusers(?) to default LoRA
    # Diffusers format: {"diffusion_model.module.name.lora_A.weight": weight, "diffusion_model.module.name.lora_B.weight": weight, ...}
    # default LoRA format: {"prefix_module_name.lora_down.weight": weight, "prefix_module_name.lora_up.weight": weight, ...}

    # note: Diffusers has no alpha, so alpha is set to rank
    new_weights_sd = {}
    lora_dims = {}
    for key, weight in lora_sd.items():
        diffusers_prefix, key_body = key.split(".", 1)
        if diffusers_prefix != "diffusion_model" and diffusers_prefix != "transformer":
            print(f"unexpected key: {key} in diffusers format")
            continue

        new_key = f"{prefix}{key_body}".replace(".", "_").replace("_lora_A_", ".lora_down.").replace("_lora_B_", ".lora_up.")
        new_weights_sd[new_key] = weight

        lora_name = new_key.split(".")[0]  # before first dot
        if lora_name not in lora_dims and "lora_down" in new_key:
            lora_dims[lora_name] = weight.shape[0]

    # add alpha with rank
    for lora_name, dim in lora_dims.items():
        new_weights_sd[f"{lora_name}.alpha"] = torch.tensor(dim)

    return new_weights_sd


def convert_hunyuan_to_framepack(lora_sd: dict[str, torch.Tensor]) -> dict[str, torch.Tensor]:
    """
    Convert HunyuanVideo LoRA weights to FramePack format.
    """
    new_lora_sd = {}
    for key, weight in lora_sd.items():
        if "double_blocks" in key:
            key = key.replace("double_blocks", "transformer_blocks")
            key = key.replace("img_mod_linear", "norm1_linear")
            key = key.replace("img_attn_qkv", "attn_to_QKV")  # split later
            key = key.replace("img_attn_proj", "attn_to_out_0")
            key = key.replace("img_mlp_fc1", "ff_net_0_proj")
            key = key.replace("img_mlp_fc2", "ff_net_2")
            key = key.replace("txt_mod_linear", "norm1_context_linear")
            key = key.replace("txt_attn_qkv", "attn_add_QKV_proj")  # split later
            key = key.replace("txt_attn_proj", "attn_to_add_out")
            key = key.replace("txt_mlp_fc1", "ff_context_net_0_proj")
            key = key.replace("txt_mlp_fc2", "ff_context_net_2")
        elif "single_blocks" in key:
            key = key.replace("single_blocks", "single_transformer_blocks")
            key = key.replace("linear1", "attn_to_QKVM")  # split later
            key = key.replace("linear2", "proj_out")
            key = key.replace("modulation_linear", "norm_linear")
        else:
            print(f"Unsupported module name: {key}, only double_blocks and single_blocks are supported")
            continue

        if "QKVM" in key:
            # split QKVM into Q, K, V, M
            key_q = key.replace("QKVM", "q")
            key_k = key.replace("QKVM", "k")
            key_v = key.replace("QKVM", "v")
            key_m = key.replace("attn_to_QKVM", "proj_mlp")
            if "_down" in key or "alpha" in key:
                # copy QKVM weight or alpha to Q, K, V, M
                assert "alpha" in key or weight.size(1) == 3072, f"QKVM weight size mismatch: {key}. {weight.size()}"
                new_lora_sd[key_q] = weight
                new_lora_sd[key_k] = weight
                new_lora_sd[key_v] = weight
                new_lora_sd[key_m] = weight
            elif "_up" in key:
                # split QKVM weight into Q, K, V, M
                assert weight.size(0) == 21504, f"QKVM weight size mismatch: {key}. {weight.size()}"
                new_lora_sd[key_q] = weight[:3072]
                new_lora_sd[key_k] = weight[3072 : 3072 * 2]
                new_lora_sd[key_v] = weight[3072 * 2 : 3072 * 3]
                new_lora_sd[key_m] = weight[3072 * 3 :]  # 21504 - 3072 * 3 = 12288
            else:
                print(f"Unsupported module name: {key}")
                continue
        elif "QKV" in key:
            # split QKV into Q, K, V
            key_q = key.replace("QKV", "q")
            key_k = key.replace("QKV", "k")
            key_v = key.replace("QKV", "v")
            if "_down" in key or "alpha" in key:
                # copy QKV weight or alpha to Q, K, V
                assert "alpha" in key or weight.size(1) == 3072, f"QKV weight size mismatch: {key}. {weight.size()}"
                new_lora_sd[key_q] = weight
                new_lora_sd[key_k] = weight
                new_lora_sd[key_v] = weight
            elif "_up" in key:
                # split QKV weight into Q, K, V
                assert weight.size(0) == 3072 * 3, f"QKV weight size mismatch: {key}. {weight.size()}"
                new_lora_sd[key_q] = weight[:3072]
                new_lora_sd[key_k] = weight[3072 : 3072 * 2]
                new_lora_sd[key_v] = weight[3072 * 2 :]
            else:
                print(f"Unsupported module name: {key}")
                continue
        else:
            # no split needed
            new_lora_sd[key] = weight

    return new_lora_sd


def initialize_magcache(args: argparse.Namespace, model: HunyuanVideoTransformer3DModelPackedInference) -> None:
    if args.magcache_mag_ratios is None and not args.magcache_calibration:
        return

    # parse mag_ratios
    mag_ratios = None  # calibration mode
    if args.magcache_mag_ratios is not None:
        mag_ratios = [float(ratio) for ratio in args.magcache_mag_ratios.split(",")]
        if len(mag_ratios) == 1 and mag_ratios[0] == 0:
            # use default mag_ratios
            mag_ratios = None

    logger.info(
        f"Initializing MagCache with mag_ratios: {mag_ratios}, retention_ratio: {args.magcache_retention_ratio}, "
        f"magcache_thresh: {args.magcache_threshold}, K: {args.magcache_k}, calibration: {args.magcache_calibration}"
    )
    model.initialize_magcache(
        enable=True,
        retention_ratio=args.magcache_retention_ratio,
        mag_ratios=mag_ratios,
        magcache_thresh=args.magcache_threshold,
        K=args.magcache_k,
        calibration=args.magcache_calibration,
    )


def preprocess_magcache(args: argparse.Namespace, model: HunyuanVideoTransformer3DModelPackedInference) -> None:
    if args.magcache_mag_ratios is None and not args.magcache_calibration:
        return

    model.reset_magcache(args.infer_steps)


def postprocess_magcache(args: argparse.Namespace, model: HunyuanVideoTransformer3DModelPackedInference) -> None:
    if args.magcache_mag_ratios is None and not args.magcache_calibration:
        return
    if not args.magcache_calibration:
        return

    # print mag ratios
    norm_ratio, norm_std, cos_dis = model.get_calibration_data()
    logger.info("MagCache calibration data:")
    logger.info(f"  - norm_ratio: {norm_ratio}")
    logger.info(f"  - norm_std: {norm_std}")
    logger.info(f"  - cos_dis: {cos_dis}")
    logger.info("Copy and paste following values to --magcache_mag_ratios argument to use them:")
    print(",".join([f"{ratio:.5f}" for ratio in [1] + norm_ratio]))


def generate(
    args: argparse.Namespace,
    gen_settings: GenerationSettings,
    shared_models: Optional[Dict] = None,
    precomputed_image_data: Optional[Dict] = None,
    precomputed_text_data: Optional[Dict] = None,
) -> tuple[Optional[AutoencoderKLCausal3D], torch.Tensor]:  # VAE can be Optional
    """main function for generation

    Args:
        args: command line arguments
        shared_models: dictionary containing pre-loaded models (mainly for DiT)
        precomputed_image_data: Optional dictionary with precomputed image data
        precomputed_text_data: Optional dictionary with precomputed text data

    Returns:
        tuple: (AutoencoderKLCausal3D model (vae) or None, torch.Tensor generated latent)
    """
    device, dit_weight_dtype = (gen_settings.device, gen_settings.dit_weight_dtype)
    vae_instance_for_return = None

    # prepare seed
    seed = args.seed if args.seed is not None else random.randint(0, 2**32 - 1)
    args.seed = seed  # set seed to args for saving

    if precomputed_image_data is not None and precomputed_text_data is not None:
        logger.info("Using precomputed image and text data.")
        height = precomputed_image_data["height"]
        width = precomputed_image_data["width"]
        video_seconds = precomputed_image_data["video_seconds"]
        context_img = precomputed_image_data["context_img"]
        end_latent = precomputed_image_data["end_latent"]
        control_latents = precomputed_image_data["control_latents"]
        control_mask_images = precomputed_image_data["control_mask_images"]

        context = precomputed_text_data["context"]
        context_null = precomputed_text_data["context_null"]
        # VAE is not loaded here if data is precomputed; decoding VAE is handled by caller (e.g., process_batch_prompts)
        # vae_instance_for_return remains None
    else:
        # Load VAE if not precomputed (for single/interactive mode)
        # shared_models for single/interactive might contain text/image encoders, but not VAE after `load_shared_models` change.
        # So, VAE will be loaded here for single/interactive.
        logger.info("No precomputed data. Preparing image and text inputs.")
        if shared_models and "vae" in shared_models:  # Should not happen with new load_shared_models
            vae_instance_for_return = shared_models["vae"]
        else:
            vae_instance_for_return = load_vae(
                args.vae, args.vae_chunk_size, args.vae_spatial_tile_sample_min_size, args.vae_tiling, device
            )

        height, width, video_seconds, context, context_null, context_img, end_latent, control_latents, control_mask_images = (
            prepare_i2v_inputs(args, device, vae_instance_for_return, shared_models)  # Pass VAE
        )

    if shared_models is None or "model" not in shared_models:
        model = load_dit_model(args, device)
        if args.save_merged_model:
            # If we only want to save the model, we can skip the rest
            return model, None

        if shared_models is not None:
            shared_models["model"] = model
    else:
        # use shared model
        model: HunyuanVideoTransformer3DModelPackedInference = shared_models["model"]
        model.move_to_device_except_swap_blocks(device)  # Handles block swap correctly
        model.prepare_block_swap_before_forward()

    if args.preview_latent_every:
        previewer = LatentPreviewer(args, None, None, model.device, model.dtype, model_type="framepack")
    # sampling
    latent_window_size = args.latent_window_size  # default is 9
    # ex: (5s * 30fps) / (9 * 4) = 4.16 -> 4 sections, 60s -> 1800 / 36 = 50 sections
    total_latent_sections = (video_seconds * 30) / (latent_window_size * 4)
    total_latent_sections = int(max(round(total_latent_sections), 1))

    # set random generator
    seed_g = torch.Generator(device="cpu")
    seed_g.manual_seed(seed)
    num_frames = latent_window_size * 4 - 3

    logger.info(
        f"Video size: {height}x{width}@{video_seconds} (HxW@seconds), fps: {args.fps}, num sections: {total_latent_sections}, "
        f"infer_steps: {args.infer_steps}, frames per generation: {num_frames}"
    )

    # video generation ######
    f1_mode = args.f1
    one_frame_inference = None
    if args.one_frame_inference is not None:
        one_frame_inference = set()
        for mode in args.one_frame_inference.split(","):
            one_frame_inference.add(mode.strip())

    if one_frame_inference is not None:
        real_history_latents = generate_with_one_frame_inference(
            args,
            model,
            context,
            context_null,
            context_img,
            control_latents,
            control_mask_images,
            latent_window_size,
            height,
            width,
            device,
            seed_g,
            one_frame_inference,
        )
    else:
        # prepare history latents
        history_latents = torch.zeros((1, 16, 1 + 2 + 16, height // 8, width // 8), dtype=torch.float32)
        if end_latent is not None and not f1_mode:
            logger.info(f"Use end image(s): {args.end_image_path}")
            history_latents[:, :, :1] = end_latent.to(history_latents)

        # prepare clean latents and indices
        if not f1_mode:
            # Inverted Anti-drifting
            total_generated_latent_frames = 0
            latent_paddings = reversed(range(total_latent_sections))

            if total_latent_sections > 4 and one_frame_inference is None:
                # In theory the latent_paddings should follow the above sequence, but it seems that duplicating some
                # items looks better than expanding it when total_latent_sections > 4
                # One can try to remove below trick and just
                # use `latent_paddings = list(reversed(range(total_latent_sections)))` to compare
                # 4 sections: 3, 2, 1, 0. 50 sections: 3, 2, 2, ... 2, 1, 0
                latent_paddings = [3] + [2] * (total_latent_sections - 3) + [1, 0]

            if args.latent_paddings is not None:
                # parse user defined latent paddings
                user_latent_paddings = [int(x) for x in args.latent_paddings.split(",")]
                if len(user_latent_paddings) < total_latent_sections:
                    print(
                        f"User defined latent paddings length {len(user_latent_paddings)} does not match total sections {total_latent_sections}."
                    )
                    print("Use default paddings instead for unspecified sections.")
                    latent_paddings[: len(user_latent_paddings)] = user_latent_paddings
                elif len(user_latent_paddings) > total_latent_sections:
                    print(
                        f"User defined latent paddings length {len(user_latent_paddings)} is greater than total sections {total_latent_sections}."
                    )
                    print(f"Use only first {total_latent_sections} paddings instead.")
                    latent_paddings = user_latent_paddings[:total_latent_sections]
                else:
                    latent_paddings = user_latent_paddings
        else:
            start_latent = context_img[0]["start_latent"]
            history_latents = torch.cat([history_latents, start_latent], dim=2)
            total_generated_latent_frames = 1  # a bit hacky, but we employ the same logic as in official code
            latent_paddings = [0] * total_latent_sections  # dummy paddings for F1 mode

        latent_paddings = list(latent_paddings)  # make sure it's a list
        for loop_index in range(total_latent_sections):
            latent_padding = latent_paddings[loop_index]

            if not f1_mode:
                # Inverted Anti-drifting
                section_index_reverse = loop_index  # 0, 1, 2, 3
                section_index = total_latent_sections - 1 - section_index_reverse  # 3, 2, 1, 0
                section_index_from_last = -(section_index_reverse + 1)  # -1, -2, -3, -4

                is_last_section = section_index == 0
                is_first_section = section_index_reverse == 0
                latent_padding_size = latent_padding * latent_window_size

                logger.info(f"latent_padding_size = {latent_padding_size}, is_last_section = {is_last_section}")
            else:
                section_index = loop_index  # 0, 1, 2, 3
                section_index_from_last = section_index - total_latent_sections  # -4, -3, -2, -1
                is_last_section = loop_index == total_latent_sections - 1
                is_first_section = loop_index == 0
                latent_padding_size = 0  # dummy padding for F1 mode

            # select start latent
            if section_index_from_last in context_img:
                image_index = section_index_from_last
            elif section_index in context_img:
                image_index = section_index
            else:
                image_index = 0

            start_latent = context_img[image_index]["start_latent"]
            image_path = context_img[image_index]["image_path"]
            if image_index != 0:  # use section image other than section 0
                logger.info(
                    f"Apply experimental section image, latent_padding_size = {latent_padding_size}, image_path = {image_path}"
                )

            if not f1_mode:
                # Inverted Anti-drifting
                indices = torch.arange(0, sum([1, latent_padding_size, latent_window_size, 1, 2, 16])).unsqueeze(0)
                (
                    clean_latent_indices_pre,
                    blank_indices,
                    latent_indices,
                    clean_latent_indices_post,
                    clean_latent_2x_indices,
                    clean_latent_4x_indices,
                ) = indices.split([1, latent_padding_size, latent_window_size, 1, 2, 16], dim=1)

                clean_latent_indices = torch.cat([clean_latent_indices_pre, clean_latent_indices_post], dim=1)

                clean_latents_pre = start_latent.to(history_latents)
                clean_latents_post, clean_latents_2x, clean_latents_4x = history_latents[:, :, : 1 + 2 + 16, :, :].split(
                    [1, 2, 16], dim=2
                )
                clean_latents = torch.cat([clean_latents_pre, clean_latents_post], dim=2)

            else:
                # F1 mode
                indices = torch.arange(0, sum([1, 16, 2, 1, latent_window_size])).unsqueeze(0)
                (
                    clean_latent_indices_start,
                    clean_latent_4x_indices,
                    clean_latent_2x_indices,
                    clean_latent_1x_indices,
                    latent_indices,
                ) = indices.split([1, 16, 2, 1, latent_window_size], dim=1)
                clean_latent_indices = torch.cat([clean_latent_indices_start, clean_latent_1x_indices], dim=1)

                clean_latents_4x, clean_latents_2x, clean_latents_1x = history_latents[:, :, -sum([16, 2, 1]) :, :, :].split(
                    [16, 2, 1], dim=2
                )
                clean_latents = torch.cat([start_latent.to(history_latents), clean_latents_1x], dim=2)

            # if use_teacache:
            #     transformer.initialize_teacache(enable_teacache=True, num_steps=steps)
            # else:
            #     transformer.initialize_teacache(enable_teacache=False)

            # prepare conditioning inputs
            if section_index_from_last in context:
                prompt_index = section_index_from_last
            elif section_index in context:
                prompt_index = section_index
            else:
                prompt_index = 0

            context_for_index = context[prompt_index]
            # if args.section_prompts is not None:
            logger.info(f"Section {section_index}: {context_for_index['prompt']}")

            llama_vec = context_for_index["llama_vec"].to(device, dtype=torch.bfloat16)
            llama_attention_mask = context_for_index["llama_attention_mask"].to(device)
            clip_l_pooler = context_for_index["clip_l_pooler"].to(device, dtype=torch.bfloat16)

            image_encoder_last_hidden_state = context_img[image_index]["image_encoder_last_hidden_state"].to(
                device, dtype=torch.bfloat16
            )

            llama_vec_n = context_null["llama_vec"].to(device, dtype=torch.bfloat16)
            llama_attention_mask_n = context_null["llama_attention_mask"].to(device)
            clip_l_pooler_n = context_null["clip_l_pooler"].to(device, dtype=torch.bfloat16)

            preprocess_magcache(args, model)

            generated_latents = sample_hunyuan(
                transformer=model,
                sampler=args.sample_solver,
                width=width,
                height=height,
                frames=num_frames,
                real_guidance_scale=args.guidance_scale,
                distilled_guidance_scale=args.embedded_cfg_scale,
                guidance_rescale=args.guidance_rescale,
                shift=args.flow_shift,
                num_inference_steps=args.infer_steps,
                generator=seed_g,
                prompt_embeds=llama_vec,
                prompt_embeds_mask=llama_attention_mask,
                prompt_poolers=clip_l_pooler,
                negative_prompt_embeds=llama_vec_n,
                negative_prompt_embeds_mask=llama_attention_mask_n,
                negative_prompt_poolers=clip_l_pooler_n,
                device=device,
                dtype=torch.bfloat16,
                image_embeddings=image_encoder_last_hidden_state,
                latent_indices=latent_indices,
                clean_latents=clean_latents,
                clean_latent_indices=clean_latent_indices,
                clean_latents_2x=clean_latents_2x,
                clean_latent_2x_indices=clean_latent_2x_indices,
                clean_latents_4x=clean_latents_4x,
                clean_latent_4x_indices=clean_latent_4x_indices,
            )
            postprocess_magcache(args, model)

            # concatenate generated latents
            total_generated_latent_frames += int(generated_latents.shape[2])
            if not f1_mode:
                # Inverted Anti-drifting: prepend generated latents to history latents
                if is_last_section:
                    generated_latents = torch.cat([start_latent.to(generated_latents), generated_latents], dim=2)
                    total_generated_latent_frames += 1

                history_latents = torch.cat([generated_latents.to(history_latents), history_latents], dim=2)
                real_history_latents = history_latents[:, :, :total_generated_latent_frames, :, :]
            else:
                # F1 mode: append generated latents to history latents
                history_latents = torch.cat([history_latents, generated_latents.to(history_latents)], dim=2)
                real_history_latents = history_latents[:, :, -total_generated_latent_frames:, :, :]

            logger.info(f"Generated. Latent shape {real_history_latents.shape}")

            if args.preview_latent_every is not None and (section_index_reverse + 1) % args.preview_latent_every == 0:
                previewer.preview(real_history_latents)

            # # TODO support saving intermediate video
            # clean_memory_on_device(device)
            # vae.to(device)
            # if history_pixels is None:
            #     history_pixels = hunyuan.vae_decode(real_history_latents, vae).cpu()
            # else:
            #     section_latent_frames = (latent_window_size * 2 + 1) if is_last_section else (latent_window_size * 2)
            #     overlapped_frames = latent_window_size * 4 - 3
            #     current_pixels = hunyuan.vae_decode(real_history_latents[:, :, :section_latent_frames], vae).cpu()
            #     history_pixels = soft_append_bcthw(current_pixels, history_pixels, overlapped_frames)
            # vae.to("cpu")
            # # if not is_last_section:
            # #     # save intermediate video
            # #     save_video(history_pixels[0], args, total_generated_latent_frames)
            # print(f"Decoded. Current latent shape {real_history_latents.shape}; pixel shape {history_pixels.shape}")

    # Only clean up shared models if they were created within this function
    wait_for_clean_memory = False
    if not (shared_models and "model" in shared_models) and "model" in locals():  # if model was loaded locally
        del model
        synchronize_device(device)
        wait_for_clean_memory = True

    # wait for 5 seconds until block swap is done
    if wait_for_clean_memory and args.blocks_to_swap > 0:
        logger.info("Waiting for 5 seconds to finish block swap")
        time.sleep(5)

    gc.collect()
    clean_memory_on_device(device)

    return vae_instance_for_return, real_history_latents


def generate_with_one_frame_inference(
    args: argparse.Namespace,
    model: HunyuanVideoTransformer3DModelPackedInference,
    context: Dict[int, Dict[str, torch.Tensor]],
    context_null: Dict[str, torch.Tensor],
    context_img: Dict[int, Dict[str, torch.Tensor]],
    control_latents: Optional[List[torch.Tensor]],
    control_mask_images: Optional[List[Optional[Image.Image]]],
    latent_window_size: int,
    height: int,
    width: int,
    device: torch.device,
    seed_g: torch.Generator,
    one_frame_inference: set[str],
) -> torch.Tensor:
    # one frame inference
    sample_num_frames = 1
    latent_indices = torch.zeros((1, 1), dtype=torch.int64)  # 1x1 latent index for target image
    latent_indices[:, 0] = latent_window_size  # last of latent_window

    def get_latent_mask(mask_image: Image.Image) -> torch.Tensor:
        if mask_image.mode != "L":
            mask_image = mask_image.convert("L")
        mask_image = mask_image.resize((width // 8, height // 8), Image.LANCZOS)
        mask_image = np.array(mask_image)  # PIL to numpy, HWC
        mask_image = torch.from_numpy(mask_image).float() / 255.0  # 0 to 1.0, HWC
        mask_image = mask_image.squeeze(-1)  # HWC -> HW
        mask_image = mask_image.unsqueeze(0).unsqueeze(0).unsqueeze(0)  # HW -> 111HW (BCFHW)
        mask_image = mask_image.to(torch.float32)
        return mask_image

    if control_latents is None or len(control_latents) == 0:
        logger.info("No control images provided for one frame inference. Use zero latents for control images.")
        control_latents = [torch.zeros(1, 16, 1, height // 8, width // 8, dtype=torch.float32)]

    if "no_post" not in one_frame_inference:
        # add zero latents as clean latents post
        control_latents.append(torch.zeros((1, 16, 1, height // 8, width // 8), dtype=torch.float32))
        logger.info("Add zero latents as clean latents post for one frame inference.")

    # kisekaeichi and 1f-mc: both are using control images, but indices are different
    clean_latents = torch.cat(control_latents, dim=2)  # (1, 16, num_control_images, H//8, W//8)
    clean_latent_indices = torch.zeros((1, len(control_latents)), dtype=torch.int64)
    if "no_post" not in one_frame_inference:
        clean_latent_indices[:, -1] = 1 + latent_window_size  # default index for clean latents post

    for i in range(len(control_latents)):
        mask_image = None
        if args.control_image_mask_path is not None and i < len(args.control_image_mask_path):
            mask_image = get_latent_mask(Image.open(args.control_image_mask_path[i]))
            logger.info(
                f"Apply mask for clean latents 1x for {i + 1}: {args.control_image_mask_path[i]}, shape: {mask_image.shape}"
            )
        elif control_mask_images is not None and i < len(control_mask_images) and control_mask_images[i] is not None:
            mask_image = get_latent_mask(control_mask_images[i])
            logger.info(f"Apply mask for clean latents 1x for {i + 1} with alpha channel: {mask_image.shape}")
        if mask_image is not None:
            clean_latents[:, :, i : i + 1, :, :] = clean_latents[:, :, i : i + 1, :, :] * mask_image

    for one_frame_param in one_frame_inference:
        if one_frame_param.startswith("target_index="):
            target_index = int(one_frame_param.split("=")[1])
            latent_indices[:, 0] = target_index
            logger.info(f"Set index for target: {target_index}")
        elif one_frame_param.startswith("control_index="):
            control_indices = one_frame_param.split("=")[1].split(";")
            i = 0
            while i < len(control_indices) and i < clean_latent_indices.shape[1]:
                control_index = int(control_indices[i])
                clean_latent_indices[:, i] = control_index
                i += 1
            logger.info(f"Set index for clean latent 1x: {control_indices}")

    # "default" option does nothing, so we can skip it
    if "default" in one_frame_inference:
        pass

    if "no_2x" in one_frame_inference:
        clean_latents_2x = None
        clean_latent_2x_indices = None
        logger.info("No clean_latents_2x")
    else:
        clean_latents_2x = torch.zeros((1, 16, 2, height // 8, width // 8), dtype=torch.float32)
        index = 1 + latent_window_size + 1
        clean_latent_2x_indices = torch.arange(index, index + 2).unsqueeze(0)  # 2

    if "no_4x" in one_frame_inference:
        clean_latents_4x = None
        clean_latent_4x_indices = None
        logger.info("No clean_latents_4x")
    else:
        clean_latents_4x = torch.zeros((1, 16, 16, height // 8, width // 8), dtype=torch.float32)
        index = 1 + latent_window_size + 1 + 2
        clean_latent_4x_indices = torch.arange(index, index + 16).unsqueeze(0)  # 16

    logger.info(
        f"One frame inference. clean_latent: {clean_latents.shape} latent_indices: {latent_indices}, clean_latent_indices: {clean_latent_indices}, num_frames: {sample_num_frames}"
    )

    # prepare conditioning inputs
    prompt_index = 0
    image_index = 0

    context_for_index = context[prompt_index]
    logger.info(f"Prompt: {context_for_index['prompt']}")

    llama_vec = context_for_index["llama_vec"].to(device, dtype=torch.bfloat16)
    llama_attention_mask = context_for_index["llama_attention_mask"].to(device)
    clip_l_pooler = context_for_index["clip_l_pooler"].to(device, dtype=torch.bfloat16)

    image_encoder_last_hidden_state = context_img[image_index]["image_encoder_last_hidden_state"].to(device, dtype=torch.bfloat16)

    llama_vec_n = context_null["llama_vec"].to(device, dtype=torch.bfloat16)
    llama_attention_mask_n = context_null["llama_attention_mask"].to(device)
    clip_l_pooler_n = context_null["clip_l_pooler"].to(device, dtype=torch.bfloat16)

    preprocess_magcache(args, model)

    generated_latents = sample_hunyuan(
        transformer=model,
        sampler=args.sample_solver,
        width=width,
        height=height,
        frames=1,
        real_guidance_scale=args.guidance_scale,
        distilled_guidance_scale=args.embedded_cfg_scale,
        guidance_rescale=args.guidance_rescale,
        shift=args.flow_shift,
        num_inference_steps=args.infer_steps,
        generator=seed_g,
        prompt_embeds=llama_vec,
        prompt_embeds_mask=llama_attention_mask,
        prompt_poolers=clip_l_pooler,
        negative_prompt_embeds=llama_vec_n,
        negative_prompt_embeds_mask=llama_attention_mask_n,
        negative_prompt_poolers=clip_l_pooler_n,
        device=device,
        dtype=torch.bfloat16,
        image_embeddings=image_encoder_last_hidden_state,
        latent_indices=latent_indices,
        clean_latents=clean_latents,
        clean_latent_indices=clean_latent_indices,
        clean_latents_2x=clean_latents_2x,
        clean_latent_2x_indices=clean_latent_2x_indices,
        clean_latents_4x=clean_latents_4x,
        clean_latent_4x_indices=clean_latent_4x_indices,
    )

    postprocess_magcache(args, model)

    real_history_latents = generated_latents.to(clean_latents)
    return real_history_latents


def save_latent(latent: torch.Tensor, args: argparse.Namespace, height: int, width: int) -> str:
    """Save latent to file

    Args:
        latent: Latent tensor
        args: command line arguments
        height: height of frame
        width: width of frame

    Returns:
        str: Path to saved latent file
    """
    save_path = args.save_path
    os.makedirs(save_path, exist_ok=True)
    time_flag = get_time_flag()

    seed = args.seed

    latent_path = f"{save_path}/{time_flag}_{seed}_latent.safetensors"

    sd = {"latent": latent.contiguous()}
    metadata = prepare_metadata(args)
    save_file(sd, latent_path, metadata=metadata)
    logger.info(f"Latent saved to: {latent_path}")

    return latent_path


def save_video(
    video: torch.Tensor,
    args: argparse.Namespace,
    original_base_name: Optional[str] = None,
    latent_frames: Optional[int] = None,
    metadata: Optional[dict] = None,
) -> str:
    """Save video to file

    Args:
        video: Video tensor
        args: command line arguments
        original_base_name: Original base name (if latents are loaded from files)

    Returns:
        str: Path to saved video file
    """
    save_path = args.save_path
    os.makedirs(save_path, exist_ok=True)
    time_flag = get_time_flag()

    seed = args.seed
    original_name = "" if original_base_name is None or len(original_base_name) == 0 else f"_{original_base_name}"
    latent_frames = "" if latent_frames is None else f"_{latent_frames}"
    video_path = f"{save_path}/{time_flag}_{seed}{original_name}{latent_frames}.mp4"

    video = video.unsqueeze(0)
    metadata = prepare_metadata(args) if metadata is None else metadata  # Returns None if args.no_metadata
    save_media_advanced(video, video_path, args, rescale=True, metadata=metadata)
    logger.info(f"Video saved to: {video_path}")

    return video_path


def save_images(sample: torch.Tensor, args: argparse.Namespace, original_base_name: Optional[str] = None) -> str:
    """Save images to directory

    Args:
        sample: Video tensor
        args: command line arguments
        original_base_name: Original base name (if latents are loaded from files)

    Returns:
        str: Path to saved images directory
    """
    save_path = args.save_path
    os.makedirs(save_path, exist_ok=True)
    time_flag = get_time_flag()

    seed = args.seed
    original_name = "" if original_base_name is None or len(original_base_name) == 0 else f"_{original_base_name}"
    image_name = f"{time_flag}_{seed}{original_name}"
    sample = sample.unsqueeze(0)
    one_frame_mode = args.one_frame_inference is not None
    save_images_grid(sample, save_path, image_name, rescale=True, create_subdir=not one_frame_mode)
    logger.info(f"Sample images saved to: {save_path}/{image_name}")

    return f"{save_path}/{image_name}"


def save_output(
    args: argparse.Namespace,
    vae: AutoencoderKLCausal3D,  # Expect a VAE instance for decoding
    latent: torch.Tensor,
    device: torch.device,
    original_base_names: Optional[List[str]] = None,
    metadata: Optional[dict] = None,
) -> None:
    """save output

    Args:
        args: command line arguments
        vae: VAE model
        latent: latent tensor
        device: device to use
        original_base_names: original base names (if latents are loaded from files)
    """
    height, width = latent.shape[-2], latent.shape[-1]  # BCTHW
    height *= 8
    width *= 8
    # print(f"Saving output. Latent shape {latent.shape}; pixel shape {height}x{width}")
    if args.output_type == "latent" or args.output_type == "both" or args.output_type == "latent_images":
        # save latent
        save_latent(latent, args, height, width)
    if args.output_type == "latent":
        return

    if vae is None:
        logger.error("VAE is None, cannot decode latents for saving video/images.")
        return

    total_latent_sections = (args.video_seconds * 30) / (args.latent_window_size * 4)
    total_latent_sections = int(max(round(total_latent_sections), 1))
    video = decode_latent(
        args.latent_window_size, total_latent_sections, args.bulk_decode, vae, latent, device, args.one_frame_inference is not None
    )

    if args.output_type == "video" or args.output_type == "both":
        # save video
        original_name = "" if original_base_names is None or len(original_base_names[0]) == 0 else f"_{original_base_names[0]}"
        save_video(video, args, original_name, metadata=metadata)

    elif args.output_type == "images" or args.output_type == "latent_images":
        # save images
        original_name = "" if original_base_names is None or len(original_base_names[0]) == 0 else f"_{original_base_names[0]}"
        save_images(video, args, original_name)


def preprocess_prompts_for_batch(prompt_lines: List[str], base_args: argparse.Namespace) -> List[Dict]:
    """Process multiple prompts for batch mode

    Args:
        prompt_lines: List of prompt lines
        base_args: Base command line arguments

    Returns:
        List[Dict]: List of prompt data dictionaries
    """
    prompts_data = []

    for line in prompt_lines:
        line = line.strip()
        if not line or line.startswith("#"):  # Skip empty lines and comments
            continue

        # Parse prompt line and create override dictionary
        prompt_data = parse_prompt_line(line, base_args.prompt_wildcards)
        logger.info(f"Parsed prompt data: {prompt_data}")
        prompts_data.append(prompt_data)

    return prompts_data


def load_shared_models(args: argparse.Namespace) -> Dict:
    """Load shared models for batch processing or interactive mode.
    Models are loaded to CPU to save memory. VAE is NOT loaded here.
    DiT model is also NOT loaded here, handled by process_batch_prompts or generate.

    Args:
        args: Base command line arguments

    Returns:
        Dict: Dictionary of shared models (text/image encoders)
    """
    shared_models = {}
    # Load text encoders to CPU
    tokenizer1, text_encoder1 = load_text_encoder1(args, args.fp8_llm, "cpu")
    tokenizer2, text_encoder2 = load_text_encoder2(args)  # Assumes it loads to CPU or handles device internally
    # Load image encoders to CPU
    feature_extractor, image_encoder = load_image_encoders(args)  # Assumes it loads to CPU or handles device internally

    shared_models["tokenizer1"] = tokenizer1
    shared_models["text_encoder1"] = text_encoder1
    shared_models["tokenizer2"] = tokenizer2
    shared_models["text_encoder2"] = text_encoder2
    shared_models["feature_extractor"] = feature_extractor
    shared_models["image_encoder"] = image_encoder

    return shared_models


def process_batch_prompts(prompts_data: List[Dict], args: argparse.Namespace) -> None:
    """Process multiple prompts with model reuse and batched precomputation

    Args:
        prompts_data: List of prompt data dictionaries
        args: Base command line arguments
    """
    if not prompts_data:
        logger.warning("No valid prompts found")
        return

    gen_settings = get_generation_settings(args)
    device = gen_settings.device

    # 1. Precompute Image Data (VAE and Image Encoders)
    logger.info("Loading VAE and Image Encoders for batch image preprocessing...")
    vae_for_batch = load_vae(args.vae, args.vae_chunk_size, args.vae_spatial_tile_sample_min_size, args.vae_tiling, "cpu")
    feature_extractor_batch, image_encoder_batch = load_image_encoders(args)  # Assume loads to CPU

    all_precomputed_image_data = []
    all_prompt_args_list = [apply_overrides(args, pd) for pd in prompts_data]  # Create all arg instances first

    logger.info("Preprocessing images and VAE encoding for all prompts...")

    # VAE and Image Encoder to device for this phase, because we do not want to offload them to CPU
    vae_for_batch.to(device)
    image_encoder_batch.to(device)

    # Pass models via a temporary shared_models dict for prepare_image_inputs
    # This ensures prepare_image_inputs can use them if it expects them in shared_models
    # Or it can load them if this dict is empty (though here we provide them)
    temp_shared_models_img = {"feature_extractor": feature_extractor_batch, "image_encoder": image_encoder_batch}

    for i, prompt_args_item in enumerate(all_prompt_args_list):
        logger.info(f"Image preprocessing for prompt {i + 1}/{len(all_prompt_args_list)}: {prompt_args_item.prompt}")
        # prepare_image_inputs will move vae/image_encoder to device temporarily
        image_data = prepare_image_inputs(prompt_args_item, device, vae_for_batch, temp_shared_models_img)
        all_precomputed_image_data.append(image_data)

    # Models should be back on GPU because prepare_image_inputs moved them to the original device
    del feature_extractor_batch, image_encoder_batch, temp_shared_models_img
    vae_for_batch.to("cpu")  # Move VAE back to CPU
    clean_memory_on_device(device)

    # 2. Precompute Text Data (Text Encoders)
    logger.info("Loading Text Encoders for batch text preprocessing...")
    # Text Encoders loaded to CPU by load_text_encoder1/2
    tokenizer1_batch, text_encoder1_batch = load_text_encoder1(args, args.fp8_llm, device)
    tokenizer2_batch, text_encoder2_batch = load_text_encoder2(args)

    # Text Encoders to device for this phase
    text_encoder2_batch.to(device)  # Moved into prepare_text_inputs logic

    all_precomputed_text_data = []
    conds_cache_batch = {}

    logger.info("Preprocessing text and LLM/TextEncoder encoding for all prompts...")
    temp_shared_models_txt = {
        "tokenizer1": tokenizer1_batch,
        "text_encoder1": text_encoder1_batch,  # on GPU
        "tokenizer2": tokenizer2_batch,
        "text_encoder2": text_encoder2_batch,  # on GPU
        "conds_cache": conds_cache_batch,
    }

    for i, prompt_args_item in enumerate(all_prompt_args_list):
        logger.info(f"Text preprocessing for prompt {i + 1}/{len(all_prompt_args_list)}: {prompt_args_item.prompt}")
        # prepare_text_inputs will move text_encoders to device temporarily
        text_data = prepare_text_inputs(prompt_args_item, device, temp_shared_models_txt)
        all_precomputed_text_data.append(text_data)

    # Models should be removed from device after prepare_text_inputs
    del tokenizer1_batch, text_encoder1_batch, tokenizer2_batch, text_encoder2_batch, temp_shared_models_txt, conds_cache_batch
    gc.collect()  # transformer==4.54.1 seems to need this to free memory
    clean_memory_on_device(device)

    # 3. Load DiT Model once
    logger.info("Loading DiT model for batch generation...")
    # Use args from the first prompt for DiT loading (LoRA etc. should be consistent for a batch)
    first_prompt_args = all_prompt_args_list[0]

    dit_model = load_dit_model(first_prompt_args, device)  # Load directly to target device if possible
    if first_prompt_args.save_merged_model:
        logger.info("Merged DiT model saved. Skipping generation.")
        del dit_model
        clean_memory_on_device(device)
        return

    shared_models_for_generate = {"model": dit_model}  # Pass DiT via shared_models

    all_latents = []

    logger.info("Generating latents for all prompts...")
    with torch.no_grad():
        for i, prompt_args_item in enumerate(all_prompt_args_list):
            current_image_data = all_precomputed_image_data[i]
            current_text_data = all_precomputed_text_data[i]

            logger.info(f"Generating latent for prompt {i + 1}/{len(all_prompt_args_list)}: {prompt_args_item.prompt}")
            try:
                # generate is called with precomputed data, so it won't load VAE/Text/Image encoders.
                # It will use the DiT model from shared_models_for_generate.
                # The VAE instance returned by generate will be None here.
                _, latent = generate(
                    prompt_args_item, gen_settings, shared_models_for_generate, current_image_data, current_text_data
                )

                if latent is None and prompt_args_item.save_merged_model:  # Should be caught earlier
                    continue

                # Save latent if needed (using data from precomputed_image_data for H/W)
                if prompt_args_item.output_type in ["latent", "both", "latent_images"]:
                    height = current_image_data["height"]
                    width = current_image_data["width"]
                    save_latent(latent, prompt_args_item, height, width)

                all_latents.append(latent)
            except Exception as e:
                logger.error(f"Error generating latent for prompt: {prompt_args_item.prompt}. Error: {e}", exc_info=True)
                all_latents.append(None)  # Add placeholder for failed generations
                continue

    # Free DiT model
    logger.info("Releasing DiT model from memory...")
    if args.blocks_to_swap > 0:
        logger.info("Waiting for 5 seconds to finish block swap")
        time.sleep(5)

    del shared_models_for_generate["model"]
    del dit_model
    clean_memory_on_device(device)
    synchronize_device(device)  # Ensure memory is freed before loading VAE for decoding

    # 4. Decode latents and save outputs (using vae_for_batch)
    if args.output_type != "latent":
        logger.info("Decoding latents to videos/images using batched VAE...")
        vae_for_batch.to(device)  # Move VAE to device for decoding

        for i, latent in enumerate(all_latents):
            if latent is None:  # Skip failed generations
                logger.warning(f"Skipping decoding for prompt {i + 1} due to previous error.")
                continue

            current_args = all_prompt_args_list[i]
            logger.info(f"Decoding output {i + 1}/{len(all_latents)} for prompt: {current_args.prompt}")

            # if args.output_type is "both" or "latent_images", we already saved latent above.
            # so we skip saving latent here.
            if current_args.output_type == "both":
                current_args.output_type = "video"
            elif current_args.output_type == "latent_images":
                current_args.output_type = "images"

            # save_output expects latent to be [BCTHW] or [CTHW]. generate returns [BCTHW] (batch size 1).
            # latent[0] is correct if generate returns it with batch dim.
            # The latent from generate is (1, C, T, H, W)
            save_output(current_args, vae_for_batch, latent[0], device)  # Pass vae_for_batch

        vae_for_batch.to("cpu")  # Move VAE back to CPU

    del vae_for_batch
    clean_memory_on_device(device)


def process_interactive(args: argparse.Namespace) -> None:
    """Process prompts in interactive mode

    Args:
        args: Base command line arguments
    """
    gen_settings = get_generation_settings(args)
    device = gen_settings.device
    shared_models = load_shared_models(args)
    shared_models["conds_cache"] = {}  # Initialize empty cache for interactive mode

    print("Interactive mode. Enter prompts (Ctrl+D or Ctrl+Z (Windows) to exit):")

    try:
        import prompt_toolkit
    except ImportError:
        logger.warning("prompt_toolkit not found. Using basic input instead.")
        prompt_toolkit = None

    if prompt_toolkit:
        session = prompt_toolkit.PromptSession()

        def input_line(prompt: str) -> str:
            return session.prompt(prompt)

    else:

        def input_line(prompt: str) -> str:
            return input(prompt)

    try:
        while True:
            try:
                line = input_line("> ")
                if not line.strip():
                    continue
                if len(line.strip()) == 1 and line.strip() in ["\x04", "\x1a"]:  # Ctrl+D or Ctrl+Z with prompt_toolkit
                    raise EOFError  # Exit on Ctrl+D or Ctrl+Z

                # Parse prompt
                prompt_data = parse_prompt_line(line, args.prompt_wildcards)
                prompt_args = apply_overrides(args, prompt_data)

                # Generate latent
                # For interactive, precomputed data is None. shared_models contains text/image encoders.
                # generate will load VAE internally.
                returned_vae, latent = generate(prompt_args, gen_settings, shared_models)

                # If not one_frame_inference, move DiT model to CPU after generation
                if not prompt_args.one_frame_inference:
                    if prompt_args.blocks_to_swap > 0:
                        logger.info("Waiting for 5 seconds to finish block swap")
                        time.sleep(5)
                    model = shared_models.get("model")
                    model.to("cpu")  # Move DiT model to CPU after generation

                # Save latent and video
                # returned_vae from generate will be used for decoding here.
                save_output(prompt_args, returned_vae, latent[0], device)

            except KeyboardInterrupt:
                print("\nInterrupted. Continue (Ctrl+D or Ctrl+Z (Windows) to exit)")
                continue

    except EOFError:
        print("\nExiting interactive mode")


def get_generation_settings(args: argparse.Namespace) -> GenerationSettings:
    device = torch.device(args.device)

    dit_weight_dtype = None  # default
    if args.fp8_scaled:
        dit_weight_dtype = None  # various precision weights, so don't cast to specific dtype
    elif args.fp8:
        dit_weight_dtype = torch.float8_e4m3fn

    logger.info(f"Using device: {device}, DiT weight weight precision: {dit_weight_dtype}")

    gen_settings = GenerationSettings(device=device, dit_weight_dtype=dit_weight_dtype)
    return gen_settings


def main():
    # Parse arguments
    args = parse_args()

    assert (not args.save_merged_model) or (not args.fp8_scaled), "Save merged model is not compatible with fp8_scaled"

    # Check if latents are provided
    latents_mode = args.latent_path is not None and len(args.latent_path) > 0

    # Set device
    device = args.device if args.device is not None else "cuda" if torch.cuda.is_available() else "cpu"
    device = torch.device(device)
    logger.info(f"Using device: {device}")
    args.device = device

    if latents_mode:
        # Original latent decode mode
        original_base_names = []
        latents_list = []
        seeds = []
        metadata_list = []
        # assert len(args.latent_path) == 1, "Only one latent path is supported for now"

        for latent_path in args.latent_path:
            original_base_names.append(os.path.splitext(os.path.basename(latent_path))[0])
            seed = 0

            if os.path.splitext(latent_path)[1] != ".safetensors":
                latents = torch.load(latent_path, map_location="cpu")
            else:
                state_dict = load_file(latent_path)
                if "latent" in state_dict:
                    latents = state_dict["latent"]
                else:
                    for key in state_dict:
                        if key.startswith("latent") and state_dict[key].ndim >= 4:
                            latents = state_dict[key]
                            logger.warning(f"'latent' not found in state_dict. Using '{key}' instead.")
                            break
                    else:
                        raise KeyError(f"'latent' not found in state_dict keys: {list(state_dict.keys())}")

                with safe_open(latent_path, framework="pt") as f:
                    metadata = f.metadata()
                if metadata is None:
                    metadata = {}
                metadata_list.append(metadata)

                if "bt_seeds" in metadata:
                    seed = int(metadata["bt_seeds"])
                if "bt_height" in metadata and "bt_width" in metadata:
                    height = int(metadata["bt_height"])
                    width = int(metadata["bt_width"])
                    args.video_size = [height, width]
                if "video_seconds" in metadata:
                    args.video_seconds = float(metadata["video_seconds"])

            seeds.append(seed)
            logger.info(f"Loaded latent from {latent_path}. Shape: {latents.shape}")

            if latents.ndim == 5:  # [BCTHW]
                latents = latents.squeeze(0)  # [CTHW]

            latents_list.append(latents)

        # latent = torch.stack(latents_list, dim=0)  # [N, ...], must be same shape

        for i, latent in enumerate(latents_list):
            args.seed = seeds[i]
            metadata = metadata_list[i]

            vae = load_vae(args.vae, args.vae_chunk_size, args.vae_spatial_tile_sample_min_size, args.vae_tiling, device)
            save_output(args, vae, latent, device, original_base_names, metadata=metadata)

    elif args.from_file:
        # Batch mode from file

        # Read prompts from file
        with open(args.from_file, "r", encoding="utf-8") as f:
            prompt_lines = f.readlines()

        # Process prompts
        prompts_data = preprocess_prompts_for_batch(prompt_lines, args)
        process_batch_prompts(prompts_data, args)

    elif args.interactive:
        # Interactive mode
        process_interactive(args)

    else:
        # Single prompt mode (original behavior)

        # Generate latent
        gen_settings = get_generation_settings(args)
        # For single mode, precomputed data is None, shared_models is None.
        # generate will load all necessary models (VAE, Text/Image Encoders, DiT).
        returned_vae, latent = generate(args, gen_settings)
        # print(f"Generated latent shape: {latent.shape}")
        if args.save_merged_model:
            return

        # Save latent and video
        # returned_vae from generate will be used for decoding here.
        save_output(args, returned_vae, latent[0], device)

    logger.info("Done!")


if __name__ == "__main__":
    main()<|MERGE_RESOLUTION|>--- conflicted
+++ resolved
@@ -27,17 +27,13 @@
 from musubi_tuner.utils import model_utils
 from musubi_tuner.utils.lora_utils import filter_lora_state_dict
 from musubi_tuner.utils.device_utils import clean_memory_on_device
-<<<<<<< HEAD
-from musubi_tuner.hv_generate_video import get_time_flag, save_images_grid, synchronize_device
-=======
 from musubi_tuner.hv_generate_video import (
     get_time_flag,
     save_images_grid,
-    save_videos_grid,
     synchronize_device,
     setup_parser_compile,
 )
->>>>>>> c62ee2e8
+
 from musubi_tuner.wan_generate_video import merge_lora_weights
 from musubi_tuner.frame_pack.framepack_utils import load_vae, load_text_encoder1, load_text_encoder2, load_image_encoders
 
@@ -100,12 +96,8 @@
 
 def parse_args() -> argparse.Namespace:
     """parse command line arguments"""
-<<<<<<< HEAD
     install_rich_tracebacks()
     parser = argparse.ArgumentParser(description="Framepack inference script", formatter_class=RichHelpFormatter)
-=======
-    parser = argparse.ArgumentParser(description="FramePack inference script")
->>>>>>> c62ee2e8
 
     # WAN arguments
     # parser.add_argument("--ckpt_dir", type=str, default=None, help="The path to the checkpoint directory (Wan 2.1 official).")
@@ -288,18 +280,8 @@
     parser.add_argument(
         "--lycoris", action="store_true", help=f"use lycoris for inference{'' if lycoris_available else ' (not available)'}"
     )
-<<<<<<< HEAD
-    parser.add_argument("--compile", action="store_true", help="Enable torch.compile")
-    parser.add_argument(
-        "--compile_args",
-        nargs=4,
-        metavar=("BACKEND", "MODE", "DYNAMIC", "FULLGRAPH"),
-        default=["inductor", "default", "False", "False"],
-        help="Torch.compile settings",
-    )
-=======
+
     setup_parser_compile(parser)
->>>>>>> c62ee2e8
 
     # MagCache
     parser.add_argument(
@@ -567,28 +549,10 @@
         if target_device is not None and target_dtype is not None:
             model.to(target_device, target_dtype)  # move and cast  at the same time. this reduces redundant copy operations
 
-<<<<<<< HEAD
     if args.te_multiplier:
         llm_multiplier, clip_multiplier = args.te_multiplier
         model = rescale_text_encoders_hunyuan(llm_multiplier, clip_multiplier, model)
 
-    if args.compile:
-        compile_backend, compile_mode, compile_dynamic, compile_fullgraph = args.compile_args
-        logger.info(
-            f"Torch Compiling[Backend: {compile_backend}; Mode: {compile_mode}; Dynamic: {compile_dynamic}; Fullgraph: {compile_fullgraph}]"
-        )
-        torch._dynamo.config.cache_size_limit = 32
-        for i in range(len(model.transformer_blocks)):
-            model.transformer_blocks[i] = torch.compile(
-                model.transformer_blocks[i],
-                backend=compile_backend,
-                mode=compile_mode,
-                dynamic=compile_dynamic.lower() in "true",
-                fullgraph=compile_fullgraph.lower() in "true",
-            )
-
-=======
->>>>>>> c62ee2e8
     if args.blocks_to_swap > 0:
         logger.info(f"Enable swap {args.blocks_to_swap} blocks to CPU from device: {device}")
         model.enable_block_swap(
