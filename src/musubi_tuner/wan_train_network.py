--- conflicted
+++ resolved
@@ -493,11 +493,8 @@
             loading_device,
             dit_weight_dtype,
             args.fp8_scaled,
-<<<<<<< HEAD
+            disable_numpy_memmap=args.disable_numpy_memmap,
             **blissful_kwargs,
-=======
-            disable_numpy_memmap=args.disable_numpy_memmap,
->>>>>>> 0bd85c0f
         )
         # if args.force_v2_1_time_embedding:
         #    model.set_time_embedding_v2_1(True)
@@ -514,11 +511,9 @@
                 "cpu" if args.offload_inactive_dit else loading_device,
                 dit_weight_dtype,
                 args.fp8_scaled,
-<<<<<<< HEAD
+                disable_numpy_memmap=args.disable_numpy_memmap,
                 **blissful_kwargs,
-=======
-                disable_numpy_memmap=args.disable_numpy_memmap,
->>>>>>> 0bd85c0f
+
             )
             # if args.force_v2_1_time_embedding:
             #    model_high_noise.set_time_embedding_v2_1(True)
