--- conflicted
+++ resolved
@@ -10,23 +10,13 @@
 from einops import rearrange
 from torch import Tensor, nn
 from torch.utils.checkpoint import checkpoint
-
+from musubi_tuner.utils.model_utils import create_cpu_offloading_wrapper
 from musubi_tuner.modules.custom_offloading_utils import ModelOffloader
 from musubi_tuner.hunyuan_model.attention import attention as hunyuan_attention
-<<<<<<< HEAD
+
 from blissful_tuner.blissful_logger import BlissfulLogger
 logger = BlissfulLogger(__name__, "green")
-=======
-
-
-import logging
-
-from musubi_tuner.utils.model_utils import create_cpu_offloading_wrapper
-
-logger = logging.getLogger(__name__)
-logging.basicConfig(level=logging.INFO)
-
->>>>>>> 7c2f39f6
+
 
 # USE_REENTRANT = True
 
@@ -981,11 +971,7 @@
         for block in self.double_blocks + self.single_blocks:
             block.enable_gradient_checkpointing(activation_cpu_offloading)
 
-<<<<<<< HEAD
-        logger.info(f"FLUX: Gradient checkpointing enabled.")
-=======
-        print(f"FLUX: Gradient checkpointing enabled. Activation CPU offloading: {activation_cpu_offloading}")
->>>>>>> 7c2f39f6
+        logger.info(f"FLUX: Gradient checkpointing enabled. Activation CPU offloading: {activation_cpu_offloading}")
 
     def disable_gradient_checkpointing(self):
         self.gradient_checkpointing = False
@@ -1025,14 +1011,14 @@
             self.offloader_double.set_forward_only(True)
             self.offloader_single.set_forward_only(True)
             self.prepare_block_swap_before_forward()
-            logger.info(f"FLUX: Block swap set to forward only.")
+            logger.info("FLUX: Block swap set to forward only.")
 
     def switch_block_swap_for_training(self):
         if self.blocks_to_swap:
             self.offloader_double.set_forward_only(False)
             self.offloader_single.set_forward_only(False)
             self.prepare_block_swap_before_forward()
-            logger.info(f"FLUX: Block swap set to forward and backward.")
+            logger.info("FLUX: Block swap set to forward and backward.")
 
     def move_to_device_except_swap_blocks(self, device: torch.device):
         # assume model is on cpu. do not move blocks to device to reduce temporary memory usage
