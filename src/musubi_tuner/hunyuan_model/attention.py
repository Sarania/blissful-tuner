import math

import torch
import torch.nn.functional as F
from blissful_tuner.blissful_logger import BlissfulLogger
logger = BlissfulLogger(__name__, "green")


try:
    import flash_attn
    from flash_attn.flash_attn_interface import _flash_attn_forward
    from flash_attn.flash_attn_interface import flash_attn_varlen_func
    from flash_attn.flash_attn_interface import flash_attn_func
    logger.info("Flash Attention is installed!")
except ImportError:
    logger.info("Flash Attention is not installed!")
    flash_attn = None
    flash_attn_varlen_func = None
    _flash_attn_forward = None
    flash_attn_func = None

try:
<<<<<<< HEAD
=======
    print("Trying to import sageattention")
>>>>>>> 2da34870
    from sageattention import sageattn_varlen, sageattn

    logger.info("Sage Attention is installed!")
except ImportError:
<<<<<<< HEAD
    logger.info("Sage Attention is not installed!")
=======
    print("Failed to import sageattention")
>>>>>>> 2da34870
    sageattn_varlen = None
    sageattn = None

try:
    import xformers.ops as xops
    logger.info("Xformers is installed!")
except ImportError:
    logger.info("Xformers is not installed!")
    xops = None

MEMORY_LAYOUT = {
    "flash": (
        lambda x: x.view(x.shape[0] * x.shape[1], *x.shape[2:]),
        lambda x: x,
    ),
    "flash_fixlen": (
        lambda x: x,
        lambda x: x,
    ),
    "sageattn": (
        lambda x: x.view(x.shape[0] * x.shape[1], *x.shape[2:]),
        lambda x: x,
    ),
    "sageattn_fixlen": (
        lambda x: x.transpose(1, 2),
        lambda x: x.transpose(1, 2),
    ),
    "torch": (
        lambda x: x.transpose(1, 2),
        lambda x: x.transpose(1, 2),
    ),
    "xformers": (
        lambda x: x,
        lambda x: x,
    ),
    "vanilla": (
        lambda x: x.transpose(1, 2),
        lambda x: x.transpose(1, 2),
    ),
}


def get_cu_seqlens(text_mask, img_len):
    """Calculate cu_seqlens_q, cu_seqlens_kv using text_mask and img_len

    Args:
        text_mask (torch.Tensor): the mask of text
        img_len (int): the length of image

    Returns:
        torch.Tensor: the calculated cu_seqlens for flash attention
    """
    batch_size = text_mask.shape[0]
    text_len = text_mask.sum(dim=1)
    max_len = text_mask.shape[1] + img_len

    cu_seqlens = torch.zeros([2 * batch_size + 1], dtype=torch.int32, device="cuda")

    for i in range(batch_size):
        s = text_len[i] + img_len
        s1 = i * max_len + s
        s2 = (i + 1) * max_len
        cu_seqlens[2 * i + 1] = s1
        cu_seqlens[2 * i + 2] = s2

    return cu_seqlens


def attention(
    q_or_qkv_list,
    k=None,
    v=None,
    mode="flash",
    drop_rate=0,
    attn_mask=None,
    total_len=None,
    causal=False,
    cu_seqlens_q=None,
    cu_seqlens_kv=None,
    max_seqlen_q=None,
    max_seqlen_kv=None,
    batch_size=1,
):
    """
    Perform QKV self attention.

    Args:
        q (torch.Tensor): Query tensor with shape [b, s, a, d], where a is the number of heads.
        k (torch.Tensor): Key tensor with shape [b, s1, a, d]
        v (torch.Tensor): Value tensor with shape [b, s1, a, d]
        mode (str): Attention mode. Choose from 'self_flash', 'cross_flash', 'torch', and 'vanilla'.
        drop_rate (float): Dropout rate in attention map. (default: 0)
        attn_mask (torch.Tensor): Attention mask with shape [b, s1] (cross_attn), or [b, a, s, s1] (torch or vanilla).
            (default: None)
        causal (bool): Whether to use causal attention. (default: False)
        cu_seqlens_q (torch.Tensor): dtype torch.int32. The cumulative sequence lengths of the sequences in the batch,
            used to index into q.
        cu_seqlens_kv (torch.Tensor): dtype torch.int32. The cumulative sequence lengths of the sequences in the batch,
            used to index into kv.
        max_seqlen_q (int): The maximum sequence length in the batch of q.
        max_seqlen_kv (int): The maximum sequence length in the batch of k and v.

    Returns:
        torch.Tensor: Output tensor after self attention with shape [b, s, ad]
    """
    q, k, v = q_or_qkv_list if type(q_or_qkv_list) == list else (q_or_qkv_list, k, v)
    if type(q_or_qkv_list) == list:
        q_or_qkv_list.clear()
    split_attn = total_len is not None
    if (split_attn or cu_seqlens_q is None) and mode == "sageattn":
        mode = "sageattn_fixlen"
    elif (split_attn or cu_seqlens_q is None) and mode == "flash":
        mode = "flash_fixlen"
    # print(f"Attention mode: {mode}, split_attn: {split_attn}")
    pre_attn_layout, post_attn_layout = MEMORY_LAYOUT[mode]

    # trim the sequence length to the actual length instead of attn_mask
    if split_attn:
        trimmed_len = q.shape[1] - total_len
        q = [q[i : i + 1, : total_len[i]] for i in range(len(q))]
        k = [k[i : i + 1, : total_len[i]] for i in range(len(k))]
        v = [v[i : i + 1, : total_len[i]] for i in range(len(v))]
        q = [pre_attn_layout(q_i) for q_i in q]
        k = [pre_attn_layout(k_i) for k_i in k]
        v = [pre_attn_layout(v_i) for v_i in v]
        # print(
        #     f"Trimming the sequence length to {total_len},trimmed_len: {trimmed_len}, q.shape: {[q_i.shape for q_i in q]}, mode: {mode}"
        # )
    else:
        q = pre_attn_layout(q)
        k = pre_attn_layout(k)
        v = pre_attn_layout(v)

    if mode == "torch":
        if split_attn:
            x = []
            for i in range(len(q)):
                x_i = F.scaled_dot_product_attention(q[i], k[i], v[i], dropout_p=drop_rate, is_causal=causal)
                q[i], k[i], v[i] = None, None, None
                x.append(x_i)
            del q, k, v
        else:
            if attn_mask is not None and attn_mask.dtype != torch.bool:
                attn_mask = attn_mask.to(q.dtype)
            x = F.scaled_dot_product_attention(q, k, v, attn_mask=attn_mask, dropout_p=drop_rate, is_causal=causal)
            del q, k, v
            del attn_mask

    elif mode == "xformers":
        # B, M, H, K: M is the sequence length, H is the number of heads, K is the dimension of the heads -> it is same as input dimension
        # currently only support batch_size = 1
        assert split_attn or cu_seqlens_q is None, "Xformers only supports splitting"
        if split_attn:
            x = []
            for i in range(len(q)):
                x_i = xops.memory_efficient_attention(q[i], k[i], v[i], p=drop_rate)  # , causal=causal)
                q[i], k[i], v[i] = None, None, None
                x.append(x_i)
            del q, k, v
        else:
            x = xops.memory_efficient_attention(q, k, v, p=drop_rate)
            del q, k, v

    elif mode == "flash":
        x = flash_attn_varlen_func(q, k, v, cu_seqlens_q, cu_seqlens_kv, max_seqlen_q, max_seqlen_kv)
        del q, k, v
        # x with shape [(bxs), a, d]
        x = x.view(batch_size, max_seqlen_q, x.shape[-2], x.shape[-1])  # reshape x to [b, s, a, d]

    elif mode == "flash_fixlen":
        if split_attn:
            x = []
            for i in range(len(q)):
                # q: (batch_size, seqlen, nheads, headdim), k: (batch_size, seqlen, nheads_k, headdim), v: (batch_size, seqlen, nheads_k, headdim)
                x_i = flash_attn_func(q[i], k[i], v[i], dropout_p=drop_rate, causal=causal)
                q[i], k[i], v[i] = None, None, None
                x.append(x_i)
            del q, k, v
        else:
            x = flash_attn_func(q, k, v, dropout_p=drop_rate, causal=causal)
            del q, k, v

    elif mode == "sageattn":
        x = sageattn_varlen(q, k, v, cu_seqlens_q, cu_seqlens_kv, max_seqlen_q, max_seqlen_kv)
        del q, k, v
        # x with shape [(bxs), a, d]
        x = x.view(batch_size, max_seqlen_q, x.shape[-2], x.shape[-1])  # reshape x to [b, s, a, d]

    elif mode == "sageattn_fixlen":
        if split_attn:
            x = []
            for i in range(len(q)):
                # HND seems to cause an error
                x_i = sageattn(q[i], k[i], v[i])  # (batch_size, seq_len, head_num, head_dim)
                q[i], k[i], v[i] = None, None, None
                x.append(x_i)
            del q, k, v
        else:
            x = sageattn(q, k, v)
            del q, k, v

    elif mode == "vanilla":
        assert not split_attn, "Vanilla attention does not support trimming"
        scale_factor = 1 / math.sqrt(q.size(-1))

        b, a, s, _ = q.shape
        s1 = k.size(2)
        attn_bias = torch.zeros(b, a, s, s1, dtype=q.dtype, device=q.device)
        if causal:
            # Only applied to self attention
            assert attn_mask is None, "Causal mask and attn_mask cannot be used together"
            temp_mask = torch.ones(b, a, s, s, dtype=torch.bool, device=q.device).tril(diagonal=0)
            attn_bias.masked_fill_(temp_mask.logical_not(), float("-inf"))
            attn_bias.to(q.dtype)

        if attn_mask is not None:
            if attn_mask.dtype == torch.bool:
                attn_bias.masked_fill_(attn_mask.logical_not(), float("-inf"))
            else:
                attn_bias += attn_mask

        # TODO: Maybe force q and k to be float32 to avoid numerical overflow
        attn = (q @ k.transpose(-2, -1)) * scale_factor
        attn += attn_bias
        attn = attn.softmax(dim=-1)
        attn = torch.dropout(attn, p=drop_rate, train=True)
        x = attn @ v
    else:
        raise NotImplementedError(f"Unsupported attention mode: {mode}")

    if split_attn:
        x = [post_attn_layout(x_i) for x_i in x]
        for i in range(len(x)):
            x[i] = F.pad(x[i], (0, 0, 0, 0, 0, trimmed_len[i]))
        x = torch.cat(x, dim=0)
    else:
        x = post_attn_layout(x)

    b, s, a, d = x.shape
    x = x.reshape(b, s, -1)
    return x


def parallel_attention(hybrid_seq_parallel_attn, q, k, v, img_q_len, img_kv_len, cu_seqlens_q, cu_seqlens_kv):
    attn1 = hybrid_seq_parallel_attn(
        None,
        q[:, :img_q_len, :, :],
        k[:, :img_kv_len, :, :],
        v[:, :img_kv_len, :, :],
        dropout_p=0.0,
        causal=False,
        joint_tensor_query=q[:, img_q_len : cu_seqlens_q[1]],
        joint_tensor_key=k[:, img_kv_len : cu_seqlens_kv[1]],
        joint_tensor_value=v[:, img_kv_len : cu_seqlens_kv[1]],
        joint_strategy="rear",
    )
    if flash_attn.__version__ >= "2.7.0":
        attn2, *_ = _flash_attn_forward(
            q[:, cu_seqlens_q[1] :],
            k[:, cu_seqlens_kv[1] :],
            v[:, cu_seqlens_kv[1] :],
            dropout_p=0.0,
            softmax_scale=q.shape[-1] ** (-0.5),
            causal=False,
            window_size_left=-1,
            window_size_right=-1,
            softcap=0.0,
            alibi_slopes=None,
            return_softmax=False,
        )
    else:
        attn2, *_ = _flash_attn_forward(
            q[:, cu_seqlens_q[1] :],
            k[:, cu_seqlens_kv[1] :],
            v[:, cu_seqlens_kv[1] :],
            dropout_p=0.0,
            softmax_scale=q.shape[-1] ** (-0.5),
            causal=False,
            window_size=(-1, -1),
            softcap=0.0,
            alibi_slopes=None,
            return_softmax=False,
        )
    attn = torch.cat([attn1, attn2], dim=1)
    b, s, a, d = attn.shape
    attn = attn.reshape(b, s, -1)

    return attn<|MERGE_RESOLUTION|>--- conflicted
+++ resolved
@@ -20,19 +20,10 @@
     flash_attn_func = None
 
 try:
-<<<<<<< HEAD
-=======
-    print("Trying to import sageattention")
->>>>>>> 2da34870
     from sageattention import sageattn_varlen, sageattn
-
     logger.info("Sage Attention is installed!")
 except ImportError:
-<<<<<<< HEAD
     logger.info("Sage Attention is not installed!")
-=======
-    print("Failed to import sageattention")
->>>>>>> 2da34870
     sageattn_varlen = None
     sageattn = None
 
