import os
from typing import List, Tuple, Optional, Union, Dict
import accelerate
from einops import rearrange
import torch
import torch.nn as nn
from torch.utils.checkpoint import checkpoint
from musubi_tuner.hunyuan_model.activation_layers import get_activation_layer
from musubi_tuner.hunyuan_model.norm_layers import get_norm_layer
from musubi_tuner.hunyuan_model.embed_layers import TimestepEmbedder, PatchEmbed, TextProjection
from musubi_tuner.hunyuan_model.attention import attention, parallel_attention, get_cu_seqlens
from musubi_tuner.hunyuan_model.posemb_layers import apply_rotary_emb
from musubi_tuner.hunyuan_model.mlp_layers import MLP, MLPEmbedder, FinalLayer
from musubi_tuner.hunyuan_model.modulate_layers import ModulateDiT, modulate, apply_gate
from musubi_tuner.hunyuan_model.token_refiner import SingleTokenRefiner
from musubi_tuner.modules.custom_offloading_utils import ModelOffloader
from musubi_tuner.utils.device_utils import synchronize_device, clean_memory_on_device
from musubi_tuner.hunyuan_model.posemb_layers import get_nd_rotary_pos_embed
from musubi_tuner.utils.model_utils import create_cpu_offloading_wrapper
<<<<<<< HEAD
from musubi_tuner.utils.safetensors_utils import MemoryEfficientSafeOpen
from blissful_tuner.fp8_optimization import apply_fp8_monkey_patch, optimize_state_dict_with_fp8
from blissful_tuner.blissful_logger import BlissfulLogger

logger = BlissfulLogger(__name__, "green")
=======
from musubi_tuner.utils.safetensors_utils import load_safetensors
>>>>>>> f20802cd


class MMDoubleStreamBlock(nn.Module):
    """
    A multimodal dit block with seperate modulation for
    text and image/video, see more details (SD3): https://arxiv.org/abs/2403.03206
                                     (Flux.1): https://github.com/black-forest-labs/flux
    """

    def __init__(
        self,
        hidden_size: int,
        heads_num: int,
        mlp_width_ratio: float,
        mlp_act_type: str = "gelu_tanh",
        qk_norm: bool = True,
        qk_norm_type: str = "rms",
        qkv_bias: bool = False,
        dtype: Optional[torch.dtype] = None,
        device: Optional[torch.device] = None,
        attn_mode: str = "flash",
        split_attn: bool = False,
    ):
        factory_kwargs = {"device": device, "dtype": dtype}
        super().__init__()
        self.attn_mode = attn_mode
        self.split_attn = split_attn

        self.deterministic = False
        self.heads_num = heads_num
        head_dim = hidden_size // heads_num
        mlp_hidden_dim = int(hidden_size * mlp_width_ratio)

        self.img_mod = ModulateDiT(
            hidden_size,
            factor=6,
            act_layer=get_activation_layer("silu"),
            **factory_kwargs,
        )
        self.img_norm1 = nn.LayerNorm(hidden_size, elementwise_affine=False, eps=1e-6, **factory_kwargs)

        self.img_attn_qkv = nn.Linear(hidden_size, hidden_size * 3, bias=qkv_bias, **factory_kwargs)
        qk_norm_layer = get_norm_layer(qk_norm_type)
        self.img_attn_q_norm = (
            qk_norm_layer(head_dim, elementwise_affine=True, eps=1e-6, **factory_kwargs) if qk_norm else nn.Identity()
        )
        self.img_attn_k_norm = (
            qk_norm_layer(head_dim, elementwise_affine=True, eps=1e-6, **factory_kwargs) if qk_norm else nn.Identity()
        )
        self.img_attn_proj = nn.Linear(hidden_size, hidden_size, bias=qkv_bias, **factory_kwargs)

        self.img_norm2 = nn.LayerNorm(hidden_size, elementwise_affine=False, eps=1e-6, **factory_kwargs)
        self.img_mlp = MLP(
            hidden_size,
            mlp_hidden_dim,
            act_layer=get_activation_layer(mlp_act_type),
            bias=True,
            **factory_kwargs,
        )

        self.txt_mod = ModulateDiT(
            hidden_size,
            factor=6,
            act_layer=get_activation_layer("silu"),
            **factory_kwargs,
        )
        self.txt_norm1 = nn.LayerNorm(hidden_size, elementwise_affine=False, eps=1e-6, **factory_kwargs)

        self.txt_attn_qkv = nn.Linear(hidden_size, hidden_size * 3, bias=qkv_bias, **factory_kwargs)
        self.txt_attn_q_norm = (
            qk_norm_layer(head_dim, elementwise_affine=True, eps=1e-6, **factory_kwargs) if qk_norm else nn.Identity()
        )
        self.txt_attn_k_norm = (
            qk_norm_layer(head_dim, elementwise_affine=True, eps=1e-6, **factory_kwargs) if qk_norm else nn.Identity()
        )
        self.txt_attn_proj = nn.Linear(hidden_size, hidden_size, bias=qkv_bias, **factory_kwargs)

        self.txt_norm2 = nn.LayerNorm(hidden_size, elementwise_affine=False, eps=1e-6, **factory_kwargs)
        self.txt_mlp = MLP(
            hidden_size,
            mlp_hidden_dim,
            act_layer=get_activation_layer(mlp_act_type),
            bias=True,
            **factory_kwargs,
        )
        self.hybrid_seq_parallel_attn = None

        self.gradient_checkpointing = False
        self.activation_cpu_offloading = False

    def enable_deterministic(self):
        self.deterministic = True

    def disable_deterministic(self):
        self.deterministic = False

    def enable_gradient_checkpointing(self, activation_cpu_offloading: bool = False):
        self.gradient_checkpointing = True
        self.activation_cpu_offloading = activation_cpu_offloading

    def disable_gradient_checkpointing(self):
        self.gradient_checkpointing = False
        self.activation_cpu_offloading = False

    def _forward(
        self,
        img: torch.Tensor,
        txt: torch.Tensor,
        vec: torch.Tensor,
        attn_mask: Optional[torch.Tensor] = None,
        total_len: Optional[torch.Tensor] = None,
        cu_seqlens_q: Optional[torch.Tensor] = None,
        cu_seqlens_kv: Optional[torch.Tensor] = None,
        max_seqlen_q: Optional[int] = None,
        max_seqlen_kv: Optional[int] = None,
        freqs_cis: tuple = None,
    ) -> Tuple[torch.Tensor, torch.Tensor]:
        (img_mod1_shift, img_mod1_scale, img_mod1_gate, img_mod2_shift, img_mod2_scale, img_mod2_gate) = self.img_mod(vec).chunk(
            6, dim=-1
        )
        (txt_mod1_shift, txt_mod1_scale, txt_mod1_gate, txt_mod2_shift, txt_mod2_scale, txt_mod2_gate) = self.txt_mod(vec).chunk(
            6, dim=-1
        )

        # Prepare image for attention.
        img_modulated = self.img_norm1(img)
        img_modulated = modulate(img_modulated, shift=img_mod1_shift, scale=img_mod1_scale)
        img_qkv = self.img_attn_qkv(img_modulated)
        img_modulated = None
        img_q, img_k, img_v = rearrange(img_qkv, "B L (K H D) -> K B L H D", K=3, H=self.heads_num)
        img_qkv = None
        # Apply QK-Norm if needed
        img_q = self.img_attn_q_norm(img_q).to(img_v)
        img_k = self.img_attn_k_norm(img_k).to(img_v)

        # Apply RoPE if needed.
        if freqs_cis is not None:
            img_q_shape = img_q.shape
            img_k_shape = img_k.shape
            img_q, img_k = apply_rotary_emb(img_q, img_k, freqs_cis, head_first=False)
            assert img_q.shape == img_q_shape and img_k.shape == img_k_shape, (
                f"img_kk: {img_q.shape}, img_q: {img_q_shape}, img_kk: {img_k.shape}, img_k: {img_k_shape}"
            )
            # img_q, img_k = img_qq, img_kk

        # Prepare txt for attention.
        txt_modulated = self.txt_norm1(txt)
        txt_modulated = modulate(txt_modulated, shift=txt_mod1_shift, scale=txt_mod1_scale)
        txt_qkv = self.txt_attn_qkv(txt_modulated)
        txt_modulated = None
        txt_q, txt_k, txt_v = rearrange(txt_qkv, "B L (K H D) -> K B L H D", K=3, H=self.heads_num)
        txt_qkv = None
        # Apply QK-Norm if needed.
        txt_q = self.txt_attn_q_norm(txt_q).to(txt_v)
        txt_k = self.txt_attn_k_norm(txt_k).to(txt_v)

        # Run actual attention.
        img_q_len = img_q.shape[1]
        img_kv_len = img_k.shape[1]
        batch_size = img_k.shape[0]
        q = torch.cat((img_q, txt_q), dim=1)
        img_q = txt_q = None
        k = torch.cat((img_k, txt_k), dim=1)
        img_k = txt_k = None
        v = torch.cat((img_v, txt_v), dim=1)
        img_v = txt_v = None

        assert cu_seqlens_q.shape[0] == 2 * img.shape[0] + 1, (
            f"cu_seqlens_q.shape:{cu_seqlens_q.shape}, img.shape[0]:{img.shape[0]}"
        )

        # attention computation start
        if not self.hybrid_seq_parallel_attn:
            l = [q, k, v]
            q = k = v = None
            attn = attention(
                l,
                mode=self.attn_mode,
                attn_mask=attn_mask,
                total_len=total_len,
                cu_seqlens_q=cu_seqlens_q,
                cu_seqlens_kv=cu_seqlens_kv,
                max_seqlen_q=max_seqlen_q,
                max_seqlen_kv=max_seqlen_kv,
                batch_size=batch_size,
            )
        else:
            attn = parallel_attention(
                self.hybrid_seq_parallel_attn,
                q,
                k,
                v,
                img_q_len=img_q_len,
                img_kv_len=img_kv_len,
                cu_seqlens_q=cu_seqlens_q,
                cu_seqlens_kv=cu_seqlens_kv,
            )

        # attention computation end

        img_attn, txt_attn = attn[:, : img.shape[1]], attn[:, img.shape[1] :]
        attn = None

        # Calculate the img bloks.
        img = img + apply_gate(self.img_attn_proj(img_attn), gate=img_mod1_gate)
        img_attn = None
        img = img + apply_gate(
            self.img_mlp(modulate(self.img_norm2(img), shift=img_mod2_shift, scale=img_mod2_scale)),
            gate=img_mod2_gate,
        )

        # Calculate the txt bloks.
        txt = txt + apply_gate(self.txt_attn_proj(txt_attn), gate=txt_mod1_gate)
        txt_attn = None
        txt = txt + apply_gate(
            self.txt_mlp(modulate(self.txt_norm2(txt), shift=txt_mod2_shift, scale=txt_mod2_scale)),
            gate=txt_mod2_gate,
        )

        return img, txt

    # def forward(
    #     self,
    #     img: torch.Tensor,
    #     txt: torch.Tensor,
    #     vec: torch.Tensor,
    #     attn_mask: Optional[torch.Tensor] = None,
    #     cu_seqlens_q: Optional[torch.Tensor] = None,
    #     cu_seqlens_kv: Optional[torch.Tensor] = None,
    #     max_seqlen_q: Optional[int] = None,
    #     max_seqlen_kv: Optional[int] = None,
    #     freqs_cis: Tuple[torch.Tensor, torch.Tensor] = None,
    # ) -> Tuple[torch.Tensor, torch.Tensor]:
    def forward(self, *args, **kwargs):
        if self.training and self.gradient_checkpointing:
            forward_fn = self._forward
            if self.activation_cpu_offloading:
                forward_fn = create_cpu_offloading_wrapper(forward_fn, self.img_attn_qkv.weight.device)
            return checkpoint(forward_fn, *args, use_reentrant=False, **kwargs)
        else:
            return self._forward(*args, **kwargs)


class MMSingleStreamBlock(nn.Module):
    """
    A DiT block with parallel linear layers as described in
    https://arxiv.org/abs/2302.05442 and adapted modulation interface.
    Also refer to (SD3): https://arxiv.org/abs/2403.03206
                  (Flux.1): https://github.com/black-forest-labs/flux
    """

    def __init__(
        self,
        hidden_size: int,
        heads_num: int,
        mlp_width_ratio: float = 4.0,
        mlp_act_type: str = "gelu_tanh",
        qk_norm: bool = True,
        qk_norm_type: str = "rms",
        qk_scale: float = None,
        dtype: Optional[torch.dtype] = None,
        device: Optional[torch.device] = None,
        attn_mode: str = "flash",
        split_attn: bool = False,
    ):
        factory_kwargs = {"device": device, "dtype": dtype}
        super().__init__()
        self.attn_mode = attn_mode
        self.split_attn = split_attn

        self.deterministic = False
        self.hidden_size = hidden_size
        self.heads_num = heads_num
        head_dim = hidden_size // heads_num
        mlp_hidden_dim = int(hidden_size * mlp_width_ratio)
        self.mlp_hidden_dim = mlp_hidden_dim
        self.scale = qk_scale or head_dim**-0.5

        # qkv and mlp_in
        self.linear1 = nn.Linear(hidden_size, hidden_size * 3 + mlp_hidden_dim, **factory_kwargs)
        # proj and mlp_out
        self.linear2 = nn.Linear(hidden_size + mlp_hidden_dim, hidden_size, **factory_kwargs)

        qk_norm_layer = get_norm_layer(qk_norm_type)
        self.q_norm = qk_norm_layer(head_dim, elementwise_affine=True, eps=1e-6, **factory_kwargs) if qk_norm else nn.Identity()
        self.k_norm = qk_norm_layer(head_dim, elementwise_affine=True, eps=1e-6, **factory_kwargs) if qk_norm else nn.Identity()

        self.pre_norm = nn.LayerNorm(hidden_size, elementwise_affine=False, eps=1e-6, **factory_kwargs)

        self.mlp_act = get_activation_layer(mlp_act_type)()
        self.modulation = ModulateDiT(hidden_size, factor=3, act_layer=get_activation_layer("silu"), **factory_kwargs)
        self.hybrid_seq_parallel_attn = None

        self.gradient_checkpointing = False
        self.activation_cpu_offloading = False

    def enable_deterministic(self):
        self.deterministic = True

    def disable_deterministic(self):
        self.deterministic = False

    def enable_gradient_checkpointing(self, activation_cpu_offloading: bool = False):
        self.gradient_checkpointing = True
        self.activation_cpu_offloading = activation_cpu_offloading

    def disable_gradient_checkpointing(self):
        self.gradient_checkpointing = False
        self.activation_cpu_offloading = False

    def _forward(
        self,
        x: torch.Tensor,
        vec: torch.Tensor,
        txt_len: int,
        attn_mask: Optional[torch.Tensor] = None,
        total_len: Optional[torch.Tensor] = None,
        cu_seqlens_q: Optional[torch.Tensor] = None,
        cu_seqlens_kv: Optional[torch.Tensor] = None,
        max_seqlen_q: Optional[int] = None,
        max_seqlen_kv: Optional[int] = None,
        freqs_cis: Tuple[torch.Tensor, torch.Tensor] = None,
    ) -> torch.Tensor:
        mod_shift, mod_scale, mod_gate = self.modulation(vec).chunk(3, dim=-1)
        x_mod = modulate(self.pre_norm(x), shift=mod_shift, scale=mod_scale)
        qkv, mlp = torch.split(self.linear1(x_mod), [3 * self.hidden_size, self.mlp_hidden_dim], dim=-1)
        x_mod = None
        # mlp = mlp.to("cpu", non_blocking=True)
        # clean_memory_on_device(x.device)

        q, k, v = rearrange(qkv, "B L (K H D) -> K B L H D", K=3, H=self.heads_num)
        qkv = None

        # Apply QK-Norm if needed.
        q = self.q_norm(q).to(v)
        k = self.k_norm(k).to(v)

        # Apply RoPE if needed.
        if freqs_cis is not None:
            img_q, txt_q = q[:, :-txt_len, :, :], q[:, -txt_len:, :, :]
            img_k, txt_k = k[:, :-txt_len, :, :], k[:, -txt_len:, :, :]
            q = k = None
            img_q_shape = img_q.shape
            img_k_shape = img_k.shape
            img_q, img_k = apply_rotary_emb(img_q, img_k, freqs_cis, head_first=False)
            assert img_q.shape == img_q_shape and img_k_shape == img_k.shape, (
                f"img_kk: {img_q.shape}, img_q: {img_q.shape}, img_kk: {img_k.shape}, img_k: {img_k.shape}"
            )
            # img_q, img_k = img_qq, img_kk
            # del img_qq, img_kk
            q = torch.cat((img_q, txt_q), dim=1)
            k = torch.cat((img_k, txt_k), dim=1)
            del img_q, txt_q, img_k, txt_k

        # Compute attention.
        assert cu_seqlens_q.shape[0] == 2 * x.shape[0] + 1, f"cu_seqlens_q.shape:{cu_seqlens_q.shape}, x.shape[0]:{x.shape[0]}"

        # attention computation start
        if not self.hybrid_seq_parallel_attn:
            l = [q, k, v]
            q = k = v = None
            attn = attention(
                l,
                mode=self.attn_mode,
                attn_mask=attn_mask,
                total_len=total_len,
                cu_seqlens_q=cu_seqlens_q,
                cu_seqlens_kv=cu_seqlens_kv,
                max_seqlen_q=max_seqlen_q,
                max_seqlen_kv=max_seqlen_kv,
                batch_size=x.shape[0],
            )
        else:
            attn = parallel_attention(
                self.hybrid_seq_parallel_attn,
                q,
                k,
                v,
                img_q_len=img_q.shape[1],
                img_kv_len=img_k.shape[1],
                cu_seqlens_q=cu_seqlens_q,
                cu_seqlens_kv=cu_seqlens_kv,
            )
        # attention computation end

        # Compute activation in mlp stream, cat again and run second linear layer.
        # mlp = mlp.to(x.device)
        mlp = self.mlp_act(mlp)
        attn_mlp = torch.cat((attn, mlp), 2)
        attn = None
        mlp = None
        output = self.linear2(attn_mlp)
        attn_mlp = None
        return x + apply_gate(output, gate=mod_gate)

    # def forward(
    #     self,
    #     x: torch.Tensor,
    #     vec: torch.Tensor,
    #     txt_len: int,
    #     attn_mask: Optional[torch.Tensor] = None,
    #     cu_seqlens_q: Optional[torch.Tensor] = None,
    #     cu_seqlens_kv: Optional[torch.Tensor] = None,
    #     max_seqlen_q: Optional[int] = None,
    #     max_seqlen_kv: Optional[int] = None,
    #     freqs_cis: Tuple[torch.Tensor, torch.Tensor] = None,
    # ) -> torch.Tensor:
    def forward(self, *args, **kwargs):
        if self.training and self.gradient_checkpointing:
            forward_fn = self._forward
            if self.activation_cpu_offloading:
                forward_fn = create_cpu_offloading_wrapper(forward_fn, self.linear1.weight.device)
            return checkpoint(forward_fn, *args, use_reentrant=False, **kwargs)
        else:
            return self._forward(*args, **kwargs)


class HYVideoDiffusionTransformer(nn.Module):  # ModelMixin, ConfigMixin):
    """
    HunyuanVideo Transformer backbone

    Inherited from ModelMixin and ConfigMixin for compatibility with diffusers' sampler StableDiffusionPipeline.

    Reference:
    [1] Flux.1: https://github.com/black-forest-labs/flux
    [2] MMDiT: http://arxiv.org/abs/2403.03206

    Parameters
    ----------
    args: argparse.Namespace
        The arguments parsed by argparse.
    patch_size: list
        The size of the patch.
    in_channels: int
        The number of input channels.
    out_channels: int
        The number of output channels.
    hidden_size: int
        The hidden size of the transformer backbone.
    heads_num: int
        The number of attention heads.
    mlp_width_ratio: float
        The ratio of the hidden size of the MLP in the transformer block.
    mlp_act_type: str
        The activation function of the MLP in the transformer block.
    depth_double_blocks: int
        The number of transformer blocks in the double blocks.
    depth_single_blocks: int
        The number of transformer blocks in the single blocks.
    rope_dim_list: list
        The dimension of the rotary embedding for t, h, w.
    qkv_bias: bool
        Whether to use bias in the qkv linear layer.
    qk_norm: bool
        Whether to use qk norm.
    qk_norm_type: str
        The type of qk norm.
    guidance_embed: bool
        Whether to use guidance embedding for distillation.
    text_projection: str
        The type of the text projection, default is single_refiner.
    use_attention_mask: bool
        Whether to use attention mask for text encoder.
    dtype: torch.dtype
        The dtype of the model.
    device: torch.device
        The device of the model.
    attn_mode: str
        The mode of the attention, default is flash.
    split_attn: bool
        Whether to use split attention (make attention as batch size 1).
    """

    # @register_to_config
    def __init__(
        self,
        text_states_dim: int,
        text_states_dim_2: int,
        patch_size: list = [1, 2, 2],
        in_channels: int = 4,  # Should be VAE.config.latent_channels.
        out_channels: int = None,
        hidden_size: int = 3072,
        heads_num: int = 24,
        mlp_width_ratio: float = 4.0,
        mlp_act_type: str = "gelu_tanh",
        mm_double_blocks_depth: int = 20,
        mm_single_blocks_depth: int = 40,
        rope_dim_list: List[int] = [16, 56, 56],
        qkv_bias: bool = True,
        qk_norm: bool = True,
        qk_norm_type: str = "rms",
        guidance_embed: bool = False,  # For modulation.
        text_projection: str = "single_refiner",
        use_attention_mask: bool = True,
        dtype: Optional[torch.dtype] = None,
        device: Optional[torch.device] = None,
        attn_mode: str = "flash",
        split_attn: bool = False,
    ):
        factory_kwargs = {"device": device, "dtype": dtype}
        super().__init__()

        self.patch_size = patch_size
        self.in_channels = in_channels
        self.out_channels = in_channels if out_channels is None else out_channels
        self.unpatchify_channels = self.out_channels
        self.guidance_embed = guidance_embed
        self.rope_dim_list = rope_dim_list

        # Text projection. Default to linear projection.
        # Alternative: TokenRefiner. See more details (LI-DiT): http://arxiv.org/abs/2406.11831
        self.use_attention_mask = use_attention_mask
        self.text_projection = text_projection

        self.text_states_dim = text_states_dim
        self.text_states_dim_2 = text_states_dim_2

        if hidden_size % heads_num != 0:
            raise ValueError(f"Hidden size {hidden_size} must be divisible by heads_num {heads_num}")
        pe_dim = hidden_size // heads_num
        if sum(rope_dim_list) != pe_dim:
            raise ValueError(f"Got {rope_dim_list} but expected positional dim {pe_dim}")
        self.hidden_size = hidden_size
        self.heads_num = heads_num

        self.attn_mode = attn_mode
        self.split_attn = split_attn

        # image projection
        self.img_in = PatchEmbed(self.patch_size, self.in_channels, self.hidden_size, **factory_kwargs)

        # text projection
        if self.text_projection == "linear":
            self.txt_in = TextProjection(
                self.text_states_dim,
                self.hidden_size,
                get_activation_layer("silu"),
                **factory_kwargs,
            )
        elif self.text_projection == "single_refiner":
            self.txt_in = SingleTokenRefiner(self.text_states_dim, hidden_size, heads_num, depth=2, **factory_kwargs)
        else:
            raise NotImplementedError(f"Unsupported text_projection: {self.text_projection}")

        # time modulation
        self.time_in = TimestepEmbedder(self.hidden_size, get_activation_layer("silu"), **factory_kwargs)

        # text modulation
        self.vector_in = MLPEmbedder(self.text_states_dim_2, self.hidden_size, **factory_kwargs)

        # guidance modulation
        self.guidance_in = (
            TimestepEmbedder(self.hidden_size, get_activation_layer("silu"), **factory_kwargs) if guidance_embed else None
        )

        # double blocks
        self.double_blocks = nn.ModuleList(
            [
                MMDoubleStreamBlock(
                    self.hidden_size,
                    self.heads_num,
                    mlp_width_ratio=mlp_width_ratio,
                    mlp_act_type=mlp_act_type,
                    qk_norm=qk_norm,
                    qk_norm_type=qk_norm_type,
                    qkv_bias=qkv_bias,
                    attn_mode=attn_mode,
                    split_attn=split_attn,
                    **factory_kwargs,
                )
                for _ in range(mm_double_blocks_depth)
            ]
        )

        # single blocks
        self.single_blocks = nn.ModuleList(
            [
                MMSingleStreamBlock(
                    self.hidden_size,
                    self.heads_num,
                    mlp_width_ratio=mlp_width_ratio,
                    mlp_act_type=mlp_act_type,
                    qk_norm=qk_norm,
                    qk_norm_type=qk_norm_type,
                    attn_mode=attn_mode,
                    split_attn=split_attn,
                    **factory_kwargs,
                )
                for _ in range(mm_single_blocks_depth)
            ]
        )

        self.final_layer = FinalLayer(
            self.hidden_size,
            self.patch_size,
            self.out_channels,
            get_activation_layer("silu"),
            **factory_kwargs,
        )

        self.gradient_checkpointing = False
        self.activation_cpu_offloading = False
        self.blocks_to_swap = None
        self.offloader_double = None
        self.offloader_single = None
        self._enable_img_in_txt_in_offloading = False

    @property
    def device(self):
        return next(self.parameters()).device

    @property
    def dtype(self):
        return next(self.parameters()).dtype

    def fp8_optimization(
        self, state_dict: dict[str, torch.Tensor], device: torch.device, use_scaled_mm: bool = False
    ) -> dict[str, torch.Tensor]:
        params_to_keep = {"norm", "time_in", "vector_in", "guidance_in", "txt_in", "img_in", "modulation", "bias", "head"}
        logger.info(f"Scaling transformer to FP8{' and enabling fp8_fast/mm_scaled' if use_scaled_mm else ''}...")
        state_dict = optimize_state_dict_with_fp8(
            state_dict, device, target_layer_keys=["single_blocks", "double_blocks"], exclude_layer_keys=params_to_keep
        )
        apply_fp8_monkey_patch(self, state_dict, use_scaled_mm=use_scaled_mm)
        return state_dict

    def enable_gradient_checkpointing(self, activation_cpu_offloading: bool = False):
        self.gradient_checkpointing = True
        self.activation_cpu_offloading = activation_cpu_offloading

        self.txt_in.enable_gradient_checkpointing()

        for block in self.double_blocks + self.single_blocks:
            block.enable_gradient_checkpointing(activation_cpu_offloading)

        logger.info(
            f"HYVideoDiffusionTransformer: Gradient checkpointing enabled. Activation CPU offloading: {activation_cpu_offloading}"
        )

    def disable_gradient_checkpointing(self):
        self.gradient_checkpointing = False
        self.activation_cpu_offloading = False

        self.txt_in.disable_gradient_checkpointing()

        for block in self.double_blocks + self.single_blocks:
            block.disable_gradient_checkpointing()

        logger.info("HYVideoDiffusionTransformer: Gradient checkpointing disabled.")

    def enable_img_in_txt_in_offloading(self):
        self._enable_img_in_txt_in_offloading = True

    def enable_block_swap(self, num_blocks: int, device: torch.device, supports_backward: bool):
        self.blocks_to_swap = num_blocks
        self.num_double_blocks = len(self.double_blocks)
        self.num_single_blocks = len(self.single_blocks)
        double_blocks_to_swap = num_blocks // 2
        single_blocks_to_swap = (num_blocks - double_blocks_to_swap) * 2 + 1

        assert double_blocks_to_swap <= self.num_double_blocks - 1 and single_blocks_to_swap <= self.num_single_blocks - 1, (
            f"Cannot swap more than {self.num_double_blocks - 1} double blocks and {self.num_single_blocks - 1} single blocks. "
            f"Requested {double_blocks_to_swap} double blocks and {single_blocks_to_swap} single blocks."
        )

        self.offloader_double = ModelOffloader(
            "double",
            self.double_blocks,
            self.num_double_blocks,
            double_blocks_to_swap,
            supports_backward,
            device,  # , debug=True
        )
        self.offloader_single = ModelOffloader(
            "single",
            self.single_blocks,
            self.num_single_blocks,
            single_blocks_to_swap,
            supports_backward,
            device,  # , debug=True
        )
        logger.info(
            f"HYVideoDiffusionTransformer: Block swap enabled. Swapping {num_blocks} blocks, double blocks: {double_blocks_to_swap}, single blocks: {single_blocks_to_swap}."
        )

    def switch_block_swap_for_inference(self):
        if self.blocks_to_swap:
            self.offloader_double.set_forward_only(True)
            self.offloader_single.set_forward_only(True)
            self.prepare_block_swap_before_forward()
            logger.info("HYVideoDiffusionTransformer: Block swap set to forward only.")

    def switch_block_swap_for_training(self):
        if self.blocks_to_swap:
            self.offloader_double.set_forward_only(False)
            self.offloader_single.set_forward_only(False)
            self.prepare_block_swap_before_forward()
            logger.info("HYVideoDiffusionTransformer: Block swap set to forward and backward.")

    def move_to_device_except_swap_blocks(self, device: torch.device):
        # assume model is on cpu. do not move blocks to device to reduce temporary memory usage
        if self.blocks_to_swap:
            save_double_blocks = self.double_blocks
            save_single_blocks = self.single_blocks
            self.double_blocks = None
            self.single_blocks = None

        self.to(device)

        if self.blocks_to_swap:
            self.double_blocks = save_double_blocks
            self.single_blocks = save_single_blocks

    def prepare_block_swap_before_forward(self):
        if self.blocks_to_swap is None or self.blocks_to_swap == 0:
            return
        self.offloader_double.prepare_block_devices_before_forward(self.double_blocks)
        self.offloader_single.prepare_block_devices_before_forward(self.single_blocks)

    def enable_deterministic(self):
        for block in self.double_blocks:
            block.enable_deterministic()
        for block in self.single_blocks:
            block.enable_deterministic()

    def disable_deterministic(self):
        for block in self.double_blocks:
            block.disable_deterministic()
        for block in self.single_blocks:
            block.disable_deterministic()

    def forward(
        self,
        x: torch.Tensor,
        t: torch.Tensor,  # Should be in range(0, 1000).
        text_states: torch.Tensor = None,
        text_mask: torch.Tensor = None,  # Now we don't use it.
        text_states_2: Optional[torch.Tensor] = None,  # Text embedding for modulation.
        freqs_cos: Optional[torch.Tensor] = None,
        freqs_sin: Optional[torch.Tensor] = None,
        guidance: torch.Tensor = None,  # Guidance for modulation, should be cfg_scale x 1000.
        return_dict: bool = True,
    ) -> Union[torch.Tensor, Dict[str, torch.Tensor]]:
        out = {}
        img = x
        txt = text_states
        _, _, ot, oh, ow = x.shape
        tt, th, tw = (
            ot // self.patch_size[0],
            oh // self.patch_size[1],
            ow // self.patch_size[2],
        )

        # Prepare modulation vectors.
        vec = self.time_in(t)

        # text modulation
        vec = vec + self.vector_in(text_states_2)

        # guidance modulation
        if (
            self.guidance_embed and guidance is not None
        ):  # If guidance is None, this is an embedded-free CFG step so skip embedded guidance
            # our timestep_embedding is merged into guidance_in(TimestepEmbedder)
            vec = vec + self.guidance_in(guidance)

        # Embed image and text.
        if self._enable_img_in_txt_in_offloading:
            self.img_in.to(x.device, non_blocking=True)
            self.txt_in.to(x.device, non_blocking=True)
            synchronize_device(x.device)

        img = self.img_in(img)
        if self.text_projection == "linear":
            txt = self.txt_in(txt)
        elif self.text_projection == "single_refiner":
            txt = self.txt_in(txt, t, text_mask if self.use_attention_mask else None)
        else:
            raise NotImplementedError(f"Unsupported text_projection: {self.text_projection}")

        if self._enable_img_in_txt_in_offloading:
            self.img_in.to(torch.device("cpu"), non_blocking=True)
            self.txt_in.to(torch.device("cpu"), non_blocking=True)
            synchronize_device(x.device)
            clean_memory_on_device(x.device)

        txt_seq_len = txt.shape[1]
        img_seq_len = img.shape[1]

        # Compute cu_squlens and max_seqlen for flash attention
        cu_seqlens_q = get_cu_seqlens(text_mask, img_seq_len)
        cu_seqlens_kv = cu_seqlens_q
        max_seqlen_q = img_seq_len + txt_seq_len
        max_seqlen_kv = max_seqlen_q

        attn_mask = total_len = None
        if self.split_attn or self.attn_mode == "torch":
            # calculate text length and total length
            text_len = text_mask.sum(dim=1)  #  (bs, )
            total_len = img_seq_len + text_len  # (bs, )
        if self.attn_mode == "torch" and not self.split_attn:
            # initialize attention mask: bool tensor for sdpa, (b, 1, n, n)
            bs = img.shape[0]
            attn_mask = torch.zeros((bs, 1, max_seqlen_q, max_seqlen_q), dtype=torch.bool, device=text_mask.device)

            # set attention mask with total_len
            for i in range(bs):
                attn_mask[i, :, : total_len[i], : total_len[i]] = True
            total_len = None  # means we don't use split_attn

        freqs_cis = (freqs_cos, freqs_sin) if freqs_cos is not None else None
        # --------------------- Pass through DiT blocks ------------------------
        input_device = img.device
        for block_idx, block in enumerate(self.double_blocks):
            double_block_args = [
                img,
                txt,
                vec,
                attn_mask,
                total_len,
                cu_seqlens_q,
                cu_seqlens_kv,
                max_seqlen_q,
                max_seqlen_kv,
                freqs_cis,
            ]

            if self.blocks_to_swap:
                self.offloader_double.wait_for_block(block_idx)

            img, txt = block(*double_block_args)

            if self.blocks_to_swap:
                self.offloader_double.submit_move_blocks_forward(self.double_blocks, block_idx)

        # Merge txt and img to pass through single stream blocks.
        x = torch.cat((img, txt), 1)
        if self.blocks_to_swap:
            # delete img, txt to reduce memory usage
            del img, txt
            clean_memory_on_device(x.device)

        if len(self.single_blocks) > 0:
            for block_idx, block in enumerate(self.single_blocks):
                single_block_args = [
                    x,
                    vec,
                    txt_seq_len,
                    attn_mask,
                    total_len,
                    cu_seqlens_q,
                    cu_seqlens_kv,
                    max_seqlen_q,
                    max_seqlen_kv,
                    freqs_cis,
                ]
                if self.blocks_to_swap:
                    self.offloader_single.wait_for_block(block_idx)

                x = block(*single_block_args)

                if self.blocks_to_swap:
                    self.offloader_single.submit_move_blocks_forward(self.single_blocks, block_idx)

        img = x[:, :img_seq_len, ...]
        x = None
        if img.device != input_device:
            img = img.to(input_device)

        # ---------------------------- Final layer ------------------------------
        img = self.final_layer(img, vec)  # (N, T, patch_size ** 2 * out_channels)

        img = self.unpatchify(img, tt, th, tw)
        if return_dict:
            out["x"] = img
            return out
        return img

    def unpatchify(self, x, t, h, w):
        """
        x: (N, T, patch_size**2 * C)
        imgs: (N, H, W, C)
        """
        c = self.unpatchify_channels
        pt, ph, pw = self.patch_size
        assert t * h * w == x.shape[1]

        x = x.reshape(shape=(x.shape[0], t, h, w, c, pt, ph, pw))
        x = torch.einsum("nthwcopq->nctohpwq", x)
        imgs = x.reshape(shape=(x.shape[0], c, t * pt, h * ph, w * pw))

        return imgs

    def params_count(self):
        counts = {
            "double": sum(
                [
                    sum(p.numel() for p in block.img_attn_qkv.parameters())
                    + sum(p.numel() for p in block.img_attn_proj.parameters())
                    + sum(p.numel() for p in block.img_mlp.parameters())
                    + sum(p.numel() for p in block.txt_attn_qkv.parameters())
                    + sum(p.numel() for p in block.txt_attn_proj.parameters())
                    + sum(p.numel() for p in block.txt_mlp.parameters())
                    for block in self.double_blocks
                ]
            ),
            "single": sum(
                [
                    sum(p.numel() for p in block.linear1.parameters()) + sum(p.numel() for p in block.linear2.parameters())
                    for block in self.single_blocks
                ]
            ),
            "total": sum(p.numel() for p in self.parameters()),
        }
        counts["attn+mlp"] = counts["double"] + counts["single"]
        return counts


#################################################################################
#                             HunyuanVideo Configs                              #
#################################################################################

HUNYUAN_VIDEO_CONFIG = {
    "HYVideo-T/2": {
        "mm_double_blocks_depth": 20,
        "mm_single_blocks_depth": 40,
        "rope_dim_list": [16, 56, 56],
        "hidden_size": 3072,
        "heads_num": 24,
        "mlp_width_ratio": 4,
    },
    "HYVideo-T/2-cfgdistill": {
        "mm_double_blocks_depth": 20,
        "mm_single_blocks_depth": 40,
        "rope_dim_list": [16, 56, 56],
        "hidden_size": 3072,
        "heads_num": 24,
        "mlp_width_ratio": 4,
        "guidance_embed": True,
    },
}


def load_dit_model(text_states_dim, text_states_dim_2, in_channels, out_channels, factor_kwargs):
    """load hunyuan video model

    NOTE: Only support HYVideo-T/2-cfgdistill now.

    Args:
        text_state_dim (int): text state dimension
        text_state_dim_2 (int): text state dimension 2
        in_channels (int): input channels number
        out_channels (int): output channels number
        factor_kwargs (dict): factor kwargs

    Returns:
        model (nn.Module): The hunyuan video model
    """
    # if args.model in HUNYUAN_VIDEO_CONFIG.keys():
    model = HYVideoDiffusionTransformer(
        text_states_dim=text_states_dim,
        text_states_dim_2=text_states_dim_2,
        in_channels=in_channels,
        out_channels=out_channels,
        **HUNYUAN_VIDEO_CONFIG["HYVideo-T/2-cfgdistill"],
        **factor_kwargs,
    )
    return model
    # else:
    #     raise NotImplementedError()


def load_state_dict(model, model_path):
    state_dict = torch.load(model_path, map_location=lambda storage, loc: storage, weights_only=True)

    load_key = "module"
    if load_key in state_dict:
        state_dict = state_dict[load_key]
    else:
        raise KeyError(
            f"Missing key: `{load_key}` in the checkpoint: {model_path}. The keys in the checkpoint are: {list(state_dict.keys())}."
        )
    model.load_state_dict(state_dict, strict=True, assign=True)
    return model


def load_transformer(
    dit_path: str,
    attn_mode: str,
    split_attn: bool,
    load_device: torch.device,
    main_device: torch.device,
    dtype: torch.dtype,
    in_channels: int = 16,
    fp8_scaled: bool = False,
    fp8_fast: bool = False,
) -> HYVideoDiffusionTransformer:
    # =========================== Build main model ===========================
    factor_kwargs = {"device": load_device, "dtype": dtype, "attn_mode": attn_mode, "split_attn": split_attn}
    latent_channels = 16
    out_channels = latent_channels
    logger.info(f"Loading HYVideoDiffusionTransformer from {dit_path}")
    logger.info(f"    load_device={load_device}, compute_device={main_device}, dtype={dtype}")
    logger.info(f"    attention_mode={attn_mode} (split_attn={split_attn})")
    with accelerate.init_empty_weights():
        transformer = load_dit_model(
            text_states_dim=4096,
            text_states_dim_2=768,
            in_channels=in_channels,
            out_channels=out_channels,
            factor_kwargs=factor_kwargs,
        )

    if os.path.splitext(dit_path)[-1] == ".safetensors":
        # loading safetensors: may be already fp8
<<<<<<< HEAD
        with MemoryEfficientSafeOpen(dit_path) as f:
            state_dict = {}
            for k in f.keys():
                tensor = f.get_tensor(k)
                tensor = tensor.to(device=load_device, dtype=dtype)
                # TODO support comfy model
                # if k.startswith("model.model."):
                #     k = convert_comfy_model_key(k)
                state_dict[k] = tensor
=======
        device = torch.device(device) if device is not None else None
        state_dict = load_safetensors(dit_path, device=device, disable_mmap=True, dtype=dtype)
>>>>>>> f20802cd
        transformer.load_state_dict(state_dict, strict=True, assign=True)
    else:
        transformer = load_state_dict(transformer, dit_path)

    if fp8_scaled:
        sd = transformer.state_dict()
        sd = transformer.fp8_optimization(sd, main_device, use_scaled_mm=fp8_fast)
        # make sure all the model weights are on the loading_device
        for key in sd.keys():
            sd[key] = sd[key].to(load_device)
        transformer.load_state_dict(sd, strict=True, assign=True)

    logger.info(f"Loaded DiT model from {dit_path}")
    return transformer


def get_rotary_pos_embed_by_shape(model, latents_size):
    target_ndim = 3
    ndim = 5 - 2

    if isinstance(model.patch_size, int):
        assert all(s % model.patch_size == 0 for s in latents_size), (
            f"Latent size(last {ndim} dimensions) should be divisible by patch size({model.patch_size}), but got {latents_size}."
        )
        rope_sizes = [s // model.patch_size for s in latents_size]
    elif isinstance(model.patch_size, list):
        assert all(s % model.patch_size[idx] == 0 for idx, s in enumerate(latents_size)), (
            f"Latent size(last {ndim} dimensions) should be divisible by patch size({model.patch_size}), but got {latents_size}."
        )
        rope_sizes = [s // model.patch_size[idx] for idx, s in enumerate(latents_size)]

    if len(rope_sizes) != target_ndim:
        rope_sizes = [1] * (target_ndim - len(rope_sizes)) + rope_sizes  # time axis
    head_dim = model.hidden_size // model.heads_num
    rope_dim_list = model.rope_dim_list
    if rope_dim_list is None:
        rope_dim_list = [head_dim // target_ndim for _ in range(target_ndim)]
    assert sum(rope_dim_list) == head_dim, "sum(rope_dim_list) should equal to head_dim of attention layer"

    rope_theta = 256
    freqs_cos, freqs_sin = get_nd_rotary_pos_embed(
        rope_dim_list, rope_sizes, theta=rope_theta, use_real=True, theta_rescale_factor=1
    )
    return freqs_cos, freqs_sin


def get_rotary_pos_embed(vae_name, model, video_length, height, width):
    # 884
    if "884" in vae_name:
        latents_size = [(video_length - 1) // 4 + 1, height // 8, width // 8]
    elif "888" in vae_name:
        latents_size = [(video_length - 1) // 8 + 1, height // 8, width // 8]
    else:
        latents_size = [video_length, height // 8, width // 8]

    return get_rotary_pos_embed_by_shape(model, latents_size)<|MERGE_RESOLUTION|>--- conflicted
+++ resolved
@@ -17,16 +17,11 @@
 from musubi_tuner.utils.device_utils import synchronize_device, clean_memory_on_device
 from musubi_tuner.hunyuan_model.posemb_layers import get_nd_rotary_pos_embed
 from musubi_tuner.utils.model_utils import create_cpu_offloading_wrapper
-<<<<<<< HEAD
-from musubi_tuner.utils.safetensors_utils import MemoryEfficientSafeOpen
+from musubi_tuner.utils.safetensors_utils import load_safetensors
 from blissful_tuner.fp8_optimization import apply_fp8_monkey_patch, optimize_state_dict_with_fp8
 from blissful_tuner.blissful_logger import BlissfulLogger
 
 logger = BlissfulLogger(__name__, "green")
-=======
-from musubi_tuner.utils.safetensors_utils import load_safetensors
->>>>>>> f20802cd
-
 
 class MMDoubleStreamBlock(nn.Module):
     """
@@ -1041,20 +1036,7 @@
 
     if os.path.splitext(dit_path)[-1] == ".safetensors":
         # loading safetensors: may be already fp8
-<<<<<<< HEAD
-        with MemoryEfficientSafeOpen(dit_path) as f:
-            state_dict = {}
-            for k in f.keys():
-                tensor = f.get_tensor(k)
-                tensor = tensor.to(device=load_device, dtype=dtype)
-                # TODO support comfy model
-                # if k.startswith("model.model."):
-                #     k = convert_comfy_model_key(k)
-                state_dict[k] = tensor
-=======
-        device = torch.device(device) if device is not None else None
-        state_dict = load_safetensors(dit_path, device=device, disable_mmap=True, dtype=dtype)
->>>>>>> f20802cd
+        state_dict = load_safetensors(dit_path, device=load_device, disable_mmap=True, dtype=dtype)
         transformer.load_state_dict(state_dict, strict=True, assign=True)
     else:
         transformer = load_state_dict(transformer, dit_path)
