--- conflicted
+++ resolved
@@ -15,11 +15,8 @@
     ARCHITECTURE_FRAMEPACK,
     ARCHITECTURE_FLUX_KONTEXT,
     ARCHITECTURE_QWEN_IMAGE,
-<<<<<<< HEAD
     ARCHITECTURE_KANDINSKY5,
-=======
     ARCHITECTURE_Z_IMAGE,
->>>>>>> 600103fb
 )
 
 logger = logging.getLogger(__name__)
@@ -78,12 +75,9 @@
 ARCH_QWEN_IMAGE_EDIT = "Qwen-Image-Edit"
 ARCH_QWEN_IMAGE_EDIT_PLUS = "Qwen-Image-Edit-Plus"
 CUSTOM_ARCH_QWEN_IMAGE_EDIT_PLUS = "@@Qwen-Image-Edit-Plus@@"  # special custom architecture name for Qwen-Image-Edit-Plus
-<<<<<<< HEAD
 ARCH_KANDINSKY5 = "Kandinsky-5"
-=======
 ARCH_HUNYUAN_VIDEO_1_5 = "hunyuan-video-1.5"
 ARCH_Z_IMAGE = "Z-Image"
->>>>>>> 600103fb
 
 ADAPTER_LORA = "lora"
 
@@ -93,12 +87,9 @@
 IMPL_FLUX_KONTEXT = "https://github.com/black-forest-labs/flux"
 IMPL_QWEN_IMAGE = "https://github.com/QwenLM/Qwen-Image"
 IMPL_QWEN_IMAGE_EDIT = IMPL_QWEN_IMAGE
-<<<<<<< HEAD
 IMPL_KANDINSKY5 = "https://github.com/kandinskylab/kandinsky-5"
-=======
 IMPL_HUNYUAN_VIDEO_1_5 = "https://github.com/Tencent-Hunyuan/HunyuanVideo-1.5"
 IMPL_Z_IMAGE = "https://github.com/Tongyi-MAI/Z-Image"
->>>>>>> 600103fb
 
 PRED_TYPE_EPSILON = "epsilon"
 # PRED_TYPE_V = "v"
@@ -183,18 +174,15 @@
             custom_arch = None  # clear custom_arch to avoid override later
         else:
             arch = ARCH_QWEN_IMAGE_EDIT  # override with custom_arch later
-<<<<<<< HEAD
     elif architecture == ARCHITECTURE_KANDINSKY5:
         arch = ARCH_KANDINSKY5
         impl = IMPL_KANDINSKY5
-=======
     elif architecture == ARCHITECTURE_HUNYUAN_VIDEO_1_5:
         arch = ARCH_HUNYUAN_VIDEO_1_5
         impl = IMPL_HUNYUAN_VIDEO_1_5
     elif architecture == ARCHITECTURE_Z_IMAGE:
         arch = ARCH_Z_IMAGE
         impl = IMPL_Z_IMAGE
->>>>>>> 600103fb
     else:
         raise ValueError(f"Unknown architecture: {architecture}")
 
