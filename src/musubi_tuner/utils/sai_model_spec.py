--- conflicted
+++ resolved
@@ -12,10 +12,7 @@
     ARCHITECTURE_WAN,
     ARCHITECTURE_FRAMEPACK,
     ARCHITECTURE_FLUX_KONTEXT,
-<<<<<<< HEAD
-=======
     ARCHITECTURE_QWEN_IMAGE,
->>>>>>> 8b16f51e
 )
 
 logger = BlissfulLogger(__name__, "green")
@@ -75,10 +72,7 @@
 IMPL_WAN = "https://github.com/Wan-Video/Wan2.1"
 IMPL_FRAMEPACK = "https://github.com/lllyasviel/FramePack"
 IMPL_FLUX_KONTEXT = "https://github.com/black-forest-labs/flux"
-<<<<<<< HEAD
-=======
 IMPL_QWEN_IMAGE = "https://github.com/QwenLM/Qwen-Image"
->>>>>>> 8b16f51e
 
 PRED_TYPE_EPSILON = "epsilon"
 # PRED_TYPE_V = "v"
@@ -148,12 +142,9 @@
     elif architecture == ARCHITECTURE_FLUX_KONTEXT:
         arch = ARCHITECTURE_FLUX_KONTEXT
         impl = IMPL_FLUX_KONTEXT
-<<<<<<< HEAD
-=======
     elif architecture == ARCHITECTURE_QWEN_IMAGE:
         arch = ARCHITECTURE_QWEN_IMAGE
         impl = IMPL_QWEN_IMAGE
->>>>>>> 8b16f51e
     else:
         raise ValueError(f"Unknown architecture: {architecture}")
 
