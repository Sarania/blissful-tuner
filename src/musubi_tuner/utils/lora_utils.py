import os
import re
from typing import Dict, List, Optional, Union
import torch
from tqdm import tqdm

from musubi_tuner.utils.device_utils import synchronize_device
from musubi_tuner.utils.safetensors_utils import MemoryEfficientSafeOpen
from blissful_tuner.fp8_optimization import load_safetensors_with_fp8_optimization
from blissful_tuner.blissful_logger import BlissfulLogger

logger = BlissfulLogger(__name__, "green")


def filter_lora_state_dict(
    weights_sd: Dict[str, torch.Tensor],
    include_pattern: Optional[str] = None,
    exclude_pattern: Optional[str] = None,
) -> Dict[str, torch.Tensor]:
    # apply include/exclude patterns
    original_key_count = len(weights_sd.keys())
    if include_pattern is not None:
        regex_include = re.compile(include_pattern)
        weights_sd = {k: v for k, v in weights_sd.items() if regex_include.search(k)}
        logger.info(f"Filtered keys with include pattern {include_pattern}: {original_key_count} -> {len(weights_sd.keys())}")

    if exclude_pattern is not None:
        original_key_count_ex = len(weights_sd.keys())
        regex_exclude = re.compile(exclude_pattern)
        weights_sd = {k: v for k, v in weights_sd.items() if not regex_exclude.search(k)}
        logger.info(f"Filtered keys with exclude pattern {exclude_pattern}: {original_key_count_ex} -> {len(weights_sd.keys())}")

    if len(weights_sd) != original_key_count:
        remaining_keys = list(set([k.split(".", 1)[0] for k in weights_sd.keys()]))
        remaining_keys.sort()
        logger.info(f"Remaining LoRA modules after filtering: {remaining_keys}")
        if len(weights_sd) == 0:
            logger.warning("No keys left after filtering.")

    return weights_sd


def load_safetensors_with_lora_and_fp8(
    model_files: Union[str, List[str]],
    lora_weights_list: Optional[Dict[str, torch.Tensor]],
    lora_multipliers: Optional[List[float]],
    fp8_optimization: bool,
    calc_device: torch.device,
    move_to_device: bool = False,
    dit_weight_dtype: Optional[torch.dtype] = None,
    target_keys: Optional[List[str]] = None,
    exclude_keys: Optional[List[str]] = None,
) -> dict[str, torch.Tensor]:
    """
    Merge LoRA weights into the state dict of a model with fp8 optimization if needed.

    Args:
        model_files (Union[str, List[str]]): Path to the model file or list of paths. If the path matches a pattern like `00001-of-00004`, it will load all files with the same prefix.
        lora_weights_list (Optional[Dict[str, torch.Tensor]]): Dictionary of LoRA weight tensors to load.
        lora_multipliers (Optional[List[float]]): List of multipliers for LoRA weights.
        fp8_optimization (bool): Whether to apply FP8 optimization.
        calc_device (torch.device): Device to calculate on.
        move_to_device (bool): Whether to move tensors to the calculation device after loading.
        target_keys (Optional[List[str]]): Keys to target for optimization.
        exclude_keys (Optional[List[str]]): Keys to exclude from optimization.
    """

    # if the file name ends with 00001-of-00004 etc, we need to load the files with the same prefix
    if isinstance(model_files, str):
        model_files = [model_files]

    extended_model_files = []
    for model_file in model_files:
        basename = os.path.basename(model_file)
        match = re.match(r"^(.*?)(\d+)-of-(\d+)\.safetensors$", basename)
        if match:
            prefix = basename[: match.start(2)]
            count = int(match.group(3))
            state_dict = {}
            for i in range(count):
                filename = f"{prefix}{i + 1:05d}-of-{count:05d}.safetensors"
                filepath = os.path.join(os.path.dirname(model_file), filename)
                if os.path.exists(filepath):
                    extended_model_files.append(filepath)
                else:
                    raise FileNotFoundError(f"File {filepath} not found")
        else:
            extended_model_files.append(model_file)
    model_files = extended_model_files
    logger.info(f"Loading model files: {model_files}")

    # load LoRA weights
    weight_hook = None
    if lora_weights_list is None or len(lora_weights_list) == 0:
        lora_weights_list = []
        lora_multipliers = []
        list_of_lora_weight_keys = []
    else:
        list_of_lora_weight_keys = []
        for lora_sd in lora_weights_list:
            lora_weight_keys = set(lora_sd.keys())
            list_of_lora_weight_keys.append(lora_weight_keys)

        if lora_multipliers is None:
            lora_multipliers = [1.0] * len(lora_weights_list)
        while len(lora_multipliers) < len(lora_weights_list):
            lora_multipliers.append(1.0)
        if len(lora_multipliers) > len(lora_weights_list):
            lora_multipliers = lora_multipliers[: len(lora_weights_list)]

        # Merge LoRA weights into the state dict
        logger.info(f"Merging LoRA weights into state dict. multipliers: {lora_multipliers}")

        # make hook for LoRA merging
        def weight_hook_func(model_weight_key, model_weight, keep_on_calc_device=False):
            nonlocal list_of_lora_weight_keys, lora_weights_list, lora_multipliers, calc_device

            if not model_weight_key.endswith(".weight"):
                return model_weight

            original_device = model_weight.device
            original_dtype = model_weight.dtype
            if original_device != calc_device:
                model_weight = model_weight.to(calc_device)  # to make calculation faster

            for lora_weight_keys, lora_sd, multiplier in zip(list_of_lora_weight_keys, lora_weights_list, lora_multipliers):
                # check if this weight has LoRA weights
                lora_name = model_weight_key.rsplit(".", 1)[0]  # remove trailing ".weight"
                lora_name = "lora_unet_" + lora_name.replace(".", "_")
                down_key = lora_name + ".lora_down.weight"
                up_key = lora_name + ".lora_up.weight"
                alpha_key = lora_name + ".alpha"
                if down_key not in lora_weight_keys or up_key not in lora_weight_keys:
                    continue

                # get LoRA weights
                down_weight = lora_sd[down_key]
                up_weight = lora_sd[up_key]

                dim = down_weight.size()[0]
                alpha = lora_sd.get(alpha_key, dim)
                scale = alpha / dim

                down_weight = down_weight.to(calc_device)
                up_weight = up_weight.to(calc_device)

                # W <- W + U * D
                if len(model_weight.size()) == 2:
                    # linear
                    if len(up_weight.size()) == 4:  # use linear projection mismatch
                        up_weight = up_weight.squeeze(3).squeeze(2)
                        down_weight = down_weight.squeeze(3).squeeze(2)
                    model_weight = model_weight + multiplier * (up_weight @ down_weight) * scale
                elif down_weight.size()[2:4] == (1, 1):
                    # conv2d 1x1
                    model_weight = (
                        model_weight
                        + multiplier
                        * (up_weight.squeeze(3).squeeze(2) @ down_weight.squeeze(3).squeeze(2)).unsqueeze(2).unsqueeze(3)
                        * scale
                    )
                else:
                    # conv2d 3x3
                    conved = torch.nn.functional.conv2d(down_weight.permute(1, 0, 2, 3), up_weight).permute(1, 0, 2, 3)
                    # logger.info(conved.size(), weight.size(), module.stride, module.padding)
                    model_weight = model_weight + multiplier * conved * scale

                # remove LoRA keys from set
                lora_weight_keys.remove(down_key)
                lora_weight_keys.remove(up_key)
                if alpha_key in lora_weight_keys:
                    lora_weight_keys.remove(alpha_key)

<<<<<<< HEAD
            model_weight = model_weight.to(original_device, original_dtype)  # move back to original device
=======
            if not keep_on_calc_device and original_device != calc_device:
                model_weight = model_weight.to(original_device)  # move back to original device
>>>>>>> 0f5bf569
            return model_weight

        weight_hook = weight_hook_func

    state_dict = load_safetensors_with_fp8_optimization_and_hook(
        model_files,
        fp8_optimization,
        calc_device,
        move_to_device,
        dit_weight_dtype,
        target_keys,
        exclude_keys,
        weight_hook=weight_hook,
    )

    for lora_weight_keys in list_of_lora_weight_keys:
        # check if all LoRA keys are used
        if len(lora_weight_keys) > 0:
            # if there are still LoRA keys left, it means they are not used in the model
            # this is a warning, not an error
            logger.warning(f"Warning: not all LoRA keys are used: {', '.join(lora_weight_keys)}")

    return state_dict


def load_safetensors_with_fp8_optimization_and_hook(
    model_files: list[str],
    fp8_optimization: bool,
    calc_device: torch.device,
    move_to_device: bool = False,
    dit_weight_dtype: Optional[torch.dtype] = None,
    target_keys: Optional[List[str]] = None,
    exclude_keys: Optional[List[str]] = None,
    weight_hook: callable = None,
) -> dict[str, torch.Tensor]:
    """
    Load state dict from safetensors files and merge LoRA weights into the state dict with fp8 optimization if needed.
    """
    if fp8_optimization:
        logger.info(
            f"Loading state dict with FP8 optimization. Dtype of weight: {dit_weight_dtype}, hook enabled: {weight_hook is not None}"
        )
        # dit_weight_dtype is not used because we use fp8 optimization
        state_dict = load_safetensors_with_fp8_optimization(
            model_files, calc_device, target_keys, exclude_keys, move_to_device=move_to_device, weight_hook=weight_hook
        )
    else:
        logger.info(
            f"Loading state dict without FP8 optimization. Dtype of weight: {dit_weight_dtype}, hook enabled: {weight_hook is not None}"
        )
        state_dict = {}
        for model_file in model_files:
            with MemoryEfficientSafeOpen(model_file) as f:
                for key in tqdm(f.keys(), desc=f"Loading {os.path.basename(model_file)}", leave=False):
                    if weight_hook is None and move_to_device:
                        value = f.get_tensor(key, device=calc_device, dtype=dit_weight_dtype)
                    else:
                        value = f.get_tensor(key)  # we cannot directly load to device because get_tensor does non-blocking transfer
                        if weight_hook is not None:
                            value = weight_hook(key, value, keep_on_calc_device=move_to_device)
                        if move_to_device:
                            value = value.to(calc_device, dtype=dit_weight_dtype, non_blocking=True)
                        elif dit_weight_dtype is not None:
                            value = value.to(dit_weight_dtype)

                    state_dict[key] = value
        if move_to_device:
            synchronize_device(calc_device)

    return state_dict<|MERGE_RESOLUTION|>--- conflicted
+++ resolved
@@ -171,12 +171,9 @@
                 if alpha_key in lora_weight_keys:
                     lora_weight_keys.remove(alpha_key)
 
-<<<<<<< HEAD
-            model_weight = model_weight.to(original_device, original_dtype)  # move back to original device
-=======
             if not keep_on_calc_device and original_device != calc_device:
-                model_weight = model_weight.to(original_device)  # move back to original device
->>>>>>> 0f5bf569
+                model_weight = model_weight.to(original_device, original_dtype)  # move back to original device
+
             return model_weight
 
         weight_hook = weight_hook_func
